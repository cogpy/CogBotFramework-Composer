// Copyright (c) Microsoft Corporation.
// Licensed under the MIT License.

/** @jsx jsx */
import { jsx } from '@emotion/core';
import React, { Suspense, useEffect, useMemo, useState, useCallback } from 'react';
import { Breadcrumb, IBreadcrumbItem } from 'office-ui-fabric-react/lib/Breadcrumb';
import formatMessage from 'format-message';
import { globalHistory, RouteComponentProps } from '@reach/router';
import get from 'lodash/get';
import { DialogFactory, SDKKinds, DialogInfo, PromptTab, getEditorAPI, registerEditorAPI } from '@bfc/shared';
import { ActionButton } from 'office-ui-fabric-react/lib/Button';
import { JsonEditor } from '@bfc/code-editor';
import Extension, { useTriggerApi, PluginConfig } from '@bfc/extension';
import { useRecoilValue } from 'recoil';

import { LoadingSpinner } from '../../components/LoadingSpinner';
import { TestController } from '../../components/TestController/TestController';
import { DialogDeleting } from '../../constants';
import {
  createSelectedPath,
  deleteTrigger,
  getbreadcrumbLabel,
  qnaMatcherKey,
  TriggerFormData,
} from '../../utils/dialogUtil';
import { Conversation } from '../../components/Conversation';
import { dialogStyle } from '../../components/Modal/dialogStyle';
import { OpenConfirmModal } from '../../components/Modal/ConfirmDialog';
import { ProjectTree } from '../../components/ProjectTree/ProjectTree';
import { Toolbar, IToolbarItem } from '../../components/Toolbar';
import { clearBreadcrumb } from '../../utils/navigation';
import { navigateTo } from '../../utils/navigation';
import { useShell } from '../../shell';
import plugins, { mergePluginConfigs } from '../../plugins';
import { useElectronFeatures } from '../../hooks/useElectronFeatures';
import {
  botStateByProjectIdSelector,
  visualEditorSelectionState,
  dispatcherState,
  userSettingsState,
<<<<<<< HEAD
} from '../../recoilModel';
=======
  localeState,
  qnaFilesState,
} from '../../recoilModel';
import { getBaseName } from '../../utils/fileUtil';
import { validatedDialogsSelector } from '../../recoilModel/selectors/validatedDialogs';
import plugins, { mergePluginConfigs } from '../../plugins';
import { useElectronFeatures } from '../../hooks/useElectronFeatures';
import ImportQnAFromUrlModal from '../knowledge-base/ImportQnAFromUrlModal';
import { triggerNotSupported } from '../../utils/dialogValidator';
>>>>>>> 3512747a

import { WarningMessage } from './WarningMessage';
import {
  breadcrumbClass,
  contentWrapper,
  deleteDialogContent,
  editorContainer,
  editorWrapper,
  pageRoot,
  visualPanel,
} from './styles';
import { VisualEditor } from './VisualEditor';
import { PropertyEditor } from './PropertyEditor';

const CreateSkillModal = React.lazy(() => import('../../components/CreateSkillModal'));
const CreateDialogModal = React.lazy(() => import('./createDialogModal'));
const DisplayManifestModal = React.lazy(() => import('../../components/Modal/DisplayManifestModal'));
const ExportSkillModal = React.lazy(() => import('./exportSkillModal'));
const TriggerCreationModal = React.lazy(() => import('../../components/ProjectTree/TriggerCreationModal'));

function onRenderContent(subTitle, style) {
  return (
    <div css={deleteDialogContent}>
      <p>{DialogDeleting.CONTENT}</p>
      {subTitle && <div style={style}>{subTitle}</div>}
      <p>{DialogDeleting.CONFIRM_CONTENT}</p>
    </div>
  );
}

function onRenderBreadcrumbItem(item, render) {
  return <span>{render(item)}</span>;
}

function getAllRef(targetId, dialogs) {
  let refs: string[] = [];
  dialogs.forEach((dialog) => {
    if (dialog.id === targetId) {
      refs = refs.concat(dialog.referredDialogs);
    } else if (!dialog.referredDialogs.every((item) => item !== targetId)) {
      refs.push(dialog.displayName || dialog.id);
    }
  });
  return refs;
}

const getTabFromFragment = () => {
  const tab = window.location.hash.substring(1);

  if (Object.values<string>(PromptTab).includes(tab)) {
    return tab;
  }
};

const DesignPage: React.FC<RouteComponentProps<{ dialogId: string; projectId: string }>> = (props) => {
  const userSettings = useRecoilValue(userSettingsState);
<<<<<<< HEAD
  const {
    schemas,
    displaySkillManifest,
    breadcrumb,
    focusPath,
    showCreateDialogModal,
    showAddSkillDialogModal,
    skills,
    actionsSeed,
    locale,
    luFiles,
    validatedDialogs: dialogs,
    designPageLocation,
    undoVersion,
    undoFunction: { undo, redo, canRedo, canUndo, commitChanges, clearUndo },
  } = useRecoilValue(botStateByProjectIdSelector);
  const visualEditorSelection = useRecoilValue(visualEditorSelectionState);
=======
  const qnaFiles = useRecoilValue(qnaFilesState);
  const locale = useRecoilValue(localeState);
  const undoVersion = useRecoilValue(undoVersionState);
>>>>>>> 3512747a
  const {
    removeDialog,
    updateDialog,
    createDialogCancel,
    createDialogBegin,
    createDialog,
    dismissManifestModal,
    setDesignPageLocation,
    navTo,
    selectTo,
    selectAndFocus,
    addSkillDialogCancel,
    createQnAFile,
    updateSkill,
    exportToZip,
    onboardingAddCoachMarkRef,
    importQnAFromUrls,
  } = useRecoilValue(dispatcherState);

  const { location, dialogId } = props;
<<<<<<< HEAD
  const projectId = props.projectId || '';
  const luFile = luFiles.find(({ id }) => id === `${dialogId}.${locale}`);
=======
>>>>>>> 3512747a
  const params = new URLSearchParams(location?.search);
  const selected = params.get('selected') || '';
  const [triggerModalVisible, setTriggerModalVisibility] = useState(false);
  const [dialogJsonVisible, setDialogJsonVisibility] = useState(false);
<<<<<<< HEAD
  const [currentDialog, setCurrentDialog] = useState<DialogInfo>({} as DialogInfo);
=======
  const [importQnAModalVisibility, setImportQnAModalVisibility] = useState(false);
  const [currentDialog, setCurrentDialog] = useState<DialogInfo>(dialogs[0]);
>>>>>>> 3512747a
  const [exportSkillModalVisible, setExportSkillModalVisible] = useState(false);
  const [warningIsVisible, setWarningIsVisible] = useState(true);
  const shell = useShell('DesignPage');
  const shellForFlowEditor = useShell('FlowEditor');
  const shellForPropertyEditor = useShell('PropertyEditor');
  const triggerApi = useTriggerApi(shell.api);
  const { createTrigger } = shell.api;
  useEffect(() => {
    const currentDialog = dialogs.find(({ id }) => id === dialogId);
    if (currentDialog) {
      setCurrentDialog(currentDialog);
    }
    const rootDialog = dialogs.find(({ isRoot }) => isRoot === true);
    if (!currentDialog && rootDialog) {
      const { search } = location || {};
      navigateTo(`/bot/${projectId}/dialogs/${rootDialog.id}${search}`);
      return;
    }
    setWarningIsVisible(true);
  }, [dialogId, dialogs, location]);

  // migration: add id to dialog when dialog doesn't have id
  useEffect(() => {
    const currentDialog = dialogs.find(({ id }) => id === dialogId);

    const dialogContent = currentDialog?.content ? Object.assign({}, currentDialog.content) : { emptyDialog: true };
    if (!dialogContent.emptyDialog && !dialogContent.id) {
      dialogContent.id = dialogId;
      updateDialog({ id: dialogId, content: dialogContent });
    }
  }, [dialogId]);

  // migration: add qna file for dialog
  useEffect(() => {
    dialogs.forEach(async (dialog) => {
      if (!qnaFiles || qnaFiles.length === 0 || !qnaFiles.find((qnaFile) => getBaseName(qnaFile.id) === dialog.id)) {
        await createQnAFile({ id: dialog.id, content: '' });
      }
    });
  }, [dialogs]);

  useEffect(() => {
<<<<<<< HEAD
    if (currentDialog?.id) {
      const index = currentDialog.triggers.findIndex(({ type }) => type === SDKKinds.OnBeginDialog);
      if (index >= 0 && !designPageLocation.selected) {
        selectTo(projectId, createSelectedPath(index));
      }
=======
    const index = currentDialog.triggers.findIndex(({ type }) => type === SDKKinds.OnBeginDialog);
    if (index >= 0 && !designPageLocation.selected && designPageLocation.projectId === projectId) {
      selectTo(createSelectedPath(index));
>>>>>>> 3512747a
    }
  }, [currentDialog?.id]);

  useEffect(() => {
    if (location && props.dialogId && props.projectId) {
      const { dialogId, projectId } = props;
      const params = new URLSearchParams(location.search);
      setDesignPageLocation(projectId, {
        dialogId,

        selected: params.get('selected') ?? '',
        focused: params.get('focused') ?? '',
        breadcrumb: location.state ? location.state.breadcrumb || [] : [],
        promptTab: getTabFromFragment(),
      });
      /* eslint-disable no-underscore-dangle */
      // @ts-ignore
      globalHistory._onTransitionComplete();
      /* eslint-enable */
    }
  }, [location]);

  useEffect(() => {
    registerEditorAPI('Editing', {
      Undo: () => undo(),
      Redo: () => redo(),
    });
    //leave design page should clear the history
    return clearUndo;
  }, []);

  const openImportQnAModal = () => {
    setImportQnAModalVisibility(true);
  };

  const onTriggerCreationDismiss = () => {
    setTriggerModalVisibility(false);
  };

  const openNewTriggerModal = () => {
    setTriggerModalVisibility(true);
  };

<<<<<<< HEAD
  const onTriggerCreationSubmit = (dialog: DialogInfo, intent?: LuIntentSection) => {
    const dialogPayload = {
      id: dialog.id,
      projectId,
      content: dialog.content,
    };
    if (luFile && intent) {
      createLuIntent({ id: luFile.id, intent, projectId });
    }

    const index = get(dialog, 'content.triggers', []).length - 1;
    selectTo(projectId, `triggers[${index}]`);
    updateDialog(dialogPayload);
=======
  const onTriggerCreationSubmit = async (dialogId: string, formData: TriggerFormData) => {
    createTrigger(dialogId, formData);
>>>>>>> 3512747a
  };

  function handleSelect(projectId, id, selected = '') {
    if (selected) {
      selectTo(projectId, selected);
    } else {
      navTo(projectId, id, []);
    }
  }

  const onCreateDialogComplete = (newDialog) => {
    if (newDialog) {
      navTo(projectId, newDialog, []);
    }
  };

  const [flowEditorFocused, setFlowEditorFocused] = useState(false);
  const { actionSelected, showDisableBtn, showEnableBtn } = useMemo(() => {
    const actionSelected = Array.isArray(visualEditorSelection) && visualEditorSelection.length > 0;
    if (!actionSelected) {
      return { actionSelected: false, showDisableBtn: false, showEnableBtn: false };
    }
    const selectedActions = visualEditorSelection.map((id) => get(currentDialog?.content, id));
    const showDisableBtn = selectedActions.some((x) => get(x, 'disabled') !== true);
    const showEnableBtn = selectedActions.some((x) => get(x, 'disabled') === true);
    return { actionSelected, showDisableBtn, showEnableBtn };
  }, [visualEditorSelection]);

  useElectronFeatures(actionSelected, flowEditorFocused, canUndo(), canRedo());

  const EditorAPI = getEditorAPI();
  const toolbarItems: IToolbarItem[] = [
    {
      type: 'dropdown',
      text: formatMessage('Add'),
      align: 'left',
      dataTestid: 'AddFlyout',
      buttonProps: {
        iconProps: { iconName: 'Add' },
      },
      menuProps: {
        items: [
          {
            'data-testid': 'FlyoutNewDialog',
            key: 'adddialog',
            text: formatMessage('Add new dialog'),
            onClick: () => {
              createDialogBegin([], onCreateDialogComplete, projectId);
            },
          },
          {
            'data-testid': 'FlyoutNewTrigger',
            key: 'addtrigger',
            text: formatMessage(`Add new trigger on {displayName}`, {
              displayName: currentDialog?.displayName ?? '',
            }),
            onClick: () => {
              openNewTriggerModal();
            },
          },
          {
            'data-testid': 'AddNewKnowledgebase',
            key: 'addKnowledge',
            text: formatMessage(` Add new knowledge base on {displayName}`, {
              displayName: currentDialog?.displayName ?? '',
            }),
            onClick: () => {
              openImportQnAModal();
            },
          },
        ],
      },
    },
    {
      type: 'dropdown',
      text: formatMessage('Edit'),
      align: 'left',
      dataTestid: 'EditFlyout',
      buttonProps: {
        iconProps: { iconName: 'Edit' },
      },
      menuProps: {
        items: [
          {
            key: 'edit.undo',
            text: formatMessage('Undo'),
            disabled: !canUndo(),
            onClick: undo,
          },
          {
            key: 'edit.redo',
            text: formatMessage('Redo'),
            disabled: !canRedo(),
            onClick: redo,
          },
          {
            key: 'edit.cut',
            text: formatMessage('Cut'),
            disabled: !actionSelected,
            onClick: () => {
              EditorAPI.Actions.CutSelection();
            },
          },
          {
            key: 'edit.copy',
            text: formatMessage('Copy'),
            disabled: !actionSelected,
            onClick: () => {
              EditorAPI.Actions.CopySelection();
            },
          },
          {
            key: 'edit.move',
            text: formatMessage('Move'),
            disabled: !actionSelected,
            onClick: () => {
              EditorAPI.Actions.MoveSelection();
            },
          },
          {
            key: 'edit.delete',
            text: formatMessage('Delete'),
            disabled: !actionSelected,
            onClick: () => {
              EditorAPI.Actions.DeleteSelection();
            },
          },
        ],
      },
    },
    {
      type: 'dropdown',
      text: formatMessage('Disable'),
      align: 'left',
      disabled: !actionSelected,
      buttonProps: {
        iconProps: { iconName: 'RemoveOccurrence' },
      },
      menuProps: {
        items: [
          {
            key: 'disable',
            text: formatMessage('Disable'),
            disabled: !showDisableBtn,
            onClick: () => {
              EditorAPI.Actions.DisableSelection();
            },
          },
          {
            key: 'enable',
            text: formatMessage('Enable'),
            disabled: !showEnableBtn,
            onClick: () => {
              EditorAPI.Actions.EnableSelection();
            },
          },
        ],
      },
    },
    {
      type: 'dropdown',
      text: formatMessage('Export'),
      align: 'left',
      buttonProps: {
        iconProps: { iconName: 'OpenInNewWindow' },
      },
      menuProps: {
        items: [
          {
            key: 'zipexport',
            text: formatMessage('Export assets to .zip'),
            onClick: () => {
              exportToZip(projectId);
            },
          },
          {
            key: 'exportAsSkill',
            text: formatMessage('Export as skill'),
            onClick: () => {
              setExportSkillModalVisible(true);
            },
          },
        ],
      },
    },
    {
      type: 'element',
      element: <TestController />,
      align: 'right',
    },
  ];

  function handleBreadcrumbItemClick(_event, item) {
    if (item) {
      const { dialogId, selected, focused, index } = item;
      selectAndFocus(projectId, dialogId, selected, focused, clearBreadcrumb(breadcrumb, index));
    }
  }

  const breadcrumbItems = useMemo(() => {
    const items =
      dialogs.length > 0
        ? breadcrumb.reduce((result, item, index) => {
            const { dialogId, selected, focused } = item;
            const text = getbreadcrumbLabel(dialogs, dialogId, selected, focused);
            if (text) {
              result.push({
                // @ts-ignore
                index,
                isRoot: !selected && !focused,
                text,
                ...item,
                onClick: handleBreadcrumbItemClick,
              });
            }
            return result;
          }, [] as IBreadcrumbItem[])
        : [];
    return (
      <div style={{ display: 'flex', justifyContent: 'space-between', height: '65px' }}>
        <Breadcrumb
          ariaLabel={formatMessage('Navigation Path')}
          data-testid="Breadcrumb"
          items={items}
          maxDisplayedItems={3}
          styles={breadcrumbClass}
          onReduceData={() => undefined}
          onRenderItem={onRenderBreadcrumbItem}
        />
        <div style={{ padding: '10px' }}>
          <ActionButton
            onClick={() => {
              setDialogJsonVisibility((current) => !current);
            }}
          >
            {dialogJsonVisible ? formatMessage('Hide code') : formatMessage('Show code')}
          </ActionButton>
        </div>
      </div>
    );
  }, [dialogs, breadcrumb, dialogJsonVisible]);

  function handleAddSkillDialogSubmit(skillData: { manifestUrl: string }) {
    updateSkill({ projectId, targetId: -1, skillData });
  }

  async function handleCreateDialogSubmit(data: { name: string; description: string }) {
    const seededContent = new DialogFactory(schemas.sdk?.content).create(SDKKinds.AdaptiveDialog, {
      $designer: { name: data.name, description: data.description },
      generator: `${data.name}.lg`,
      recognizer: `${data.name}.lu.qna`,
    });
    if (seededContent.triggers?.[0]) {
      seededContent.triggers[0].actions = actionsSeed;
    }
    await createDialog({ id: data.name, content: seededContent, projectId });
    commitChanges();
  }

  async function handleDeleteDialog(id) {
    const refs = getAllRef(id, dialogs);
    let setting: any = {
      confirmBtnText: formatMessage('Yes'),
      cancelBtnText: formatMessage('Cancel'),
    };
    let title = '';
    let subTitle = '';
    if (refs.length > 0) {
      title = DialogDeleting.TITLE;
      subTitle = `${refs.reduce((result, item) => `${result} ${item} \n`, '')}`;
      setting = {
        onRenderContent,
        style: dialogStyle.console,
      };
    } else {
      title = DialogDeleting.NO_LINKED_TITLE;
    }
    const result = await OpenConfirmModal(title, subTitle, setting);

    if (result) {
      await removeDialog(id, projectId);
      commitChanges();
    }
  }

  async function handleDeleteTrigger(id, index) {
    const content = deleteTrigger(dialogs, id, index, (trigger) => triggerApi.deleteTrigger(id, trigger));

    if (content) {
      updateDialog({ id, content, projectId });
      const match = /\[(\d+)\]/g.exec(selected);
      const current = match && match[1];
      if (!current) return;
      const currentIdx = parseInt(current);
      if (index === currentIdx) {
        if (currentIdx - 1 >= 0) {
          //if the deleted node is selected and the selected one is not the first one, navTo the previous trigger;
          selectTo(projectId, createSelectedPath(currentIdx - 1));
        } else {
          //if the deleted node is selected and the selected one is the first one, navTo the first trigger;
          navTo(projectId, id, []);
        }
      } else if (index < currentIdx) {
        //if the deleted node is at the front, navTo the current one;
        selectTo(projectId, createSelectedPath(currentIdx - 1));
      }
    }
  }
  const addNewBtnRef = useCallback((addNew) => {
    onboardingAddCoachMarkRef({ addNew });
  }, []);

  const cancelImportQnAModal = () => {
    setImportQnAModalVisibility(false);
  };

  const handleCreateQnA = async (urls: string[]) => {
    cancelImportQnAModal();
    const formData = {
      $kind: qnaMatcherKey,
      errors: { $kind: '', intent: '', event: '', triggerPhrases: '', regEx: '', activity: '' },
      event: '',
      intent: '',
      regEx: '',
      triggerPhrases: '',
    };
    if (dialogId) {
      const url = `/bot/${projectId}/knowledge-base/${dialogId}`;
      createTrigger(dialogId, formData, url);
      // import qna from urls
      if (urls.length > 0) {
        await importQnAFromUrls({ id: `${dialogId}.${locale}`, urls });
      }
    }
  };

  const pluginConfig: PluginConfig = useMemo(() => {
    const sdkUISchema = schemas?.ui?.content ?? {};
    const userUISchema = schemas?.uiOverrides?.content ?? {};
    return mergePluginConfigs({ uiSchema: sdkUISchema }, plugins, { uiSchema: userUISchema });
  }, [schemas?.ui?.content, schemas?.uiOverrides?.content]);

  if (!dialogId) {
    return <LoadingSpinner />;
  }

  const selectedTrigger = currentDialog.triggers.find((t) => t.id === selected);
  const withWarning = triggerNotSupported(currentDialog, selectedTrigger);

  return (
    <React.Fragment>
      <div css={pageRoot}>
        <ProjectTree
          dialogId={dialogId}
          dialogs={dialogs}
          selected={selected}
          onDeleteDialog={handleDeleteDialog}
          onDeleteTrigger={handleDeleteTrigger}
          onSelect={handleSelect}
        />
        <div css={contentWrapper} role="main">
          <div css={{ position: 'relative' }} data-testid="DesignPage-ToolBar">
            <span
              ref={addNewBtnRef}
              css={{ width: 120, height: '100%', position: 'absolute', left: 0, visibility: 'hidden' }}
              data-testid="CoachmarkRef-AddNew"
            />
            <Toolbar toolbarItems={toolbarItems} />
          </div>
          <Conversation css={editorContainer}>
            <div css={editorWrapper}>
              <div aria-label={formatMessage('Authoring canvas')} css={visualPanel} role="region">
                {breadcrumbItems}
                {dialogJsonVisible ? (
                  <JsonEditor
                    key={'dialogjson'}
                    editorSettings={userSettings.codeEditor}
                    id={currentDialog.id}
                    schema={schemas.sdk.content}
                    value={currentDialog.content || undefined}
                    onChange={(data) => {
                      updateDialog({ id: currentDialog.id, content: data, projectId });
                    }}
                  />
                ) : withWarning ? (
                  warningIsVisible && (
                    <WarningMessage
                      okText={formatMessage('Change Recognizer')}
                      onCancel={() => {
                        setWarningIsVisible(false);
                      }}
                      onOk={() => navTo(`/bot/${projectId}/knowledge-base/all`)}
                    />
                  )
                ) : (
                  <Extension plugins={pluginConfig} shell={shellForFlowEditor}>
                    <VisualEditor
                      openNewTriggerModal={openNewTriggerModal}
                      onBlur={() => setFlowEditorFocused(false)}
                      onFocus={() => setFlowEditorFocused(true)}
                    />
                  </Extension>
                )}
              </div>
              <Extension plugins={pluginConfig} shell={shellForPropertyEditor}>
                <PropertyEditor key={focusPath + undoVersion} />
              </Extension>
            </div>
          </Conversation>
        </div>
      </div>
      <Suspense fallback={<LoadingSpinner />}>
        {showCreateDialogModal && (
          <CreateDialogModal
            isOpen={showCreateDialogModal}
            onDismiss={() => createDialogCancel(projectId)}
            onSubmit={handleCreateDialogSubmit}
          />
        )}
        {showAddSkillDialogModal && (
          <CreateSkillModal
            editIndex={-1}
            isOpen={showAddSkillDialogModal}
            projectId={projectId}
            skills={skills}
            onDismiss={() => addSkillDialogCancel(projectId)}
            onSubmit={handleAddSkillDialogSubmit}
          />
        )}
        {exportSkillModalVisible && (
          <ExportSkillModal
            isOpen={exportSkillModalVisible}
            onDismiss={() => setExportSkillModalVisible(false)}
            onSubmit={() => setExportSkillModalVisible(false)}
          />
        )}
        {triggerModalVisible && (
          <TriggerCreationModal
            dialogId={dialogId}
            isOpen={triggerModalVisible}
            projectId={projectId}
            onDismiss={onTriggerCreationDismiss}
            onSubmit={onTriggerCreationSubmit}
          />
        )}
        {importQnAModalVisibility && (
          <ImportQnAFromUrlModal dialogId={dialogId} onDismiss={cancelImportQnAModal} onSubmit={handleCreateQnA} />
        )}
        {displaySkillManifest && (
          <DisplayManifestModal manifestId={displaySkillManifest} onDismiss={() => dismissManifestModal(projectId)} />
        )}
      </Suspense>
    </React.Fragment>
  );
};

export default DesignPage;<|MERGE_RESOLUTION|>--- conflicted
+++ resolved
@@ -39,19 +39,10 @@
   visualEditorSelectionState,
   dispatcherState,
   userSettingsState,
-<<<<<<< HEAD
-} from '../../recoilModel';
-=======
-  localeState,
-  qnaFilesState,
 } from '../../recoilModel';
 import { getBaseName } from '../../utils/fileUtil';
-import { validatedDialogsSelector } from '../../recoilModel/selectors/validatedDialogs';
-import plugins, { mergePluginConfigs } from '../../plugins';
-import { useElectronFeatures } from '../../hooks/useElectronFeatures';
 import ImportQnAFromUrlModal from '../knowledge-base/ImportQnAFromUrlModal';
 import { triggerNotSupported } from '../../utils/dialogValidator';
->>>>>>> 3512747a
 
 import { WarningMessage } from './WarningMessage';
 import {
@@ -108,7 +99,6 @@
 
 const DesignPage: React.FC<RouteComponentProps<{ dialogId: string; projectId: string }>> = (props) => {
   const userSettings = useRecoilValue(userSettingsState);
-<<<<<<< HEAD
   const {
     schemas,
     displaySkillManifest,
@@ -119,18 +109,14 @@
     skills,
     actionsSeed,
     locale,
-    luFiles,
+    projectId,
     validatedDialogs: dialogs,
     designPageLocation,
     undoVersion,
+    qnaFiles,
     undoFunction: { undo, redo, canRedo, canUndo, commitChanges, clearUndo },
   } = useRecoilValue(botStateByProjectIdSelector);
   const visualEditorSelection = useRecoilValue(visualEditorSelectionState);
-=======
-  const qnaFiles = useRecoilValue(qnaFilesState);
-  const locale = useRecoilValue(localeState);
-  const undoVersion = useRecoilValue(undoVersionState);
->>>>>>> 3512747a
   const {
     removeDialog,
     updateDialog,
@@ -151,21 +137,12 @@
   } = useRecoilValue(dispatcherState);
 
   const { location, dialogId } = props;
-<<<<<<< HEAD
-  const projectId = props.projectId || '';
-  const luFile = luFiles.find(({ id }) => id === `${dialogId}.${locale}`);
-=======
->>>>>>> 3512747a
   const params = new URLSearchParams(location?.search);
   const selected = params.get('selected') || '';
   const [triggerModalVisible, setTriggerModalVisibility] = useState(false);
   const [dialogJsonVisible, setDialogJsonVisibility] = useState(false);
-<<<<<<< HEAD
-  const [currentDialog, setCurrentDialog] = useState<DialogInfo>({} as DialogInfo);
-=======
   const [importQnAModalVisibility, setImportQnAModalVisibility] = useState(false);
   const [currentDialog, setCurrentDialog] = useState<DialogInfo>(dialogs[0]);
->>>>>>> 3512747a
   const [exportSkillModalVisible, setExportSkillModalVisible] = useState(false);
   const [warningIsVisible, setWarningIsVisible] = useState(true);
   const shell = useShell('DesignPage');
@@ -194,7 +171,7 @@
     const dialogContent = currentDialog?.content ? Object.assign({}, currentDialog.content) : { emptyDialog: true };
     if (!dialogContent.emptyDialog && !dialogContent.id) {
       dialogContent.id = dialogId;
-      updateDialog({ id: dialogId, content: dialogContent });
+      updateDialog({ id: dialogId, content: dialogContent, projectId });
     }
   }, [dialogId]);
 
@@ -208,17 +185,9 @@
   }, [dialogs]);
 
   useEffect(() => {
-<<<<<<< HEAD
-    if (currentDialog?.id) {
-      const index = currentDialog.triggers.findIndex(({ type }) => type === SDKKinds.OnBeginDialog);
-      if (index >= 0 && !designPageLocation.selected) {
-        selectTo(projectId, createSelectedPath(index));
-      }
-=======
     const index = currentDialog.triggers.findIndex(({ type }) => type === SDKKinds.OnBeginDialog);
-    if (index >= 0 && !designPageLocation.selected && designPageLocation.projectId === projectId) {
-      selectTo(createSelectedPath(index));
->>>>>>> 3512747a
+    if (index >= 0 && !designPageLocation.selected) {
+      selectTo(projectId, createSelectedPath(index));
     }
   }, [currentDialog?.id]);
 
@@ -262,24 +231,8 @@
     setTriggerModalVisibility(true);
   };
 
-<<<<<<< HEAD
-  const onTriggerCreationSubmit = (dialog: DialogInfo, intent?: LuIntentSection) => {
-    const dialogPayload = {
-      id: dialog.id,
-      projectId,
-      content: dialog.content,
-    };
-    if (luFile && intent) {
-      createLuIntent({ id: luFile.id, intent, projectId });
-    }
-
-    const index = get(dialog, 'content.triggers', []).length - 1;
-    selectTo(projectId, `triggers[${index}]`);
-    updateDialog(dialogPayload);
-=======
   const onTriggerCreationSubmit = async (dialogId: string, formData: TriggerFormData) => {
     createTrigger(dialogId, formData);
->>>>>>> 3512747a
   };
 
   function handleSelect(projectId, id, selected = '') {
@@ -671,7 +624,7 @@
                       onCancel={() => {
                         setWarningIsVisible(false);
                       }}
-                      onOk={() => navTo(`/bot/${projectId}/knowledge-base/all`)}
+                      onOk={() => navigateTo(`/bot/${projectId}/knowledge-base/all`)}
                     />
                   )
                 ) : (
@@ -720,7 +673,6 @@
           <TriggerCreationModal
             dialogId={dialogId}
             isOpen={triggerModalVisible}
-            projectId={projectId}
             onDismiss={onTriggerCreationDismiss}
             onSubmit={onTriggerCreationSubmit}
           />
