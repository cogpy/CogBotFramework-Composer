// Copyright (c) Microsoft Corporation.
// Licensed under the MIT License.
/* eslint-disable react-hooks/rules-of-hooks */

//TODO: refactor the router to use one-way data flow
import { useRecoilCallback, CallbackInterface } from 'recoil';
import { PromptTab, SDKKinds } from '@bfc/shared';
import cloneDeep from 'lodash/cloneDeep';

<<<<<<< HEAD
import { botStateByProjectIdSelector } from '../selectors';

import { getSelected } from './../../utils/dialogUtil';
import { BreadcrumbItem } from './../../recoilModel/types';
import { focusPathState, breadcrumbState, designPageLocationState, currentProjectIdState } from './../atoms';
import { updateBreadcrumb, navigateTo, checkUrl, getUrlSearch, BreadcrumbUpdateType } from './../../utils/navigation';
=======
import { createSelectedPath, getSelected } from './../../utils/dialogUtil';
import { BreadcrumbItem } from './../../recoilModel/types';
import {
  breadcrumbState,
  designPageLocationState,
  dialogsState,
  focusPathState,
  projectIdState,
} from './../atoms/botState';
import {
  BreadcrumbUpdateType,
  checkUrl,
  convertPathToUrl,
  getUrlSearch,
  navigateTo,
  updateBreadcrumb,
} from './../../utils/navigation';
>>>>>>> bc83c7e2

export const navigationDispatcher = () => {
  const setDesignPageLocation = useRecoilCallback(
    ({ set }: CallbackInterface) => async (
      projectId: string,
      { dialogId = '', selected = '', focused = '', breadcrumb = [], promptTab }
    ) => {
      //generate focusedPath. This will remove when all focusPath related is removed
      set(currentProjectIdState, projectId);

      let focusPath = dialogId + '#';
      if (focused) {
        focusPath = dialogId + '#.' + focused;
      } else if (selected) {
        focusPath = dialogId + '#.' + selected;
      }

      set(focusPathState(projectId), focusPath);
      //add current path to the breadcrumb
      set(breadcrumbState(projectId), [...breadcrumb, { dialogId, selected, focused }]);
      set(designPageLocationState(projectId), {
        dialogId,
        selected,
        focused,
        promptTab: Object.values(PromptTab).find((value) => promptTab === value),
      });
    }
  );

  const navTo = useRecoilCallback(
<<<<<<< HEAD
    ({ snapshot }: CallbackInterface) => async (
      projectId: string,
      dialogId: string,
      breadcrumb: BreadcrumbItem[] = []
    ) => {
      const designPageLocation = await snapshot.getPromise(designPageLocationState(projectId));
      const currentUri = `/bot/${projectId}/dialogs/${dialogId}`;
      if (checkUrl(currentUri, projectId, designPageLocation)) return;
=======
    ({ snapshot }: CallbackInterface) => async (dialogId: string, breadcrumb: BreadcrumbItem[] = []) => {
      const projectId = await snapshot.getPromise(projectIdState);
      const designPageLocation = await snapshot.getPromise(designPageLocationState);
      const updatedBreadcrumb = cloneDeep(breadcrumb);

      let path;
      if (dialogId !== designPageLocation.dialogId) {
        // Redirect to Microsoft.OnBeginDialog trigger if it exists on the dialog
        const dialogs = await snapshot.getPromise(dialogsState);
        const currentDialog = dialogs.find(({ id }) => id === dialogId);
        const beginDialogIndex = currentDialog?.triggers.findIndex(({ type }) => type === SDKKinds.OnBeginDialog);

        if (typeof beginDialogIndex !== 'undefined' && beginDialogIndex >= 0) {
          path = createSelectedPath(beginDialogIndex);
          updatedBreadcrumb.push({ dialogId, selected: '', focused: '' });
        }
      }

      const currentUri = convertPathToUrl(projectId, dialogId, path);

      if (checkUrl(currentUri, designPageLocation)) return;
>>>>>>> bc83c7e2
      //if dialog change we should flush some debounced functions

      navigateTo(currentUri, { state: { breadcrumb: updatedBreadcrumb } });
    }
  );

  const selectTo = useRecoilCallback(
    ({ snapshot }: CallbackInterface) => async (projectId: string, selectPath: string) => {
      if (!selectPath) return;
      const designPageLocation = await snapshot.getPromise(designPageLocationState(projectId));
      const breadcrumb = await snapshot.getPromise(breadcrumbState(projectId));

      // initial dialogId, projectId maybe empty string  ""
      let { dialogId } = designPageLocation;

      if (!dialogId) dialogId = 'Main';

<<<<<<< HEAD
      let currentUri = `/bot/${projectId}/dialogs/${dialogId}`;

      currentUri = `${currentUri}?selected=${selectPath}`;
=======
    const currentUri = convertPathToUrl(projectId, dialogId, selectPath);
>>>>>>> bc83c7e2

      if (checkUrl(currentUri, projectId, designPageLocation)) return;
      navigateTo(currentUri, { state: { breadcrumb: updateBreadcrumb(breadcrumb, BreadcrumbUpdateType.Selected) } });
    }
  );

  const focusTo = useRecoilCallback(
    ({ snapshot }: CallbackInterface) => async (projectId: string, focusPath: string, fragment: string) => {
      const designPageLocation = await snapshot.getPromise(designPageLocationState(projectId));
      const { breadcrumb } = await snapshot.getPromise(botStateByProjectIdSelector);
      let updatedBreadcrumb = [...breadcrumb];
      const { dialogId, selected } = designPageLocation;

      let currentUri = `/bot/${projectId}/dialogs/${dialogId}`;

      if (focusPath) {
        const targetSelected = getSelected(focusPath);
        if (targetSelected !== selected) {
          updatedBreadcrumb = updateBreadcrumb(breadcrumb, BreadcrumbUpdateType.Selected);
          updatedBreadcrumb.push({ dialogId, selected: targetSelected, focused: '' });
        }
        currentUri = `${currentUri}?selected=${targetSelected}&focused=${focusPath}`;
        updatedBreadcrumb = updateBreadcrumb(breadcrumb, BreadcrumbUpdateType.Focused);
      } else {
        currentUri = `${currentUri}?selected=${selected}`;
        updatedBreadcrumb = updateBreadcrumb(breadcrumb, BreadcrumbUpdateType.Selected);
      }

      if (fragment && typeof fragment === 'string') {
        currentUri += `#${fragment}`;
      }
      if (checkUrl(currentUri, projectId, designPageLocation)) return;
      navigateTo(currentUri, { state: { breadcrumb: updatedBreadcrumb } });
    }
  );

  const selectAndFocus = useRecoilCallback(
    ({ snapshot }: CallbackInterface) => async (
      projectId: string,
      dialogId: string,
      selectPath: string,
      focusPath: string,
      breadcrumb: BreadcrumbItem[] = []
    ) => {
      const search = getUrlSearch(selectPath, focusPath);
      const designPageLocation = await snapshot.getPromise(designPageLocationState(projectId));
      if (search) {
        const currentUri = `/bot/${projectId}/dialogs/${dialogId}${getUrlSearch(selectPath, focusPath)}`;

        if (checkUrl(currentUri, projectId, designPageLocation)) return;
        navigateTo(currentUri, { state: { breadcrumb } });
      } else {
        navTo(projectId, dialogId, breadcrumb);
      }
    }
  );

  return {
    setDesignPageLocation,
    navTo,
    selectTo,
    focusTo,
    selectAndFocus,
  };
};<|MERGE_RESOLUTION|>--- conflicted
+++ resolved
@@ -7,23 +7,11 @@
 import { PromptTab, SDKKinds } from '@bfc/shared';
 import cloneDeep from 'lodash/cloneDeep';
 
-<<<<<<< HEAD
 import { botStateByProjectIdSelector } from '../selectors';
 
-import { getSelected } from './../../utils/dialogUtil';
-import { BreadcrumbItem } from './../../recoilModel/types';
-import { focusPathState, breadcrumbState, designPageLocationState, currentProjectIdState } from './../atoms';
-import { updateBreadcrumb, navigateTo, checkUrl, getUrlSearch, BreadcrumbUpdateType } from './../../utils/navigation';
-=======
 import { createSelectedPath, getSelected } from './../../utils/dialogUtil';
 import { BreadcrumbItem } from './../../recoilModel/types';
-import {
-  breadcrumbState,
-  designPageLocationState,
-  dialogsState,
-  focusPathState,
-  projectIdState,
-} from './../atoms/botState';
+import { breadcrumbState, designPageLocationState, focusPathState } from './../atoms/botState';
 import {
   BreadcrumbUpdateType,
   checkUrl,
@@ -32,7 +20,6 @@
   navigateTo,
   updateBreadcrumb,
 } from './../../utils/navigation';
->>>>>>> bc83c7e2
 
 export const navigationDispatcher = () => {
   const setDesignPageLocation = useRecoilCallback(
@@ -40,9 +27,6 @@
       projectId: string,
       { dialogId = '', selected = '', focused = '', breadcrumb = [], promptTab }
     ) => {
-      //generate focusedPath. This will remove when all focusPath related is removed
-      set(currentProjectIdState, projectId);
-
       let focusPath = dialogId + '#';
       if (focused) {
         focusPath = dialogId + '#.' + focused;
@@ -63,25 +47,16 @@
   );
 
   const navTo = useRecoilCallback(
-<<<<<<< HEAD
     ({ snapshot }: CallbackInterface) => async (
       projectId: string,
       dialogId: string,
       breadcrumb: BreadcrumbItem[] = []
     ) => {
-      const designPageLocation = await snapshot.getPromise(designPageLocationState(projectId));
-      const currentUri = `/bot/${projectId}/dialogs/${dialogId}`;
-      if (checkUrl(currentUri, projectId, designPageLocation)) return;
-=======
-    ({ snapshot }: CallbackInterface) => async (dialogId: string, breadcrumb: BreadcrumbItem[] = []) => {
-      const projectId = await snapshot.getPromise(projectIdState);
-      const designPageLocation = await snapshot.getPromise(designPageLocationState);
+      const { dialogs, designPageLocation } = await snapshot.getPromise(botStateByProjectIdSelector);
       const updatedBreadcrumb = cloneDeep(breadcrumb);
 
       let path;
       if (dialogId !== designPageLocation.dialogId) {
-        // Redirect to Microsoft.OnBeginDialog trigger if it exists on the dialog
-        const dialogs = await snapshot.getPromise(dialogsState);
         const currentDialog = dialogs.find(({ id }) => id === dialogId);
         const beginDialogIndex = currentDialog?.triggers.findIndex(({ type }) => type === SDKKinds.OnBeginDialog);
 
@@ -93,9 +68,7 @@
 
       const currentUri = convertPathToUrl(projectId, dialogId, path);
 
-      if (checkUrl(currentUri, designPageLocation)) return;
->>>>>>> bc83c7e2
-      //if dialog change we should flush some debounced functions
+      if (checkUrl(currentUri, projectId, designPageLocation)) return;
 
       navigateTo(currentUri, { state: { breadcrumb: updatedBreadcrumb } });
     }
@@ -112,13 +85,7 @@
 
       if (!dialogId) dialogId = 'Main';
 
-<<<<<<< HEAD
-      let currentUri = `/bot/${projectId}/dialogs/${dialogId}`;
-
-      currentUri = `${currentUri}?selected=${selectPath}`;
-=======
-    const currentUri = convertPathToUrl(projectId, dialogId, selectPath);
->>>>>>> bc83c7e2
+      const currentUri = convertPathToUrl(projectId, dialogId, selectPath);
 
       if (checkUrl(currentUri, projectId, designPageLocation)) return;
       navigateTo(currentUri, { state: { breadcrumb: updateBreadcrumb(breadcrumb, BreadcrumbUpdateType.Selected) } });
