// Copyright (c) Microsoft Corporation.
// Licensed under the MIT License.

import { useEffect, useMemo, useRef } from 'react';
import { ShellApi, ShellData } from '@bfc/shared';
import isEqual from 'lodash/isEqual';
import { useRecoilValue } from 'recoil';

import { updateRegExIntent } from '../utils/dialogUtil';
import { getDialogData, setDialogData, sanitizeDialogData } from '../utils';
import { openAlertModal, dialogStyle } from '../components/Modal';
import { getFocusPath } from '../utils/navigation';
import { isAbsHosted } from '../utils/envUtil';
import {
  botNameState,
  schemasState,
  skillsState,
  lgFilesState,
  dialogsState,
  projectIdState,
  localeState,
  luFilesState,
<<<<<<< HEAD
  dispatcherState,
  breadcrumbState,
  designPageLocationState,
  focusPathState,
  userSettingsState,
  clipboardActionsState,
} from '../recoilModel';
=======
} from '../recoilModel/atoms/botState';
import { dispatcherState } from '../recoilModel/DispatcherWraper';
import { clipboardActionsState } from '../recoilModel/atoms/appState';
>>>>>>> 7064ef94

import { useLgApi } from './lgApi';
import { useLuApi } from './luApi';

const FORM_EDITOR = 'PropertyEditor';

type EventSource = 'VisualEditor' | 'PropertyEditor' | 'ProjectTree';

export function useShell(source: EventSource): { api: ShellApi; data: ShellData } {
  const dialogMapRef = useRef({});
  const botName = useRecoilValue(botNameState);
  const dialogs = useRecoilValue(dialogsState);
  const luFiles = useRecoilValue(luFilesState);
  const projectId = useRecoilValue(projectIdState);
  const locale = useRecoilValue(localeState);
  const lgFiles = useRecoilValue(lgFilesState);
  const skills = useRecoilValue(skillsState);
  const schemas = useRecoilValue(schemasState);
<<<<<<< HEAD
  const breadcrumb = useRecoilValue(breadcrumbState);
  const designPageLocation = useRecoilValue(designPageLocationState);
  const focusPath = useRecoilValue(focusPathState);
  const userSettings = useRecoilValue(userSettingsState);
  const clipboardActions = useRecoilValue(clipboardActionsState);
  const {
    updateDialog,
    createDialogBegin,
    navTo,
    focusTo,
    selectTo,
    setVisualEditorSelection,
    setVisualEditorClipboard,
    addSkillDialogBegin,
    onboardingAddCoachMarkRef,
    updateUserSettings,
    setMessage,
    displayManifestModal,
  } = useRecoilValue(dispatcherState);
=======
  const clipboardActions = useRecoilValue(clipboardActionsState);
  const {
    setMessage,
    updateDialog,
    createDialogBegin,
    setVisualEditorClipboard,
    setVisualEditorSelection,
    onboardingAddCoachMarkRef,
  } = useRecoilValue(dispatcherState);

>>>>>>> 7064ef94
  const lgApi = useLgApi();
  const luApi = useLuApi();

  const { dialogId, selected, focused, promptTab } = designPageLocation;

  const dialogsMap = useMemo(() => {
    return dialogs.reduce((result, dialog) => {
      result[dialog.id] = dialog.content;
      return result;
    }, {});
  }, [dialogs]);

  async function updateRegExIntentHandler(id, intentName, pattern) {
    const dialog = dialogs.find((dialog) => dialog.id === id);
    if (!dialog) throw new Error(`dialog ${dialogId} not found`);
    const newDialog = updateRegExIntent(dialog, intentName, pattern);
    return await updateDialog(id, newDialog.content);
  }

  function cleanData() {
    const cleanedData = sanitizeDialogData(dialogsMap[dialogId]);
    if (!isEqual(dialogsMap[dialogId], cleanedData)) {
      const payload = {
        id: dialogId,
        content: cleanedData,
        projectId,
      };
      updateDialog(payload.id, payload.content);
    }
  }

  function navigationTo(path) {
    cleanData();
    navTo(path, breadcrumb);
  }

  function focusEvent(subPath) {
    cleanData();
    selectTo(subPath);
  }

  function focusSteps(subPaths: string[] = [], fragment?: string) {
    cleanData();
    let dataPath: string = subPaths[0];

    if (source === FORM_EDITOR) {
      // nothing focused yet, prepend the selected path
      if (!focused && selected) {
        dataPath = `${selected}.${dataPath}`;
      } else if (focused !== dataPath) {
        dataPath = `${focused}.${dataPath}`;
      }
    }

    focusTo(dataPath, fragment);
  }

  // ANDY: should this be somewhere else?
  useEffect(() => {
    const schemaError = schemas?.diagnostics ?? [];
    if (schemaError.length !== 0) {
      const title = `Static Validation Error`;
      const subTitle = schemaError.join('\n');
      openAlertModal(title, subTitle, { style: dialogStyle.console });
    }
  }, [schemas, projectId]);

  dialogMapRef.current = dialogsMap;

  const api: ShellApi = {
    getDialog: (dialogId: string) => {
      return dialogMapRef.current[dialogId];
    },
    saveDialog: (dialogId: string, newDialogData: any) => {
      dialogMapRef.current[dialogId] = newDialogData;
      updateDialog(dialogId, newDialogData);
    },
    saveData: (newData, updatePath) => {
      let dataPath = '';
      if (source === FORM_EDITOR) {
        dataPath = updatePath || focused || '';
      }

      const updatedDialog = setDialogData(dialogMapRef.current, dialogId, dataPath, newData);
      const payload = {
        id: dialogId,
        content: updatedDialog,
        projectId,
      };
      dialogMapRef.current[dialogId] = updatedDialog;
      updateDialog(payload.id, payload.content);

      //make sure focusPath always valid
      const data = getDialogData(dialogMapRef.current, dialogId, getFocusPath(selected, focused));
      if (typeof data === 'undefined') {
        /**
         * It's improper to fallback to `dialogId` directly:
         *   - If 'action' not exists at `focused` path, fallback to trigger path;
         *   - If 'trigger' not exisits at `selected` path, fallback to dialog Id;
         *   - If 'dialog' not exists at `dialogId` path, fallback to main dialog.
         */
        navTo(dialogId);
      }
    },
    ...lgApi,
    ...luApi,
    updateRegExIntent: updateRegExIntentHandler,
    navTo: navigationTo,
    onFocusEvent: focusEvent,
    onFocusSteps: focusSteps,
    onSelect: setVisualEditorSelection,
    onCopy: setVisualEditorClipboard,
    createDialog: (actionsSeed) => {
      return new Promise((resolve) => {
        createDialogBegin(actionsSeed, (newDialog: string | null) => {
          resolve(newDialog);
        });
      });
    },
    addSkillDialog: () => {
      return new Promise((resolve) => {
        addSkillDialogBegin((newSkill: { manifestUrl: string } | null) => {
          resolve(newSkill);
        });
      });
    },
<<<<<<< HEAD
    undo: () => {}, //TODO
    redo: () => {}, //TODO
    addCoachMarkRef: onboardingAddCoachMarkRef,
    updateUserSettings: updateUserSettings,
    announce: setMessage,
    displayManifestModal: displayManifestModal,
=======
    undo: actions.undo,
    redo: actions.redo,
    addCoachMarkRef: onboardingAddCoachMarkRef,
    updateUserSettings: actions.updateUserSettings,
    announce: setMessage,
    displayManifestModal: actions.displayManifestModal,
>>>>>>> 7064ef94
  };

  const currentDialog = useMemo(() => dialogs.find((d) => d.id === dialogId), [dialogs, dialogId]);
  const editorData = useMemo(() => {
    return source === 'PropertyEditor'
      ? getDialogData(dialogsMap, dialogId, focused || selected || '')
      : getDialogData(dialogsMap, dialogId);
  }, [source, dialogsMap, dialogId, focused, selected]);

  const data: ShellData = currentDialog
    ? {
        data: editorData,
        locale,
        botName,
        projectId,
        dialogs,
        dialogId,
        focusPath,
        schemas,
        lgFiles,
        luFiles,
        currentDialog,
        userSettings,
        designerId: editorData?.$designer?.id,
        focusedEvent: selected,
        focusedActions: focused ? [focused] : [],
        focusedSteps: focused ? [focused] : selected ? [selected] : [],
        focusedTab: promptTab,
<<<<<<< HEAD
        clipboardActions: clipboardActions,
=======
        clipboardActions,
>>>>>>> 7064ef94
        hosted: !!isAbsHosted(),
        skills,
      }
    : ({} as ShellData);

  return {
    api,
    data,
  };
}<|MERGE_RESOLUTION|>--- conflicted
+++ resolved
@@ -20,7 +20,6 @@
   projectIdState,
   localeState,
   luFilesState,
-<<<<<<< HEAD
   dispatcherState,
   breadcrumbState,
   designPageLocationState,
@@ -28,11 +27,6 @@
   userSettingsState,
   clipboardActionsState,
 } from '../recoilModel';
-=======
-} from '../recoilModel/atoms/botState';
-import { dispatcherState } from '../recoilModel/DispatcherWraper';
-import { clipboardActionsState } from '../recoilModel/atoms/appState';
->>>>>>> 7064ef94
 
 import { useLgApi } from './lgApi';
 import { useLuApi } from './luApi';
@@ -51,7 +45,6 @@
   const lgFiles = useRecoilValue(lgFilesState);
   const skills = useRecoilValue(skillsState);
   const schemas = useRecoilValue(schemasState);
-<<<<<<< HEAD
   const breadcrumb = useRecoilValue(breadcrumbState);
   const designPageLocation = useRecoilValue(designPageLocationState);
   const focusPath = useRecoilValue(focusPathState);
@@ -71,18 +64,6 @@
     setMessage,
     displayManifestModal,
   } = useRecoilValue(dispatcherState);
-=======
-  const clipboardActions = useRecoilValue(clipboardActionsState);
-  const {
-    setMessage,
-    updateDialog,
-    createDialogBegin,
-    setVisualEditorClipboard,
-    setVisualEditorSelection,
-    onboardingAddCoachMarkRef,
-  } = useRecoilValue(dispatcherState);
-
->>>>>>> 7064ef94
   const lgApi = useLgApi();
   const luApi = useLuApi();
 
@@ -209,21 +190,12 @@
         });
       });
     },
-<<<<<<< HEAD
     undo: () => {}, //TODO
     redo: () => {}, //TODO
     addCoachMarkRef: onboardingAddCoachMarkRef,
     updateUserSettings: updateUserSettings,
     announce: setMessage,
     displayManifestModal: displayManifestModal,
-=======
-    undo: actions.undo,
-    redo: actions.redo,
-    addCoachMarkRef: onboardingAddCoachMarkRef,
-    updateUserSettings: actions.updateUserSettings,
-    announce: setMessage,
-    displayManifestModal: actions.displayManifestModal,
->>>>>>> 7064ef94
   };
 
   const currentDialog = useMemo(() => dialogs.find((d) => d.id === dialogId), [dialogs, dialogId]);
@@ -252,11 +224,7 @@
         focusedActions: focused ? [focused] : [],
         focusedSteps: focused ? [focused] : selected ? [selected] : [],
         focusedTab: promptTab,
-<<<<<<< HEAD
-        clipboardActions: clipboardActions,
-=======
         clipboardActions,
->>>>>>> 7064ef94
         hosted: !!isAbsHosted(),
         skills,
       }
