--- conflicted
+++ resolved
@@ -3,7 +3,7 @@
 
 /** @jsx jsx */
 import { jsx } from '@emotion/core';
-import React, { useState, useRef, useContext, useEffect, useCallback } from 'react';
+import React, { useState, useRef, useContext, useEffect, useCallback, Fragment } from 'react';
 import { PrimaryButton } from 'office-ui-fabric-react/lib/Button';
 import formatMessage from 'format-message';
 
@@ -36,13 +36,13 @@
     publishLuis,
     getPublishStatus,
     setBotStatus,
-    buildFormDialog,
+    buildFormDialog
   } = actions;
   const connected = botStatus === BotStatus.connected;
   const publishing = botStatus === BotStatus.publishing;
   const reloading = botStatus === BotStatus.reloading;
-  const addRef = useCallback((startBot) => onboardingAddCoachMarkRef({ startBot }), []);
-  const errorLength = notifications.filter((n) => n.severity === 'Error').length;
+  const addRef = useCallback(startBot => onboardingAddCoachMarkRef({ startBot }), []);
+  const errorLength = notifications.filter(n => n.severity === 'Error').length;
   const showError = errorLength > 0;
 
   useEffect(() => {
@@ -138,57 +138,54 @@
   }
 
   return (
-<<<<<<< HEAD
-    <div style={{ display: 'flex', alignItems: 'center', padding: '5px' }}>
-      <PrimaryButton
-        css={botButton}
-        text={formatMessage('Build form dialog')}
-        onClick={handleBuild}
-        id={'publishAndConnect'}
-        disabled={showError || publishing || reloading}
-      />
-      <div css={bot} ref={botActionRef}>
-=======
     <Fragment>
-      <div ref={botActionRef} css={bot}>
->>>>>>> f9f43bfa
-        <EmulatorOpenButton
-          botEndpoint={botEndpoints[projectId] || 'http://localhost:3979/api/messages'}
-          botStatus={botStatus}
-          hidden={showError}
-          onClick={handleOpenEmulator}
+      <div style={{ display: 'flex', alignItems: 'center', padding: '5px' }}>
+        <PrimaryButton
+          css={botButton}
+          disabled={showError || publishing || reloading}
+          id={'publishAndConnect'}
+          text={formatMessage('Build form dialog')}
+          onClick={handleBuild}
         />
-        <div
-          aria-label={formatMessage(`{ botStatus}`, {
-            botStatus: publishing ? 'Publishing' : reloading ? 'Reloading' : '',
-          })}
-          aria-live={'assertive'}
+        <div ref={botActionRef} css={bot}>
+          <EmulatorOpenButton
+            botEndpoint={botEndpoints[projectId] || 'http://localhost:3979/api/messages'}
+            botStatus={botStatus}
+            hidden={showError}
+            onClick={handleOpenEmulator}
+          />
+          <div
+            aria-label={formatMessage(`{ botStatus}`, {
+              botStatus: publishing ? 'Publishing' : reloading ? 'Reloading' : ''
+            })}
+            aria-live={'assertive'}
+          />
+          <Loading botStatus={botStatus} />
+          <div ref={addRef}>
+            <ErrorInfo count={errorLength} hidden={!showError} onClick={handleErrorButtonClick} />
+            <PrimaryButton
+              css={botButton}
+              disabled={showError || publishing || reloading}
+              id={'publishAndConnect'}
+              text={connected ? formatMessage('Restart Bot') : formatMessage('Start Bot')}
+              onClick={handleStart}
+            />
+          </div>
+        </div>
+        <ErrorCallout
+          error={botLoadErrorMsg}
+          target={botActionRef.current}
+          visible={calloutVisible}
+          onDismiss={dismissCallout}
+          onTry={handleStart}
         />
-        <Loading botStatus={botStatus} />
-        <div ref={addRef}>
-          <ErrorInfo count={errorLength} hidden={!showError} onClick={handleErrorButtonClick} />
-          <PrimaryButton
-            css={botButton}
-            disabled={showError || publishing || reloading}
-            id={'publishAndConnect'}
-            text={connected ? formatMessage('Restart Bot') : formatMessage('Start Bot')}
-            onClick={handleStart}
-          />
-        </div>
+        <PublishLuisDialog
+          botName={botName}
+          isOpen={modalOpen}
+          onDismiss={dismissDialog}
+          onPublish={handlePublishLuis}
+        />
       </div>
-      <ErrorCallout
-        error={botLoadErrorMsg}
-        target={botActionRef.current}
-        visible={calloutVisible}
-        onDismiss={dismissCallout}
-        onTry={handleStart}
-      />
-<<<<<<< HEAD
-      <PublishLuisDialog isOpen={modalOpen} onDismiss={dismissDialog} onPublish={handlePublishLuis} botName={botName} />
-    </div>
-=======
-      <PublishLuisDialog botName={botName} isOpen={modalOpen} onDismiss={dismissDialog} onPublish={handlePublishLuis} />
     </Fragment>
->>>>>>> f9f43bfa
   );
 };