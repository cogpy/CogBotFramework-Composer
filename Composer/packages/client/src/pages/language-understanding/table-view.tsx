// Copyright (c) Microsoft Corporation.
// Licensed under the MIT License.

/* eslint-disable react/display-name */
/** @jsx jsx */
import { jsx } from '@emotion/core';
import { useRef, useEffect, useState, useMemo, useCallback } from 'react';
import isEmpty from 'lodash/isEmpty';
import get from 'lodash/get';
import { DetailsList, DetailsListLayoutMode, SelectionMode, IColumn } from 'office-ui-fabric-react/lib/DetailsList';
import { Link } from 'office-ui-fabric-react/lib/Link';
import { IconButton } from 'office-ui-fabric-react/lib/Button';
import { IContextualMenuItem } from 'office-ui-fabric-react/lib/ContextualMenu';
import { TooltipHost } from 'office-ui-fabric-react/lib/Tooltip';
import { ScrollablePane, ScrollbarVisibility } from 'office-ui-fabric-react/lib/ScrollablePane';
import { Sticky, StickyPositionType } from 'office-ui-fabric-react/lib/Sticky';
import formatMessage from 'format-message';
import { NeutralColors, FontSizes } from '@uifabric/fluent-theme';
import { RouteComponentProps } from '@reach/router';
import { useRecoilValue } from 'recoil';
import { LuFile, LuIntentSection } from '@bfc/shared';

import { EditableField } from '../../components/EditableField';
import { getExtension } from '../../utils/fileUtil';
import { languageListTemplates } from '../../components/MultiLanguage';
<<<<<<< HEAD
=======
import { dispatcherState, luFilesState, projectIdState, localeState, settingsState } from '../../recoilModel';
>>>>>>> 3512747a
import { navigateTo } from '../../utils/navigation';
import { botStateByProjectIdSelector, currentProjectIdState } from '../../recoilModel';

import { formCell, luPhraseCell, tableCell } from './styles';
interface TableViewProps extends RouteComponentProps<{}> {
  dialogId: string;
}

interface Intent {
  name: string;
  phrases: string;
  fileId: string;
  dialogId: string;
  used: boolean;
  state: string;
}

const TableView: React.FC<TableViewProps> = (props) => {
<<<<<<< HEAD
  const { luFiles, locale, dialogSetting: settings, validatedDialogs: dialogs } = useRecoilValue(
    botStateByProjectIdSelector
  );
  const projectId = useRecoilValue(currentProjectIdState);
=======
  const dialogs = useRecoilValue(validatedDialogsSelector);
  const luFiles = useRecoilValue(luFilesState);
  const projectId = useRecoilValue(projectIdState);
  const locale = useRecoilValue(localeState);
  const settings = useRecoilValue(settingsState);
  const { updateLuIntent } = useRecoilValue(dispatcherState);
>>>>>>> 3512747a

  const { languages, defaultLanguage } = settings;
  const { dialogId } = props;
  const activeDialog = dialogs.find(({ id }) => id === dialogId);

  const file = luFiles.find(({ id }) => id === `${dialogId}.${locale}`);
  const defaultLangFile = luFiles.find(({ id }) => id === `${dialogId}.${defaultLanguage}`);

  const [intents, setIntents] = useState<Intent[]>([]);
  const listRef = useRef(null);

  const moreLabel = formatMessage('Open inline editor');

  function getIntentState(file: LuFile): string {
    if (!file.diagnostics) {
      return formatMessage('Error');
    } else if (!file.published) {
      return formatMessage('Not yet published');
    } else if (file.published) {
      return formatMessage('Published');
    } else {
      return formatMessage('Unknown State'); // It's a bug in most cases.
    }
  }

  useEffect(() => {
    if (isEmpty(luFiles)) return;

    const allIntents = luFiles
      .filter(({ id }) => getExtension(id) === locale)
      .reduce((result: Intent[], luFile: LuFile) => {
        const items: Intent[] = [];
        const luDialog = dialogs.find((dialog) => luFile.id === `${dialog.id}.${locale}`);
        get(luFile, 'intents', []).forEach(({ Name: name, Body: phrases }) => {
          const state = getIntentState(luFile);
          items.push({
            name,
            phrases,
            fileId: luFile.id,
            dialogId: luDialog?.id || '',
            used: !!luDialog && luDialog.referredLuIntents.some((lu) => lu.name === name), // used by it's dialog or not
            state,
          });
        });
        return result.concat(items);
      }, []);

    if (!activeDialog) {
      setIntents(allIntents);
    } else {
      const dialogIntents = allIntents.filter((t) => t.dialogId === activeDialog.id);
      setIntents(dialogIntents);
    }
  }, [luFiles, activeDialog, projectId]);

  const handleIntentUpdate = useCallback(
    (fileId: string, intentName: string, intent: LuIntentSection) => {
      const payload = {
        id: fileId,
        intentName,
        intent,
      };
      updateLuIntent(payload);
    },
    [intents, projectId]
  );

  const handleTemplateUpdateDefaultLocale = useCallback(
    (intentName: string, intent: LuIntentSection) => {
      if (defaultLangFile) {
        const payload = {
          id: defaultLangFile.id,
          intentName,
          intent,
        };
        updateLuIntent(payload);
      }
    },
    [intents, file, projectId]
  );

  const getTemplatesMoreButtons = (item, index): IContextualMenuItem[] => {
    const buttons = [
      {
        key: 'edit',
        name: formatMessage('Edit'),
        onClick: () => {
          const { name, dialogId } = intents[index];
          navigateTo(`/bot/${projectId}/language-understanding/${dialogId}/edit?t=${encodeURIComponent(name)}`);
        },
      },
    ];
    return buttons;
  };

  const getTableColums = (): IColumn[] => {
    const languagesList = languageListTemplates(languages, locale, defaultLanguage);
    const defaultLangTeamplate = languagesList.find((item) => item.locale === defaultLanguage);
    const currentLangTeamplate = languagesList.find((item) => item.locale === locale);
    // eslint-disable-next-line format-message/literal-pattern
    const currentLangResponsesHeader = formatMessage(`Sample Phrases - ${currentLangTeamplate?.language}`);
    // eslint-disable-next-line format-message/literal-pattern
    const defaultLangResponsesHeader = formatMessage(`Sample Phrases - ${defaultLangTeamplate?.language} (default)`);

    let tableColums = [
      {
        key: 'name',
        name: formatMessage('Intent'),
        fieldName: 'name',
        minWidth: 100,
        maxWidth: 200,
        isResizable: true,
        data: 'string',
        onRender: (item: Intent) => {
          const displayName = `#${item.name}`;
          return (
            <div data-is-focusable css={formCell}>
              <EditableField
                multiline
                ariaLabel={formatMessage(`Name is {name}`, { name: displayName })}
                depth={0}
                id={displayName}
                name={displayName}
                value={displayName}
                onBlur={(_id, value) => {
                  const newValue = value?.trim().replace(/^#/, '');
                  if (newValue) {
                    handleIntentUpdate(item.fileId, item.name, { Name: newValue, Body: item.phrases });
                  }
                }}
                onChange={() => {}}
              />
            </div>
          );
        },
      },
      {
        key: 'phrases',
        name: formatMessage('Sample Phrases'),
        fieldName: 'phrases',
        minWidth: 500,
        isResizable: true,
        data: 'string',
        onRender: (item) => {
          const text = item.phrases;
          return (
            <div data-is-focusable css={luPhraseCell}>
              <EditableField
                multiline
                ariaLabel={formatMessage(`Sample Phrases are {phrases}`, { phrases: text })}
                depth={0}
                id={text}
                name={text}
                value={text}
                onBlur={(_id, value) => {
                  const newValue = value?.trim();
                  if (newValue) {
                    handleIntentUpdate(item.fileId, item.name, { Name: item.name, Body: newValue });
                  }
                }}
                onChange={() => {}}
              />
            </div>
          );
        },
      },
      {
        key: 'phrases-lang',
        name: currentLangResponsesHeader,
        fieldName: 'phrases',
        minWidth: 300,
        maxWidth: 500,
        isResizable: true,
        data: 'string',
        onRender: (item) => {
          const text = item.phrases;
          return (
            <div data-is-focusable css={luPhraseCell}>
              <EditableField
                multiline
                ariaLabel={formatMessage(`Sample Phrases are {phrases}`, { phrases: text })}
                depth={0}
                id={text}
                name={text}
                value={text}
                onBlur={(_id, value) => {
                  const newValue = value?.trim().replace(/^#/, '');
                  if (newValue) {
                    handleIntentUpdate(item.fileId, item.name, { Name: item.name, Body: newValue });
                  }
                }}
                onChange={() => {}}
              />
            </div>
          );
        },
      },
      {
        key: 'phrases-default-lang',
        name: defaultLangResponsesHeader,
        fieldName: 'phrases-default-lang',
        minWidth: 300,
        isResizable: true,
        data: 'string',
        onRender: (item) => {
          const text = item[`body-${defaultLanguage}`];
          return (
            <div data-is-focusable css={luPhraseCell}>
              <EditableField
                multiline
                ariaLabel={formatMessage(`Sample Phrases are {phrases}`, { phrases: text })}
                depth={0}
                id={text}
                name={text}
                value={text}
                onBlur={(_id, value) => {
                  const newValue = value?.trim().replace(/^#/, '');
                  if (newValue) {
                    handleTemplateUpdateDefaultLocale(item.name, {
                      Name: item.name,
                      Body: newValue,
                    });
                  }
                }}
                onChange={() => {}}
              />
            </div>
          );
        },
      },
      {
        key: 'definedIn',
        name: formatMessage('Defined in:'),
        fieldName: 'definedIn',
        minWidth: 100,
        maxWidth: 200,
        isResizable: true,
        isCollapsable: true,
        data: 'string',
        onRender: (item) => {
          const id = item.dialogId;
          return (
            <div
              key={id}
              data-is-focusable
              aria-label={formatMessage(`link to where this LUIS intent is defined`)}
              onClick={() => navigateTo(`/bot/${projectId}/dialogs/${id}`)}
            >
              <Link>{id}</Link>
            </div>
          );
        },
      },
      // {
      //   key: 'beenUsed',
      //   name: formatMessage('Been used'),
      //   fieldName: 'beenUsed',
      //   minWidth: 100,
      //   maxWidth: 100,
      //   isResizable: true,
      //   isCollapsable: true,
      //   data: 'string',
      //   onRender: item => {
      //     return item.used ? (
      //       <FontIcon iconName="Accept" aria-label={formatMessage('Used')} className={iconClass} />
      //     ) : (
      //       <div />
      //     );
      //   },
      // },
      {
        key: 'buttons',
        name: '',
        minWidth: 50,
        maxWidth: 50,
        isResizable: false,
        fieldName: 'buttons',
        data: 'string',
        onRender: (item, index) => {
          return (
            <TooltipHost calloutProps={{ gapSpace: 10 }} content={moreLabel}>
              <IconButton
                ariaLabel={moreLabel}
                menuIconProps={{ iconName: 'MoreVertical' }}
                menuProps={{
                  shouldFocusOnMount: true,
                  items: getTemplatesMoreButtons(item, index),
                }}
                styles={{ menuIcon: { color: NeutralColors.black, fontSize: FontSizes.size16 } }}
              />
            </TooltipHost>
          );
        },
      },
      {
        key: 'Activity',
        name: formatMessage('Activity'),
        fieldName: 'Activity',
        minWidth: 100,
        maxWidth: 100,
        isResizable: true,
        isCollapsable: true,
        data: 'string',
        onRender: (item) => {
          return (
            <div data-is-focusable css={tableCell}>
              <div aria-label={formatMessage(`State is {state}`, { state: item.state })} tabIndex={-1}>
                {item.state}
              </div>
            </div>
          );
        },
      },
    ];

    // show compairable column when current lang is not default lang
    if (locale === defaultLanguage) {
      tableColums = tableColums.filter(({ key }) => ['phrases-default-lang', 'phrases-lang'].includes(key) === false);
    } else {
      tableColums = tableColums.filter(({ key }) => ['phrases'].includes(key) === false);
    }

    // all view, hide defineIn column
    if (!activeDialog) {
      tableColums = tableColums.filter(({ key }) => ['definedIn'].includes(key) === false);
    }

    return tableColums;
  };

  function onRenderDetailsHeader(props, defaultRender) {
    return (
      <div data-testid="tableHeader">
        <Sticky isScrollSynced stickyPosition={StickyPositionType.Header}>
          {defaultRender({
            ...props,
            onRenderColumnHeaderTooltip: (tooltipHostProps) => <TooltipHost {...tooltipHostProps} />,
          })}
        </Sticky>
      </div>
    );
  }

  const intentsToRender = useMemo(() => {
    if (locale !== defaultLanguage) {
      let defaultLangTeamplates;
      if (activeDialog) {
        defaultLangTeamplates = luFiles.find(({ id }) => id === `${dialogId}.${defaultLanguage}`)?.intents;
      } else {
        defaultLangTeamplates = luFiles
          .filter(({ id }) => getExtension(id) === defaultLanguage)
          .reduce((result: LuIntentSection[], luFile: LuFile) => {
            return result.concat(luFile.intents);
          }, []);
      }

      return intents.map((item) => {
        const itemInDefaultLang = defaultLangTeamplates?.find(({ Name }) => Name === item.name);
        return {
          ...item,
          [`body-${defaultLanguage}`]: itemInDefaultLang?.Body || '',
        };
      });
    }
    return intents;
  }, [intents]);

  return (
    <div className={'table-view'} data-testid={'table-view'}>
      <ScrollablePane scrollbarVisibility={ScrollbarVisibility.auto}>
        <DetailsList
          className="table-view-list"
          columns={getTableColums()}
          componentRef={listRef}
          getKey={(item) => item.Name}
          items={intentsToRender}
          layoutMode={DetailsListLayoutMode.justified}
          selectionMode={SelectionMode.none}
          styles={{
            root: {
              overflowX: 'hidden',
              // hack for https://github.com/OfficeDev/office-ui-fabric-react/issues/8783
              selectors: {
                'div[role="row"]:hover': {
                  background: 'none',
                },
              },
            },
          }}
          onRenderDetailsHeader={onRenderDetailsHeader}
        />
      </ScrollablePane>
    </div>
  );
};

export default TableView;<|MERGE_RESOLUTION|>--- conflicted
+++ resolved
@@ -23,12 +23,8 @@
 import { EditableField } from '../../components/EditableField';
 import { getExtension } from '../../utils/fileUtil';
 import { languageListTemplates } from '../../components/MultiLanguage';
-<<<<<<< HEAD
-=======
-import { dispatcherState, luFilesState, projectIdState, localeState, settingsState } from '../../recoilModel';
->>>>>>> 3512747a
 import { navigateTo } from '../../utils/navigation';
-import { botStateByProjectIdSelector, currentProjectIdState } from '../../recoilModel';
+import { botStateByProjectIdSelector, dispatcherState } from '../../recoilModel';
 
 import { formCell, luPhraseCell, tableCell } from './styles';
 interface TableViewProps extends RouteComponentProps<{}> {
@@ -45,19 +41,10 @@
 }
 
 const TableView: React.FC<TableViewProps> = (props) => {
-<<<<<<< HEAD
-  const { luFiles, locale, dialogSetting: settings, validatedDialogs: dialogs } = useRecoilValue(
+  const { updateLuIntent } = useRecoilValue(dispatcherState);
+  const { luFiles, locale, dialogSetting: settings, validatedDialogs: dialogs, projectId } = useRecoilValue(
     botStateByProjectIdSelector
   );
-  const projectId = useRecoilValue(currentProjectIdState);
-=======
-  const dialogs = useRecoilValue(validatedDialogsSelector);
-  const luFiles = useRecoilValue(luFilesState);
-  const projectId = useRecoilValue(projectIdState);
-  const locale = useRecoilValue(localeState);
-  const settings = useRecoilValue(settingsState);
-  const { updateLuIntent } = useRecoilValue(dispatcherState);
->>>>>>> 3512747a
 
   const { languages, defaultLanguage } = settings;
   const { dialogId } = props;
@@ -119,6 +106,7 @@
         id: fileId,
         intentName,
         intent,
+        projectId,
       };
       updateLuIntent(payload);
     },
@@ -132,6 +120,7 @@
           id: defaultLangFile.id,
           intentName,
           intent,
+          projectId,
         };
         updateLuIntent(payload);
       }
