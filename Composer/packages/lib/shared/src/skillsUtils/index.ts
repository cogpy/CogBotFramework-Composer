// Copyright (c) Microsoft Corporation.
// Licensed under the MIT License.

import get from 'lodash/get';
import keyBy from 'lodash/keyBy';

import { DialogSetting, Skill } from '../types';

export function fetchFromSettings(path: string, settings: DialogSetting): string {
  if (path) {
    const trimmed = path.replace(/=settings.(.*?)/gi, '');
    return get(settings, trimmed, '');
  }
  return '';
}

export const convertSkillsToDictionary = (skills: Skill[]) => {
  const mappedSkills = skills.map(({ msAppId, endpointUrl, manifestUrl, name }: Skill) => {
    return {
      name,
      msAppId,
      endpointUrl,
      manifestUrl,
    };
  });

  return keyBy(mappedSkills, 'name');
};

<<<<<<< HEAD
export const getSkillNameFromSetting = (value: string) => {
  if (value) {
    const matched = value.match(/\['(.*?)'\]/);
    if (matched && matched.length > 1) {
      return matched[1];
    }
=======
export const getSkillNameFromSetting = (value?: string) => {
  if (!value) return '';

  const matched = value.match(/\['(.*?)'\]/);
  if (matched && matched.length > 1) {
    return matched[1];
>>>>>>> 414d7fc5
  }
  return '';
};<|MERGE_RESOLUTION|>--- conflicted
+++ resolved
@@ -27,21 +27,12 @@
   return keyBy(mappedSkills, 'name');
 };
 
-<<<<<<< HEAD
-export const getSkillNameFromSetting = (value: string) => {
-  if (value) {
-    const matched = value.match(/\['(.*?)'\]/);
-    if (matched && matched.length > 1) {
-      return matched[1];
-    }
-=======
 export const getSkillNameFromSetting = (value?: string) => {
   if (!value) return '';
 
   const matched = value.match(/\['(.*?)'\]/);
   if (matched && matched.length > 1) {
     return matched[1];
->>>>>>> 414d7fc5
   }
   return '';
 };