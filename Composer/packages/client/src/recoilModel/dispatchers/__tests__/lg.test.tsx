--- conflicted
+++ resolved
@@ -8,11 +8,7 @@
 
 import { lgDispatcher } from '../lg';
 import { renderRecoilHook } from '../../../../__tests__/testUtils';
-<<<<<<< HEAD
 import { lgFilesState, currentProjectIdState } from '../../atoms';
-=======
-import { lgFilesState, projectIdState } from '../../atoms';
->>>>>>> 3512747a
 import { dispatcherState } from '../../../recoilModel/DispatcherWrapper';
 import { Dispatcher } from '..';
 
@@ -71,13 +67,8 @@
 
     const { result } = renderRecoilHook(useRecoilTestHook, {
       states: [
-<<<<<<< HEAD
         { recoilState: lgFilesState(projectId), initialValue: lgFiles },
         { recoilState: currentProjectIdState, initialValue: projectId },
-=======
-        { recoilState: lgFilesState, initialValue: lgFiles },
-        { recoilState: projectIdState, initialValue: 'test' },
->>>>>>> 3512747a
       ],
       dispatcher: {
         recoilState: dispatcherState,
