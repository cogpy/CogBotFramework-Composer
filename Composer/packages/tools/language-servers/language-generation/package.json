{
  "name": "@bfc/lg-languageserver",
  "license": "MIT",
  "version": "0.1.0",
  "main": "lib/index.js",
  "scripts": {
    "build": "tsc --build tsconfig.build.json",
    "build:demo": "cd demo && tsc --build tsconfig.json",
    "prepublishOnly": "npm run build",
    "clean": "rimraf lib demo/dist",
    "start": "cd demo && cross-env NODE_ENV=test ts-node ./src/server.ts",
    "test": "jest",
    "lint": "eslint --quiet ./src ./__tests__",
    "lint:fix": "yarn lint --fix",
    "lint:typecheck": "tsc --noEmit"
  },
  "dependencies": {
    "@bfc/indexers": "*",
<<<<<<< HEAD
    "botbuilder-lg": "4.10.0-preview-144442",
=======
    "botbuilder-lg": "4.10.0-preview-147186",
>>>>>>> eea27342
    "vscode-languageserver": "^5.3.0-next"
  },
  "devDependencies": {
    "@bfc/test-utils": "*",
    "@types/node": "^12.0.4",
    "cross-env": "^6.0.3",
    "express": "^4.17.1",
    "rimraf": "^2.6.3",
    "ts-node": "^8.4.1",
    "typescript": "3.9.2",
    "vscode-ws-jsonrpc": "^0.1.1",
    "ws": "^7.2.0"
  }
}<|MERGE_RESOLUTION|>--- conflicted
+++ resolved
@@ -16,11 +16,7 @@
   },
   "dependencies": {
     "@bfc/indexers": "*",
-<<<<<<< HEAD
-    "botbuilder-lg": "4.10.0-preview-144442",
-=======
     "botbuilder-lg": "4.10.0-preview-147186",
->>>>>>> eea27342
     "vscode-languageserver": "^5.3.0-next"
   },
   "devDependencies": {
