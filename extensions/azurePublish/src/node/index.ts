// Copyright (c) Microsoft Corporation.
// Licensed under the MIT License.

import path from 'path';

import md5 from 'md5';
import { copy, rmdir, emptyDir, readJson, pathExists, writeJson, mkdirSync, writeFileSync } from 'fs-extra';
import { Debugger } from 'debug';
import {
  IBotProject,
  PublishPlugin,
  JSONSchema7,
  IExtensionRegistration,
  PublishResponse,
  PublishResult,
} from '@botframework-composer/types';
import { isUsingAdaptiveRuntime } from '@bfc/shared';

import { authConfig, ResourcesItem } from '../types';

import { AzureResourceTypes, AzureResourceDefinitions } from './resourceTypes';
import { mergeDeep } from './mergeDeep';
import { BotProjectDeploy, getAbsSettings, isProfileComplete } from './deploy';
import { BotProjectProvision } from './provision';
import { BackgroundProcessManager } from './backgroundProcessManager';
import { ProvisionConfig } from './provision';
import schema from './schema';
import { stringifyError, AzurePublishErrors, createCustomizeError } from './utils/errorHandler';
import { ProcessStatus } from './types';

// This option controls whether the history is serialized to a file between sessions with Composer
// set to TRUE for history to be saved to disk
// set to FALSE for history to be cached in memory only
const PERSIST_HISTORY = false;
const getProvisionLogName = (name: string) => `provision.${name}.log`;
const instructions = `To create a publish configuration, follow the instructions in the README file in your bot project folder.`;

interface DeployResources {
  name: string;
  environment: string;
  accessToken: string;
  hostname?: string;
  luisResource?: string;
  subscriptionID: string;
  abs?: any;
}

interface PublishConfig {
  fullSettings: any;
  profileName: string; //profile name
  [key: string]: any;
}

interface ResourceType {
  key: string;
  // other keys TBD
  [key: string]: any;
}

interface ProvisionHistoryItem {
  profileName: string;
  jobId: string; // use for unique each provision
  projectId: string;
  time: Date;
  log: string[];
}

function publishResultFromStatus(procStatus: ProcessStatus): PublishResponse {
  const { status, message, log, comment, time } = procStatus;

  return {
    status,
    result: {
      message,
      log: log.map((item) => `---\n${JSON.stringify(item, null, 2)}\n---\n`).join('\n'),
      comment,
      time: time.toString(),
      id: procStatus.id,
      status,
    },
  };
}

// Wrap the entire class definition in the export so the composer object can be available to it
export default async (composer: IExtensionRegistration): Promise<void> => {
  class AzurePublisher implements PublishPlugin<PublishConfig> {
    private historyFilePath: string;
    private publishHistories: Record<string, Record<string, PublishResult[]>>; // use botId profileName as key
    private provisionHistories: Record<string, Record<string, ProcessStatus>>;
    private mode: string;
    public schema: JSONSchema7;
    public instructions: string;
    public name: string;
    public description: string;
    public logger: Debugger;
    public hasView = true;
    public bundleId = 'publish'; /** host custom UI */

    constructor(mode: string, name: string, description: string, bundleId: string) {
      this.publishHistories = {};
      this.provisionHistories = {};
      this.historyFilePath = path.resolve(__dirname, '../../publishHistory.txt');
      if (PERSIST_HISTORY) {
        this.loadHistoryFromFile();
      }
      this.mode = mode || 'azurewebapp';
      this.schema = schema;
      this.instructions = instructions;
      this.name = name;
      this.description = description;
      this.logger = composer.log;
      this.bundleId = bundleId;
    }

    private baseRuntimeFolder = process.env.AZURE_PUBLISH_PATH || path.resolve(__dirname, `../../publishBots`);

    /*******************************************************************************************************************************/
    /* These methods generate all the necessary paths to various files  */
    /*******************************************************************************************************************************/

    // path to working folder containing all the assets
    private getRuntimeFolder = (key: string) => {
      return path.resolve(this.baseRuntimeFolder, `${key}`);
    };

    // path to the runtime code inside the working folder
    private getProjectFolder = (key: string, template: string) => {
      return path.resolve(this.baseRuntimeFolder, `${key}/${template}`);
    };

    // path to the declarative assets
    private getBotFolder = (key: string, template: string) =>
      path.resolve(this.getProjectFolder(key, template), 'ComposerDialogs');

    /*******************************************************************************************************************************/
    /* These methods deal with the publishing history displayed in the Composer UI */
    /*******************************************************************************************************************************/
    private async loadHistoryFromFile() {
      if (await pathExists(this.historyFilePath)) {
        this.publishHistories = await readJson(this.historyFilePath);
      }
    }

    private history = (botId: string, profileName: string): PublishResult[] => {
      if (this.publishHistories?.[botId]?.[profileName]) {
        return this.publishHistories[botId][profileName];
      }
      return [];
    };

    private updateHistory = async (botId: string, profileName: string, newHistory: PublishResult) => {
      if (!this.publishHistories[botId]) {
        this.publishHistories[botId] = {};
      }
      if (!this.publishHistories[botId][profileName]) {
        this.publishHistories[botId][profileName] = [];
      }
      this.publishHistories[botId][profileName].unshift(newHistory);
      if (PERSIST_HISTORY) {
        await writeJson(this.historyFilePath, this.publishHistories);
      }
    };

    private persistProvisionHistory = async (jobId: string, profileName: string, logPath: string) => {
      const currentStatus = BackgroundProcessManager.getStatus(jobId);
      const curr: ProvisionHistoryItem = {
        profileName: profileName,
        jobId: jobId,
        projectId: currentStatus.projectId,
        time: currentStatus.time,
        log: currentStatus.log,
      };
      await writeJson(logPath, curr, { spaces: 2 });
    };

    /*******************************************************************************************************************************/
    /* These methods implement the publish actions */
    /*******************************************************************************************************************************/
    /**
     * Prepare a bot to be built and deployed by copying the runtime and declarative assets into a temporary folder
     * @param project
     * @param settings
     * @param srcTemplate
     * @param resourcekey
     */
    private init = async (project: any, srcTemplate: string, resourcekey: string, runtime: any) => {
      try {
        // point to the declarative assets (possibly in remote storage)
        const botFiles = project.getProject().files;

        // include both pre-release and release identifiers here
        // TODO: eventually we can clean this up when the "old" runtime is deprecated
        // (old runtime support is the else block below)
<<<<<<< HEAD
        if (runtime.key != 'csharp-azurewebapp' && runtime.key != 'node-azurewebapp') {
=======
        if (isUsingAdaptiveRuntime(runtime)) {
>>>>>>> 4d645a5c
          const buildFolder = this.getProjectFolder(resourcekey, this.mode);

          // clean up from any previous deploys
          await this.cleanup(resourcekey);

          // copy bot and runtime into projFolder
          await copy(srcTemplate, buildFolder);
        } else {
          const botFolder = this.getBotFolder(resourcekey, this.mode);
          const runtimeFolder = this.getRuntimeFolder(resourcekey);

          // clean up from any previous deploys
          await this.cleanup(resourcekey);

          // create the temporary folder to contain this project
          mkdirSync(runtimeFolder, { recursive: true });

          // create the ComposerDialogs/ folder
          mkdirSync(botFolder, { recursive: true });

          let manifestPath;
          for (const file of botFiles) {
            const pattern = /manifests\/[0-9A-z-]*.json/;
            if (file.relativePath.match(pattern)) {
              manifestPath = path.dirname(file.path);
            }
            // save bot files
            const filePath = path.resolve(botFolder, file.relativePath);
            if (!(await pathExists(path.dirname(filePath)))) {
              mkdirSync(path.dirname(filePath), { recursive: true });
            }
            writeFileSync(filePath, file.content);
          }

          // save manifest
          runtime.setSkillManifest(runtimeFolder, project.fileStorage, manifestPath, project.fileStorage, this.mode);

          // copy bot and runtime into projFolder
          await copy(srcTemplate, runtimeFolder);
        }
      } catch (error) {
        throw createCustomizeError(
          AzurePublishErrors.INITIALIZE_ERROR,
          `Error during init publish folder, ${error.message}`
        );
      }
    };

    /**
     * Remove any previous version of a project's working files
     * @param resourcekey
     */
    private async cleanup(resourcekey: string) {
      try {
        const projFolder = this.getRuntimeFolder(resourcekey);
        await emptyDir(projFolder);
        await rmdir(projFolder);
      } catch (error) {
        this.logger('$O', error);
      }
    }

    /**
     * Take the project from a given folder, build it, and push it to Azure.
     * @param project
     * @param runtime
     * @param botId
     * @param profileName
     * @param jobId
     * @param resourcekey
     * @param customizeConfiguration
     */
    private performDeploymentAction = async (
      project: IBotProject,
      settings: any,
      runtime: any,
      botId: string,
      profileName: string,
      jobId: string,
      resourcekey: string,
      customizeConfiguration: DeployResources
    ) => {
      const { subscriptionID, accessToken, name, environment, hostname, luisResource, abs } = customizeConfiguration;
      // Create the BotProjectDeploy object, which is used to carry out the deploy action.
      const azDeployer = new BotProjectDeploy({
        logger: (msg: any, ...args: any[]) => {
          this.logger(msg, ...args);
          if (msg?.message) {
            BackgroundProcessManager.updateProcess(jobId, 202, msg.message.replace(/\n$/, ''));
          }
        },
        accessToken: accessToken,
        projPath: this.getProjectFolder(resourcekey, this.mode),
        runtime: runtime,
      });

      // Perform the deploy
      await azDeployer.deploy(project, settings, profileName, name, environment, hostname, luisResource, abs);

      // If we've made it this far, the deploy succeeded!
      BackgroundProcessManager.updateProcess(jobId, 200, 'Success');

      // update status and history
      // get the latest status
      const status = BackgroundProcessManager.getStatus(jobId);
      // add it to the history
      await this.updateHistory(botId, profileName, publishResultFromStatus(status).result);
      // clean up the background process
      BackgroundProcessManager.removeProcess(jobId);
      // clean up post-deploy
      await this.cleanup(resourcekey);
    };

    /*******************************************************************************************************************************/
    /* These methods deploy bot to azure async */
    /*******************************************************************************************************************************/
    // move the init folder and publsih together and not wait in publish method. because init folder take a long time
    private asyncPublish = async (config: PublishConfig, project, resourcekey, jobId) => {
      const {
        // these are provided by Composer
        fullSettings, // all the bot's settings - includes sensitive values not included in projet.settings
        profileName, // the name of the publishing profile "My re Prod Slot"

        // these are specific to the azure publish profile shape
        subscriptionID,
        name,
        environment,
        hostname,
        luisResource,
        settings,
        accessToken,
        luResources,
        qnaResources,
        abs,
      } = config;
      try {
        // get the appropriate runtime template which contains methods to build and configure the runtime
        const runtime = composer.getRuntimeByProject(project);
        // set runtime code path as runtime template folder path
        let runtimeCodePath = runtime.path;

        // If the project is using an "ejected" runtime, use that version of the code instead of the built-in template
        if (
          project.settings &&
          project.settings.runtime &&
          project.settings.runtime.customRuntime === true &&
          project.settings.runtime.path
        )
          runtimeCodePath = project.getRuntimePath(); // get computed absolute path

        // Prepare the temporary project
        // this writes all the settings to the root settings/appsettings.json file
        await this.init(project, runtimeCodePath, resourcekey, runtime);

        // Merge all the settings
        // this combines the bot-wide settings, the environment specific settings, and 2 new fields needed for deployed bots
        // these will be written to the appropriate settings file inside the appropriate runtime plugin.
        const mergedSettings = mergeDeep(fullSettings, settings, { luResources, qnaResources });

        // Prepare parameters and then perform the actual deployment action
        const customizeConfiguration: DeployResources = {
          accessToken,
          subscriptionID,
          name,
          environment,
          hostname,
          luisResource,
          abs,
        };
        await this.performDeploymentAction(
          project,
          mergedSettings,
          runtime,
          project.id,
          profileName,
          jobId,
          resourcekey,
          customizeConfiguration
        );
      } catch (err) {
        this.logger('%O', err);
        BackgroundProcessManager.updateProcess(jobId, 500, stringifyError(err));
        await this.updateHistory(
          project.id,
          profileName,
          publishResultFromStatus(BackgroundProcessManager.getStatus(jobId)).result
        );
        BackgroundProcessManager.removeProcess(jobId);
        this.cleanup(resourcekey);
      }
    };

    /*******************************************************************************************************************************/
    /* These methods provision resources to azure async */
    /*******************************************************************************************************************************/
    asyncProvision = async (jobId: string, config: ProvisionConfig, project: IBotProject, user): Promise<void> => {
      const { subscription, name } = config;
      // Create the object responsible for actually taking the provision actions.
      const azureProvisioner = new BotProjectProvision({
        ...config,
        logger: (msg: any) => {
          this.logger(msg);
          BackgroundProcessManager.updateProcess(jobId, 202, msg.message);
        },
      });

      // perform the provision using azureProvisioner.create.
      // this will start the process, then return.
      // However, the process will continue in the background
      try {
        const provisionResults = await azureProvisioner.create(config);
        // GOT PROVISION RESULTS!
        // cast this into the right form for a publish profile

        let currentProfile = null;
        if (config.currentProfile) {
          currentProfile = JSON.parse(config.currentProfile.configuration);
        }
        const currentSettings = currentProfile?.settings;

        const publishProfile = {
          name: currentProfile?.name ?? config.hostname,
          environment: currentProfile?.environment ?? 'composer',
          subscriptionId: provisionResults.subscriptionId ?? currentProfile?.subscriptionId,
          resourceGroup: currentProfile?.resourceGroup ?? provisionResults.resourceGroup?.name,
          botName: currentProfile?.botName ?? provisionResults.botName,
          hostname: config.hostname ?? currentProfile?.hostname,
          luisResource: provisionResults.luisPrediction ? `${config.hostname}-luis` : currentProfile?.luisResource,
          runtimeIdentifier: currentProfile?.runtimeIdentifier ?? 'win-x64',
          region: config.location,
          settings: {
            applicationInsights: {
              InstrumentationKey:
                provisionResults.appInsights?.instrumentationKey ??
                currentSettings?.applicationInsights?.InstrumentationKey,
            },
            cosmosDb: provisionResults.cosmosDB ?? currentSettings?.cosmosDb,
            blobStorage: provisionResults.blobStorage ?? currentSettings?.blobStorage,
            luis: {
              authoringKey: provisionResults.luisAuthoring?.authoringKey ?? currentSettings?.luis?.authoringKey,
              authoringEndpoint:
                provisionResults.luisAuthoring?.authoringEndpoint ?? currentSettings?.luis?.authoringEndpoint,
              endpointKey: provisionResults.luisPrediction?.endpointKey ?? currentSettings?.luis?.endpointKey,
              endpoint: provisionResults.luisPrediction?.endpoint ?? currentSettings?.luis?.endpoint,
              region: provisionResults.luisPrediction?.location ?? currentSettings?.luis?.region,
            },
            qna: {
              subscriptionKey: provisionResults.qna?.subscriptionKey ?? currentSettings?.qna?.subscriptionKey,
              qnaRegion: provisionResults.qna?.region ?? currentSettings?.qna?.qnaRegion,
            },
            MicrosoftAppId: provisionResults.appId ?? currentSettings?.MicrosoftAppId,
            MicrosoftAppPassword: provisionResults.appPassword ?? currentSettings?.MicrosoftAppPassword,
          },
        };
        for (const configUnit in currentProfile) {
          if (!(configUnit in publishProfile)) {
            publishProfile[configUnit] = currentProfile[configUnit];
          }
        }

        this.logger(publishProfile);

        BackgroundProcessManager.updateProcess(jobId, 200, 'Provision completed successfully!', publishProfile);
      } catch (error) {
        BackgroundProcessManager.updateProcess(
          jobId,
          500,
          `${stringifyError(error)}
        detail message can see ${getProvisionLogName(name)} in your bot folder`
        );
        // save provision history to log file.
        const provisionHistoryPath = path.resolve(project.dataDir, getProvisionLogName(name));
        await this.persistProvisionHistory(jobId, name, provisionHistoryPath);
      }
      // add in history
      this.addProvisionHistory(project.id, config.name, BackgroundProcessManager.getStatus(jobId));
      BackgroundProcessManager.removeProcess(jobId);
    };

    /**************************************************************************************************
     * plugin methods for publish
     *************************************************************************************************/
    publish = async (config: PublishConfig, project: IBotProject, metadata, user, getAccessToken) => {
      const {
        // these are provided by Composer
        profileName, // the name of the publishing profile "My Azure Prod Slot"

        // these are specific to the azure publish profile shape
        name,
        environment = 'composer',
        settings,
      } = config;

      const abs = getAbsSettings(config);
      const { luResources, qnaResources } = metadata;

      // get the bot id from the project
      const botId = project.id;

      // generate an id to track this deploy
      const jobId = BackgroundProcessManager.startProcess(
        202,
        project.id,
        profileName,
        'Accepted for publishing...',
        metadata.comment
      );

      // resource key to map to one provision resource
      const resourcekey = md5([project.name, name, environment].join());

      try {
        // authenticate with azure
        const accessToken = config.accessToken || (await getAccessToken(authConfig.arm));

        // test creds, if not valid, return 500
        if (!accessToken) {
          throw new Error('Required field `accessToken` is missing from publishing profile.');
        }
        if (!settings) {
          throw new Error('Required field `settings` is missing from publishing profile.');
        }
        // verify publish profile
        isProfileComplete(config);

        this.asyncPublish({ ...config, accessToken, luResources, qnaResources, abs }, project, resourcekey, jobId);

        return publishResultFromStatus(BackgroundProcessManager.getStatus(jobId));
      } catch (err) {
        this.logger('%O', err);
        // can only can accessToken and settings missing. Because asyncPublish is not await.
        BackgroundProcessManager.updateProcess(jobId, 500, stringifyError(err));
        const status = publishResultFromStatus(BackgroundProcessManager.getStatus(jobId));
        await this.updateHistory(botId, profileName, status.result);
        BackgroundProcessManager.removeProcess(jobId);
        this.cleanup(resourcekey as string);

        return status;
      }
    };

    getHistory = async (config: PublishConfig, project: IBotProject, user) => {
      const profileName = config.profileName;
      const botId = project.id;
      return this.history(botId, profileName);
    };

    getStatus = async (config: PublishConfig, project: IBotProject, user) => {
      const profileName = config.profileName;
      const botId = project.id;
      // get status by Job ID first.
      if (config.jobId) {
        const status = BackgroundProcessManager.getStatus(config.jobId);
        if (status) {
          return publishResultFromStatus(status);
        }
      } else {
        // If job id was not present or failed to resolve the status, use the pid and profileName
        const status = BackgroundProcessManager.getStatusByName(project.id, profileName);
        if (status) {
          return publishResultFromStatus(status);
        }
      }
      // if ACTIVE status is found, look for recent status in history
      const current = this.history(botId, profileName);
      if (current.length > 0) {
        return {
          status: current[0].status,
          result: current[0],
        };
      }
      // finally, return a 404 if not found at all
      return {
        status: 404,
        result: {
          message: 'bot not published',
        },
      };
    };

    /**************************************************************************************************
     * plugin methods for provision
     *************************************************************************************************/
    provision = async (config: any, project: IBotProject, user, getAccessToken): Promise<ProcessStatus> => {
      const jobId = BackgroundProcessManager.startProcess(202, project.id, config.name, 'Creating Azure resources...');
      this.asyncProvision(jobId, config, project, user);
      return BackgroundProcessManager.getStatus(jobId);
    };

    getProvisionStatus = async (
      processName: string,
      project: IBotProject,
      user,
      jobId = ''
    ): Promise<ProcessStatus> => {
      const botId = project.id;
      // get status by Job ID first.
      if (jobId) {
        const status = BackgroundProcessManager.getStatus(jobId);
        if (status) {
          return status;
        }
      } else {
        // If job id was not present or failed to resolve the status, use the pid and profileName
        const status = BackgroundProcessManager.getStatusByName(botId, processName);
        if (status) {
          return status;
        }
      }

      // if ACTIVE status is found, look for recent status in history
      return this.getProvisionHistory(botId, processName);
    };

    getResources = async (project: IBotProject, user): Promise<ResourcesItem[]> => {
      const recommendedResources: ResourcesItem[] = [];

      // add in the ALWAYS REQUIRED options

      // Always need an app registration (app id and password)
      recommendedResources.push({
        ...AzureResourceDefinitions[AzureResourceTypes.APP_REGISTRATION],
        required: true,
      });

      // always need hosting compute - either web app or functions
      if (this.mode === 'azurewebapp') {
        recommendedResources.push({
          ...AzureResourceDefinitions[AzureResourceTypes.WEBAPP],
          required: true,
        });
      } else {
        recommendedResources.push({
          ...AzureResourceDefinitions[AzureResourceTypes.AZUREFUNCTIONS],
          required: true,
        });
      }

      // Always need a bot service registration
      recommendedResources.push({
        ...AzureResourceDefinitions[AzureResourceTypes.BOT_REGISTRATION],
        required: true,
      });

      // Now add in optional items
      recommendedResources.push({
        ...AzureResourceDefinitions[AzureResourceTypes.COSMOSDB],
        required: false,
      });
      recommendedResources.push({
        ...AzureResourceDefinitions[AzureResourceTypes.APPINSIGHTS],
        required: false,
      });
      recommendedResources.push({
        ...AzureResourceDefinitions[AzureResourceTypes.BLOBSTORAGE],
        required: false,
      });

      // TODO: determine if QNA or LUIS is REQUIRED or OPTIONAL
      const requireLUIS = false;
      const requireQNA = false;

      recommendedResources.push({
        ...AzureResourceDefinitions[AzureResourceTypes.LUIS_AUTHORING],
        required: requireLUIS,
      });

      recommendedResources.push({
        ...AzureResourceDefinitions[AzureResourceTypes.LUIS_PREDICTION],
        required: requireLUIS,
      });

      recommendedResources.push({
        ...AzureResourceDefinitions[AzureResourceTypes.QNA],
        required: requireQNA,
      });

      return recommendedResources;
    };

    private addProvisionHistory = (botId: string, profileName: string, newValue: ProcessStatus) => {
      if (!this.provisionHistories[botId]) {
        this.provisionHistories[botId] = {};
      }
      this.provisionHistories[botId][profileName] = newValue;
    };

    private getProvisionHistory = (botId: string, profileName: string) => {
      if (this.provisionHistories?.[botId]?.[profileName]) {
        return this.provisionHistories[botId][profileName];
      }
      return {
        id: '',
        projectId: botId,
        processName: profileName,
        time: new Date(),
        log: [],
        status: 500,
        message: 'not found',
      } as ProcessStatus;
    };
  }

  const azurePublish = new AzurePublisher(
    'azurewebapp',
    'azurePublish',
    'Publish bot to Azure Web App (Preview)',
    'azurePublish'
  );
  const azureFunctionsPublish = new AzurePublisher(
    'azurefunctions',
    'azureFunctionsPublish',
    'Publish bot to Azure Functions (Preview)',
    'azureFunctionsPublish'
  );

  await composer.addPublishMethod(azurePublish);
  await composer.addPublishMethod(azureFunctionsPublish);
};<|MERGE_RESOLUTION|>--- conflicted
+++ resolved
@@ -191,11 +191,7 @@
         // include both pre-release and release identifiers here
         // TODO: eventually we can clean this up when the "old" runtime is deprecated
         // (old runtime support is the else block below)
-<<<<<<< HEAD
-        if (runtime.key != 'csharp-azurewebapp' && runtime.key != 'node-azurewebapp') {
-=======
         if (isUsingAdaptiveRuntime(runtime)) {
->>>>>>> 4d645a5c
           const buildFolder = this.getProjectFolder(resourcekey, this.mode);
 
           // clean up from any previous deploys
