/* eslint-disable react-hooks/rules-of-hooks */
// Copyright (c) Microsoft Corporation.
// Licensed under the MIT License.

import { BotProjectFile } from '@bfc/shared';
import formatMessage from 'format-message';
import findIndex from 'lodash/findIndex';
import { RootBotManagedProperties } from '@bfc/shared';
import get from 'lodash/get';
import { CallbackInterface, useRecoilCallback } from 'recoil';

import { BotStatus } from '../../constants';
import settingStorage from '../../utils/dialogSettingStorage';
import { getFileNameFromPath } from '../../utils/fileUtil';
import httpClient from '../../utils/httpUtil';
import luFileStatusStorage from '../../utils/luFileStatusStorage';
import { navigateTo } from '../../utils/navigation';
import { projectIdCache } from '../../utils/projectCache';
import qnaFileStatusStorage from '../../utils/qnaFileStatusStorage';
import {
  botErrorState,
  botNameIdentifierState,
  botOpeningMessage,
  botOpeningState,
  botProjectFileState,
  botProjectIdsState,
  botProjectSpaceLoadedState,
  botStatusState,
  currentProjectIdState,
  filePersistenceState,
  projectMetaDataState,
} from '../atoms';
import { dispatcherState } from '../DispatcherWrapper';
import { rootBotProjectIdSelector } from '../selectors';

import { announcementState, boilerplateVersionState, recentProjectsState, templateIdState } from './../atoms';
import { logMessage, setError } from './../dispatchers/shared';
import {
  checkIfBotExistsInBotProjectFile,
  createNewBotFromTemplate,
  createNewBotFromTemplateV2,
  fetchProjectDataById,
  flushExistingTasks,
  getSkillNameIdentifier,
  handleProjectFailure,
  initBotState,
  loadProjectData,
  navigateToBot,
  navigateToSkillBot,
  openLocalSkill,
  openRemoteSkill,
  openRootBotAndSkillsByPath,
  openRootBotAndSkillsByProjectId,
  removeRecentProject,
  resetBotStates,
  saveProject,
} from './utils/project';

export const projectDispatcher = () => {
  const removeSkillFromBotProject = useRecoilCallback(
    (callbackHelpers: CallbackInterface) => async (projectIdToRemove: string) => {
      try {
        const { set, snapshot } = callbackHelpers;
        const dispatcher = await snapshot.getPromise(dispatcherState);
        await dispatcher.removeSkillFromBotProjectFile(projectIdToRemove);
        const rootBotProjectId = await snapshot.getPromise(rootBotProjectIdSelector);

        set(botProjectIdsState, (currentProjects) => {
          const filtered = currentProjects.filter((id) => id !== projectIdToRemove);
          return filtered;
        });
        resetBotStates(callbackHelpers, projectIdToRemove);
        if (rootBotProjectId) {
          navigateToBot(callbackHelpers, rootBotProjectId, '');
        }
      } catch (ex) {
        setError(callbackHelpers, ex);
      }
    }
  );

  const replaceSkillInBotProject = useRecoilCallback(
    (callbackHelpers: CallbackInterface) => async (projectIdToRemove: string, path: string, storageId = 'default') => {
      try {
        const { snapshot } = callbackHelpers;
        const dispatcher = await snapshot.getPromise(dispatcherState);
        const projectIds = await snapshot.getPromise(botProjectIdsState);
        const indexToReplace = findIndex(projectIds, (id) => id === projectIdToRemove);
        if (indexToReplace === -1) {
          return;
        }
        await dispatcher.removeSkillFromBotProject(projectIdToRemove);
        await dispatcher.addExistingSkillToBotProject(path, storageId);
      } catch (ex) {
        setError(callbackHelpers, ex);
      }
    }
  );

  const addExistingSkillToBotProject = useRecoilCallback(
    (callbackHelpers: CallbackInterface) => async (path: string, storageId = 'default'): Promise<void> => {
      const { set, snapshot } = callbackHelpers;
      try {
        set(botOpeningState, true);
        const dispatcher = await snapshot.getPromise(dispatcherState);
        const rootBotProjectId = await snapshot.getPromise(rootBotProjectIdSelector);
        if (!rootBotProjectId) return;

        const botExists = await checkIfBotExistsInBotProjectFile(callbackHelpers, path);
        if (botExists) {
          throw new Error(
            formatMessage('This operation cannot be completed. The skill is already part of the Bot Project')
          );
        }
        const skillNameIdentifier: string = await getSkillNameIdentifier(callbackHelpers, getFileNameFromPath(path));

        const { projectId, mainDialog } = await openLocalSkill(callbackHelpers, path, storageId, skillNameIdentifier);
        if (!mainDialog) {
          const error = await snapshot.getPromise(botErrorState(projectId));
          throw error;
        }

        set(botProjectIdsState, (current) => [...current, projectId]);
        await dispatcher.addLocalSkillToBotProjectFile(projectId);
        navigateToSkillBot(rootBotProjectId, projectId, mainDialog);
      } catch (ex) {
        handleProjectFailure(callbackHelpers, ex);
      } finally {
        set(botOpeningState, false);
      }
    }
  );

  const addRemoteSkillToBotProject = useRecoilCallback(
    (callbackHelpers: CallbackInterface) => async (manifestUrl: string, endpointName: string) => {
      const { set, snapshot } = callbackHelpers;
      try {
        const dispatcher = await snapshot.getPromise(dispatcherState);
        const rootBotProjectId = await snapshot.getPromise(rootBotProjectIdSelector);
        if (!rootBotProjectId) return;

        const botExists = await checkIfBotExistsInBotProjectFile(callbackHelpers, manifestUrl, true);
        if (botExists) {
          throw new Error(
            formatMessage('This operation cannot be completed. The skill is already part of the Bot Project')
          );
        }

        set(botOpeningState, true);
        const { projectId } = await openRemoteSkill(callbackHelpers, manifestUrl);
        set(botProjectIdsState, (current) => [...current, projectId]);
        await dispatcher.addRemoteSkillToBotProjectFile(projectId, manifestUrl, endpointName);
        navigateToSkillBot(rootBotProjectId, projectId);
      } catch (ex) {
        handleProjectFailure(callbackHelpers, ex);
      } finally {
        set(botOpeningState, false);
      }
    }
  );

  const addNewSkillToBotProject = useRecoilCallback(
    (callbackHelpers: CallbackInterface) => async (newProjectData: any) => {
      const { set, snapshot } = callbackHelpers;
      const dispatcher = await snapshot.getPromise(dispatcherState);
      try {
        const { templateId, name, description, location, schemaUrl, locale } = newProjectData;
        set(botOpeningState, true);
        const rootBotProjectId = await snapshot.getPromise(rootBotProjectIdSelector);
        if (!rootBotProjectId) return;
        const { projectId, mainDialog } = await createNewBotFromTemplate(
          callbackHelpers,
          templateId,
          name,
          description,
          location,
          schemaUrl,
          locale
        );
        const skillNameIdentifier: string = await getSkillNameIdentifier(callbackHelpers, getFileNameFromPath(name));
        set(botNameIdentifierState(projectId), skillNameIdentifier);
        set(projectMetaDataState(projectId), {
          isRemote: false,
          isRootBot: false,
        });
        set(botProjectIdsState, (current) => [...current, projectId]);
        await dispatcher.addLocalSkillToBotProjectFile(projectId);
<<<<<<< HEAD
        navigateToSkillBot(rootBotProjectId, projectId, mainDialog);
=======
        navigateToBot(callbackHelpers, projectId, mainDialog);
>>>>>>> df48c570
        return projectId;
      } catch (ex) {
        handleProjectFailure(callbackHelpers, ex);
      } finally {
        set(botOpeningState, false);
      }
    }
  );

  const openProject = useRecoilCallback(
    (callbackHelpers: CallbackInterface) => async (path: string, storageId = 'default', navigate = true) => {
      const { set } = callbackHelpers;
      try {
        set(botOpeningState, true);
        await flushExistingTasks(callbackHelpers);
        const { projectId, mainDialog } = await openRootBotAndSkillsByPath(callbackHelpers, path, storageId);

        // Post project creation
        set(projectMetaDataState(projectId), {
          isRootBot: true,
          isRemote: false,
        });
        projectIdCache.set(projectId);

        //migration on some sensitive property in browser local storage
        for (const property of RootBotManagedProperties) {
          const settings = settingStorage.get(projectId);
          const value = get(settings, property, '');
          if (!value.root && value.root !== '') {
            const newValue = { root: value };
            settingStorage.setField(projectId, property, newValue);
          }
        }

        if (navigate) {
          navigateToBot(callbackHelpers, projectId, mainDialog);
        }
      } catch (ex) {
        set(botProjectIdsState, []);
        removeRecentProject(callbackHelpers, path);
        handleProjectFailure(callbackHelpers, ex);
        navigateTo('/home');
      } finally {
        set(botOpeningState, false);
      }
    }
  );

  const fetchProjectById = useRecoilCallback((callbackHelpers: CallbackInterface) => async (projectId: string) => {
    const { set } = callbackHelpers;
    try {
      await flushExistingTasks(callbackHelpers);
      set(botOpeningState, true);
      await openRootBotAndSkillsByProjectId(callbackHelpers, projectId);

      // Post project creation
      set(projectMetaDataState(projectId), {
        isRootBot: true,
        isRemote: false,
      });
      projectIdCache.set(projectId);
    } catch (ex) {
      set(botProjectIdsState, []);
      handleProjectFailure(callbackHelpers, ex);
      navigateTo('/home');
    } finally {
      set(botOpeningState, false);
    }
  });

  const createNewBot = useRecoilCallback((callbackHelpers: CallbackInterface) => async (newProjectData: any) => {
    const { set } = callbackHelpers;
    try {
      await flushExistingTasks(callbackHelpers);
      set(botOpeningState, true);
      const {
        templateId,
        name,
        description,
        location,
        schemaUrl,
        locale,
        templateDir,
        eTag,
        urlSuffix,
        alias,
        preserveRoot,
      } = newProjectData;
      const { projectId, mainDialog } = await createNewBotFromTemplate(
        callbackHelpers,
        templateId,
        name,
        description,
        location,
        schemaUrl,
        locale,
        templateDir,
        eTag,
        alias,
        preserveRoot
      );
      set(botProjectIdsState, [projectId]);

      // Post project creation
      set(projectMetaDataState(projectId), {
        isRootBot: true,
        isRemote: false,
      });
      projectIdCache.set(projectId);
      navigateToBot(callbackHelpers, projectId, mainDialog, urlSuffix);
    } catch (ex) {
      set(botProjectIdsState, []);
      handleProjectFailure(callbackHelpers, ex);
      navigateTo('/home');
    } finally {
      set(botOpeningState, false);
    }
  });

  const createNewBotV2 = useRecoilCallback((callbackHelpers: CallbackInterface) => async (newProjectData: any) => {
    const { set, snapshot } = callbackHelpers;
    try {
      await flushExistingTasks(callbackHelpers);
      const dispatcher = await snapshot.getPromise(dispatcherState);
      set(botOpeningState, true);
      const {
        templateId,
        name,
        description,
        location,
        schemaUrl,
        locale,
        templateDir,
        eTag,
        urlSuffix,
        alias,
        preserveRoot,
      } = newProjectData;
      // starts the creation process and stores the jobID in state for tracking
      const response = await createNewBotFromTemplateV2(
        callbackHelpers,
        templateId,
        name,
        description,
        location,
        schemaUrl,
        locale,
        templateDir,
        eTag,
        alias,
        preserveRoot
      );
      if (response.data.jobId) {
        dispatcher.updateCreationMessage(response.data.jobId, templateId, urlSuffix);
      }
    } catch (ex) {
      set(botProjectIdsState, []);
      handleProjectFailure(callbackHelpers, ex);
      navigateTo('/home');
    }
  });

  const saveProjectAs = useRecoilCallback(
    (callbackHelpers: CallbackInterface) => async (oldProjectId, name, description, location) => {
      const { set } = callbackHelpers;
      try {
        await flushExistingTasks(callbackHelpers);
        set(botOpeningState, true);
        const { projectId, mainDialog } = await saveProject(callbackHelpers, {
          oldProjectId,
          name,
          description,
          location,
        });

        // Post project creation
        set(projectMetaDataState(projectId), {
          isRootBot: true,
          isRemote: false,
        });
        projectIdCache.set(projectId);
        navigateToBot(callbackHelpers, projectId, mainDialog);
      } catch (ex) {
        set(botProjectIdsState, []);
        handleProjectFailure(callbackHelpers, ex);
        navigateTo('/home');
      } finally {
        set(botOpeningState, false);
      }
    }
  );

  const deleteBot = useRecoilCallback((callbackHelpers: CallbackInterface) => async (projectId: string) => {
    try {
      const { reset } = callbackHelpers;
      await httpClient.delete(`/projects/${projectId}`);
      luFileStatusStorage.removeAllStatuses(projectId);
      qnaFileStatusStorage.removeAllStatuses(projectId);
      settingStorage.remove(projectId);
      projectIdCache.clear();
      resetBotStates(callbackHelpers, projectId);
      reset(botProjectIdsState);
      reset(currentProjectIdState);
      reset(botProjectSpaceLoadedState);
    } catch (e) {
      logMessage(callbackHelpers, e.message);
    }
  });

  const fetchRecentProjects = useRecoilCallback((callbackHelpers: CallbackInterface) => async () => {
    const { set } = callbackHelpers;
    try {
      const response = await httpClient.get(`/projects/recent`);
      set(recentProjectsState, response.data);
    } catch (ex) {
      set(recentProjectsState, []);
      logMessage(callbackHelpers, `Error in fetching recent projects: ${ex}`);
    }
  });

  const setBotStatus = useRecoilCallback<[string, BotStatus], void>(
    ({ set }: CallbackInterface) => (projectId: string, status: BotStatus) => {
      set(botStatusState(projectId), status);
    }
  );

  const saveTemplateId = useRecoilCallback<[string], void>(({ set }: CallbackInterface) => (templateId) => {
    if (templateId) {
      set(templateIdState, templateId);
    }
  });

  const updateBoilerplate = useRecoilCallback((callbackHelpers: CallbackInterface) => async (projectId: string) => {
    try {
      await httpClient.post(`/projects/${projectId}/updateBoilerplate`);
      callbackHelpers.set(announcementState, formatMessage('Scripts successfully updated.'));
    } catch (ex) {
      setError(callbackHelpers, ex);
    }
  });

  const getBoilerplateVersion = useRecoilCallback((callbackHelpers: CallbackInterface) => async (projectId: string) => {
    try {
      const response = await httpClient.get(`/projects/${projectId}/boilerplateVersion`);
      const { updateRequired, latestVersion, currentVersion } = response.data;
      callbackHelpers.set(boilerplateVersionState, { updateRequired, latestVersion, currentVersion });
    } catch (ex) {
      setError(callbackHelpers, ex);
    }
  });

  const reloadProject = async (callbackHelpers: CallbackInterface, response: any) => {
    callbackHelpers.reset(filePersistenceState(response.data.id));
    const { projectData, botFiles } = loadProjectData(response.data);

    await initBotState(callbackHelpers, projectData, botFiles);
  };

  /** Resets the file persistence of a project, and then reloads the bot state. */
  const reloadExistingProject = useRecoilCallback((callbackHelpers: CallbackInterface) => async (projectId: string) => {
    callbackHelpers.reset(filePersistenceState(projectId));
    const { projectData, botFiles } = await fetchProjectDataById(projectId);
    await initBotState(callbackHelpers, projectData, botFiles);
  });

  const updateCreationMessage = useRecoilCallback(
    (callbackHelpers: CallbackInterface) => async (jobId: string, templateId: string, urlSuffix: string) => {
      const timer = setInterval(async () => {
        try {
          const response = await httpClient.get(`/status/${jobId}`);
          if (response.data?.httpStatusCode === 200 && response.data.result) {
            // Bot creation successful
            clearInterval(timer);
            callbackHelpers.set(botOpeningMessage, response.data.latestMessage);
            const { botFiles, projectData } = loadProjectData(response.data.result);
            const projectId = response.data.result.id;
            if (settingStorage.get(projectId)) {
              settingStorage.remove(projectId);
            }
            const currentBotProjectFileIndexed: BotProjectFile = botFiles.botProjectSpaceFiles[0];
            callbackHelpers.set(botProjectFileState(projectId), currentBotProjectFileIndexed);

            const mainDialog = await initBotState(callbackHelpers, projectData, botFiles);
            callbackHelpers.set(botProjectIdsState, [projectId]);

            // Post project creation
            callbackHelpers.set(projectMetaDataState(projectId), {
              isRootBot: true,
              isRemote: false,
            });
            projectIdCache.set(projectId);
            navigateToBot(callbackHelpers, projectId, mainDialog, urlSuffix);
            callbackHelpers.set(botOpeningMessage, '');
            callbackHelpers.set(botOpeningState, false);
          } else {
            if (response.data.httpStatusCode !== 500) {
              // pending
              callbackHelpers.set(botOpeningMessage, response.data.latestMessage);
            } else {
              // failure
              callbackHelpers.set(botOpeningMessage, response.data.latestMessage);
              clearInterval(timer);
            }
          }
        } catch (err) {
          clearInterval(timer);
          callbackHelpers.set(botProjectIdsState, []);
          handleProjectFailure(callbackHelpers, err);
          navigateTo('/home');
        }
      }, 5000);
    }
  );

  return {
    openProject,
    createNewBot,
    createNewBotV2,
    deleteBot,
    saveProjectAs,
    fetchProjectById,
    fetchRecentProjects,
    setBotStatus,
    saveTemplateId,
    updateBoilerplate,
    getBoilerplateVersion,
    removeSkillFromBotProject,
    addNewSkillToBotProject,
    addExistingSkillToBotProject,
    addRemoteSkillToBotProject,
    replaceSkillInBotProject,
    reloadProject,
    reloadExistingProject,
    updateCreationMessage,
  };
};<|MERGE_RESOLUTION|>--- conflicted
+++ resolved
@@ -185,11 +185,7 @@
         });
         set(botProjectIdsState, (current) => [...current, projectId]);
         await dispatcher.addLocalSkillToBotProjectFile(projectId);
-<<<<<<< HEAD
         navigateToSkillBot(rootBotProjectId, projectId, mainDialog);
-=======
-        navigateToBot(callbackHelpers, projectId, mainDialog);
->>>>>>> df48c570
         return projectId;
       } catch (ex) {
         handleProjectFailure(callbackHelpers, ex);
