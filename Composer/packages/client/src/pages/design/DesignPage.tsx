// Copyright (c) Microsoft Corporation.
// Licensed under the MIT License.

/** @jsx jsx */
import { jsx } from '@emotion/core';
import React, { Suspense, useEffect, useMemo, useState, useCallback } from 'react';
import { Breadcrumb, IBreadcrumbItem } from 'office-ui-fabric-react/lib/Breadcrumb';
import formatMessage from 'format-message';
import { globalHistory, RouteComponentProps } from '@reach/router';
import get from 'lodash/get';
import { DialogFactory, SDKKinds, DialogInfo, PromptTab, getEditorAPI, registerEditorAPI } from '@bfc/shared';
import { ActionButton } from 'office-ui-fabric-react/lib/Button';
import { JsonEditor } from '@bfc/code-editor';
import Extension, { useTriggerApi, PluginConfig } from '@bfc/extension';
import { useRecoilValue } from 'recoil';

import { LoadingSpinner } from '../../components/LoadingSpinner';
import { TestController } from '../../components/TestController/TestController';
import { DialogDeleting } from '../../constants';
import {
  createSelectedPath,
  deleteTrigger,
  getbreadcrumbLabel,
  qnaMatcherKey,
  TriggerFormData,
  getDialogData,
} from '../../utils/dialogUtil';
import { Conversation } from '../../components/Conversation';
import { dialogStyle } from '../../components/Modal/dialogStyle';
import { OpenConfirmModal } from '../../components/Modal/ConfirmDialog';
import { ProjectTree } from '../../components/ProjectTree/ProjectTree';
import { Toolbar, IToolbarItem } from '../../components/Toolbar';
import { clearBreadcrumb, getFocusPath } from '../../utils/navigation';
import { navigateTo } from '../../utils/navigation';
import { useShell } from '../../shell';
import plugins, { mergePluginConfigs } from '../../plugins';
import { useElectronFeatures } from '../../hooks/useElectronFeatures';
import {
  botStateByProjectIdSelector,
  visualEditorSelectionState,
<<<<<<< HEAD
  dispatcherState,
=======
  focusPathState,
  showAddSkillDialogModalState,
  skillsState,
  actionsSeedState,
>>>>>>> bc83c7e2
  userSettingsState,
} from '../../recoilModel';
import { getBaseName } from '../../utils/fileUtil';
import ImportQnAFromUrlModal from '../knowledge-base/ImportQnAFromUrlModal';
import { triggerNotSupported } from '../../utils/dialogValidator';

import { WarningMessage } from './WarningMessage';
import {
  breadcrumbClass,
  contentWrapper,
  deleteDialogContent,
  editorContainer,
  editorWrapper,
  pageRoot,
  visualPanel,
} from './styles';
import { VisualEditor } from './VisualEditor';
import { PropertyEditor } from './PropertyEditor';

const CreateSkillModal = React.lazy(() => import('../../components/CreateSkillModal'));
const CreateDialogModal = React.lazy(() => import('./createDialogModal'));
const DisplayManifestModal = React.lazy(() => import('../../components/Modal/DisplayManifestModal'));
const ExportSkillModal = React.lazy(() => import('./exportSkillModal'));
const TriggerCreationModal = React.lazy(() => import('../../components/ProjectTree/TriggerCreationModal'));

function onRenderContent(subTitle, style) {
  return (
    <div css={deleteDialogContent}>
      <p>{DialogDeleting.CONTENT}</p>
      {subTitle && <div style={style}>{subTitle}</div>}
      <p>{DialogDeleting.CONFIRM_CONTENT}</p>
    </div>
  );
}

function onRenderBreadcrumbItem(item, render) {
  return <span>{render(item)}</span>;
}

function getAllRef(targetId, dialogs) {
  let refs: string[] = [];
  dialogs.forEach((dialog) => {
    if (dialog.id === targetId) {
      refs = refs.concat(dialog.referredDialogs);
    } else if (!dialog.referredDialogs.every((item) => item !== targetId)) {
      refs.push(dialog.displayName || dialog.id);
    }
  });
  return refs;
}

const getTabFromFragment = () => {
  const tab = window.location.hash.substring(1);

  if (Object.values<string>(PromptTab).includes(tab)) {
    return tab;
  }
};

const DesignPage: React.FC<RouteComponentProps<{ dialogId: string; projectId: string }>> = (props) => {
<<<<<<< HEAD
=======
  const dialogs = useRecoilValue(validatedDialogsSelector);
  const projectId = useRecoilValue(projectIdState);
  const schemas = useRecoilValue(schemasState);
  const displaySkillManifest = useRecoilValue(displaySkillManifestState);
  const breadcrumb = useRecoilValue(breadcrumbState);
  const visualEditorSelection = useRecoilValue(visualEditorSelectionState);
  const focusPath = useRecoilValue(focusPathState);
  const showCreateDialogModal = useRecoilValue(showCreateDialogModalState);
  const showAddSkillDialogModal = useRecoilValue(showAddSkillDialogModalState);
  const { undo, redo, canRedo, canUndo, commitChanges, clearUndo } = useRecoilValue(undoFunctionState);
  const skills = useRecoilValue(skillsState);
  const actionsSeed = useRecoilValue(actionsSeedState);
>>>>>>> bc83c7e2
  const userSettings = useRecoilValue(userSettingsState);
  const {
    schemas,
    displaySkillManifest,
    breadcrumb,
    focusPath,
    showCreateDialogModal,
    showAddSkillDialogModal,
    skills,
    actionsSeed,
    locale,
    projectId,
    validatedDialogs: dialogs,
    designPageLocation,
    undoVersion,
    qnaFiles,
    undoFunction: { undo, redo, canRedo, canUndo, commitChanges, clearUndo },
  } = useRecoilValue(botStateByProjectIdSelector);
  const visualEditorSelection = useRecoilValue(visualEditorSelectionState);
  const {
    removeDialog,
    updateDialog,
    createDialogCancel,
    createDialogBegin,
    createDialog,
    dismissManifestModal,
    setDesignPageLocation,
    navTo,
    selectTo,
    selectAndFocus,
    addSkillDialogCancel,
    createQnAFile,
    updateSkill,
    exportToZip,
    onboardingAddCoachMarkRef,
    importQnAFromUrls,
  } = useRecoilValue(dispatcherState);

  const { location, dialogId } = props;
  const params = new URLSearchParams(location?.search);
  const selected = params.get('selected') || '';
  const [triggerModalVisible, setTriggerModalVisibility] = useState(false);
  const [dialogJsonVisible, setDialogJsonVisibility] = useState(false);
  const [importQnAModalVisibility, setImportQnAModalVisibility] = useState(false);
  const [currentDialog, setCurrentDialog] = useState<DialogInfo>(dialogs[0]);
  const [exportSkillModalVisible, setExportSkillModalVisible] = useState(false);
  const [warningIsVisible, setWarningIsVisible] = useState(true);
  const shell = useShell('DesignPage');
  const shellForFlowEditor = useShell('FlowEditor');
  const shellForPropertyEditor = useShell('PropertyEditor');
  const triggerApi = useTriggerApi(shell.api);
  const { createTrigger } = shell.api;

  useEffect(() => {
    const currentDialog = dialogs.find(({ id }) => id === dialogId);
    if (currentDialog) {
      setCurrentDialog(currentDialog);
    }
    const rootDialog = dialogs.find(({ isRoot }) => isRoot);
    if (!currentDialog && rootDialog) {
      const { search } = location || {};
      navigateTo(`/bot/${projectId}/dialogs/${rootDialog.id}${search}`);
      return;
    }
    setWarningIsVisible(true);
  }, [dialogId, dialogs, location]);

  // migration: add id to dialog when dialog doesn't have id
  useEffect(() => {
    const currentDialog = dialogs.find(({ id }) => id === dialogId);

    const dialogContent = currentDialog?.content ? Object.assign({}, currentDialog.content) : { emptyDialog: true };
    if (!dialogContent.emptyDialog && !dialogContent.id) {
      dialogContent.id = dialogId;
      updateDialog({ id: dialogId, content: dialogContent, projectId });
    }
  }, [dialogId]);

  // migration: add qna file for dialog
  useEffect(() => {
    dialogs.forEach(async (dialog) => {
      if (!qnaFiles || qnaFiles.length === 0 || !qnaFiles.find((qnaFile) => getBaseName(qnaFile.id) === dialog.id)) {
        await createQnAFile({ id: dialog.id, content: '', projectId });
      }
    });
  }, [dialogs]);

  useEffect(() => {
<<<<<<< HEAD
    const index = currentDialog.triggers.findIndex(({ type }) => type === SDKKinds.OnBeginDialog);
    if (index >= 0 && !designPageLocation.selected) {
      selectTo(projectId, createSelectedPath(index));
    }
  }, [currentDialog?.id]);

  useEffect(() => {
    if (location && props.dialogId && props.projectId) {
      const { dialogId, projectId } = props;
      const params = new URLSearchParams(location.search);
      setDesignPageLocation(projectId, {
        dialogId,

        selected: params.get('selected') ?? '',
        focused: params.get('focused') ?? '',
        breadcrumb: location.state ? location.state.breadcrumb || [] : [],
=======
    if (location && props.dialogId && props.projectId) {
      const { dialogId, projectId } = props;
      const params = new URLSearchParams(location.search);
      const dialogMap = dialogs.reduce((acc, { content, id }) => ({ ...acc, [id]: content }), {});
      const selected = params.get('selected') ?? '';
      const focused = params.get('focused') ?? '';

      //make sure focusPath always valid
      const data = getDialogData(dialogMap, dialogId, getFocusPath(selected, focused));
      if (typeof data === 'undefined') {
        const { id } = dialogs.find(({ id }) => id === dialogId) || dialogs.find(({ isRoot }) => isRoot) || {};
        /**
         * It's improper to fallback to `dialogId` directly:
         *   - If 'action' not exists at `focused` path, fallback to trigger path;
         *   - If 'trigger' not exists at `selected` path, fallback to dialog Id;
         *   - If 'dialog' not exists at `dialogId` path, fallback to main dialog.
         */
        if (id) {
          navTo(id);
        }
        return;
      }

      setDesignPageLocation({
        dialogId: dialogId,
        projectId: projectId,
        selected,
        focused,
        breadcrumb: location.state?.breadcrumb || [],
>>>>>>> bc83c7e2
        promptTab: getTabFromFragment(),
      });
      /* eslint-disable no-underscore-dangle */
      // @ts-ignore
      globalHistory._onTransitionComplete();
      /* eslint-enable */
    }
  }, [location]);

  useEffect(() => {
    registerEditorAPI('Editing', {
      Undo: () => undo(),
      Redo: () => redo(),
    });
    //leave design page should clear the history
    return clearUndo;
  }, []);

  const openImportQnAModal = () => {
    setImportQnAModalVisibility(true);
  };

  const onTriggerCreationDismiss = () => {
    setTriggerModalVisibility(false);
  };

  const openNewTriggerModal = () => {
    setTriggerModalVisibility(true);
  };

  const onTriggerCreationSubmit = async (dialogId: string, formData: TriggerFormData) => {
    createTrigger(dialogId, formData);
  };

  function handleSelect(projectId, id, selected = '') {
    if (selected) {
      selectTo(projectId, selected);
    } else {
      navTo(projectId, id, []);
    }
  }

  const onCreateDialogComplete = (newDialog) => {
    if (newDialog) {
      navTo(projectId, newDialog, []);
    }
  };

  const [flowEditorFocused, setFlowEditorFocused] = useState(false);
  const { actionSelected, showDisableBtn, showEnableBtn } = useMemo(() => {
    const actionSelected = Array.isArray(visualEditorSelection) && visualEditorSelection.length > 0;
    if (!actionSelected) {
      return { actionSelected: false, showDisableBtn: false, showEnableBtn: false };
    }
    const selectedActions = visualEditorSelection.map((id) => get(currentDialog?.content, id));
    const showDisableBtn = selectedActions.some((x) => get(x, 'disabled') !== true);
    const showEnableBtn = selectedActions.some((x) => get(x, 'disabled') === true);
    return { actionSelected, showDisableBtn, showEnableBtn };
  }, [visualEditorSelection]);

  useElectronFeatures(actionSelected, flowEditorFocused, canUndo(), canRedo());

  const EditorAPI = getEditorAPI();
  const toolbarItems: IToolbarItem[] = [
    {
      type: 'dropdown',
      text: formatMessage('Add'),
      align: 'left',
      dataTestid: 'AddFlyout',
      buttonProps: {
        iconProps: { iconName: 'Add' },
      },
      menuProps: {
        items: [
          {
            'data-testid': 'FlyoutNewDialog',
            key: 'adddialog',
            text: formatMessage('Add new dialog'),
            onClick: () => {
              createDialogBegin([], onCreateDialogComplete, projectId);
            },
          },
          {
            'data-testid': 'FlyoutNewTrigger',
            key: 'addtrigger',
            text: formatMessage(`Add new trigger on {displayName}`, {
              displayName: currentDialog?.displayName ?? '',
            }),
            onClick: () => {
              openNewTriggerModal();
            },
          },
          {
            'data-testid': 'AddNewKnowledgebase',
            key: 'addKnowledge',
            text: formatMessage(` Add new knowledge base on {displayName}`, {
              displayName: currentDialog?.displayName ?? '',
            }),
            onClick: () => {
              openImportQnAModal();
            },
          },
        ],
      },
    },
    {
      type: 'dropdown',
      text: formatMessage('Edit'),
      align: 'left',
      dataTestid: 'EditFlyout',
      buttonProps: {
        iconProps: { iconName: 'Edit' },
      },
      menuProps: {
        items: [
          {
            key: 'edit.undo',
            text: formatMessage('Undo'),
            disabled: !canUndo(),
            onClick: undo,
          },
          {
            key: 'edit.redo',
            text: formatMessage('Redo'),
            disabled: !canRedo(),
            onClick: redo,
          },
          {
            key: 'edit.cut',
            text: formatMessage('Cut'),
            disabled: !actionSelected,
            onClick: () => {
              EditorAPI.Actions.CutSelection();
            },
          },
          {
            key: 'edit.copy',
            text: formatMessage('Copy'),
            disabled: !actionSelected,
            onClick: () => {
              EditorAPI.Actions.CopySelection();
            },
          },
          {
            key: 'edit.move',
            text: formatMessage('Move'),
            disabled: !actionSelected,
            onClick: () => {
              EditorAPI.Actions.MoveSelection();
            },
          },
          {
            key: 'edit.delete',
            text: formatMessage('Delete'),
            disabled: !actionSelected,
            onClick: () => {
              EditorAPI.Actions.DeleteSelection();
            },
          },
        ],
      },
    },
    {
      type: 'dropdown',
      text: formatMessage('Disable'),
      align: 'left',
      disabled: !actionSelected,
      buttonProps: {
        iconProps: { iconName: 'RemoveOccurrence' },
      },
      menuProps: {
        items: [
          {
            key: 'disable',
            text: formatMessage('Disable'),
            disabled: !showDisableBtn,
            onClick: () => {
              EditorAPI.Actions.DisableSelection();
            },
          },
          {
            key: 'enable',
            text: formatMessage('Enable'),
            disabled: !showEnableBtn,
            onClick: () => {
              EditorAPI.Actions.EnableSelection();
            },
          },
        ],
      },
    },
    {
      type: 'dropdown',
      text: formatMessage('Export'),
      align: 'left',
      buttonProps: {
        iconProps: { iconName: 'OpenInNewWindow' },
      },
      menuProps: {
        items: [
          {
            key: 'zipexport',
            text: formatMessage('Export assets to .zip'),
            onClick: () => {
              exportToZip(projectId);
            },
          },
          {
            key: 'exportAsSkill',
            text: formatMessage('Export as skill'),
            onClick: () => {
              setExportSkillModalVisible(true);
            },
          },
        ],
      },
    },
    {
      type: 'element',
      element: <TestController />,
      align: 'right',
    },
  ];

  function handleBreadcrumbItemClick(_event, item) {
    if (item) {
      const { dialogId, selected, focused, index } = item;
      selectAndFocus(projectId, dialogId, selected, focused, clearBreadcrumb(breadcrumb, index));
    }
  }

  const breadcrumbItems = useMemo(() => {
    const items =
      dialogs.length > 0
        ? breadcrumb.reduce((result, item, index) => {
            const { dialogId, selected, focused } = item;
            const text = getbreadcrumbLabel(dialogs, dialogId, selected, focused);
            if (text) {
              result.push({
                // @ts-ignore
                index,
                isRoot: !selected && !focused,
                text,
                ...item,
                onClick: handleBreadcrumbItemClick,
              });
            }
            return result;
          }, [] as IBreadcrumbItem[])
        : [];
    return (
      <div style={{ display: 'flex', justifyContent: 'space-between', height: '65px' }}>
        <Breadcrumb
          ariaLabel={formatMessage('Navigation Path')}
          data-testid="Breadcrumb"
          items={items}
          maxDisplayedItems={3}
          styles={breadcrumbClass}
          onReduceData={() => undefined}
          onRenderItem={onRenderBreadcrumbItem}
        />
        <div style={{ padding: '10px' }}>
          <ActionButton
            onClick={() => {
              setDialogJsonVisibility((current) => !current);
            }}
          >
            {dialogJsonVisible ? formatMessage('Hide code') : formatMessage('Show code')}
          </ActionButton>
        </div>
      </div>
    );
  }, [dialogs, breadcrumb, dialogJsonVisible]);

  function handleAddSkillDialogSubmit(skillData: { manifestUrl: string }) {
    updateSkill({ projectId, targetId: -1, skillData });
  }

  async function handleCreateDialogSubmit(data: { name: string; description: string }) {
    const seededContent = new DialogFactory(schemas.sdk?.content).create(SDKKinds.AdaptiveDialog, {
      $designer: { name: data.name, description: data.description },
      generator: `${data.name}.lg`,
      recognizer: `${data.name}.lu.qna`,
    });
    if (seededContent.triggers?.[0]) {
      seededContent.triggers[0].actions = actionsSeed;
    }
    await createDialog({ id: data.name, content: seededContent, projectId });
    commitChanges();
  }

  async function handleDeleteDialog(id) {
    const refs = getAllRef(id, dialogs);
    let setting: any = {
      confirmBtnText: formatMessage('Yes'),
      cancelBtnText: formatMessage('Cancel'),
    };
    let title = '';
    let subTitle = '';
    if (refs.length > 0) {
      title = DialogDeleting.TITLE;
      subTitle = `${refs.reduce((result, item) => `${result} ${item} \n`, '')}`;
      setting = {
        onRenderContent,
        style: dialogStyle.console,
      };
    } else {
      title = DialogDeleting.NO_LINKED_TITLE;
    }
    const result = await OpenConfirmModal(title, subTitle, setting);

    if (result) {
      await removeDialog(id, projectId);
      commitChanges();
    }
  }

  async function handleDeleteTrigger(id, index) {
    const content = deleteTrigger(dialogs, id, index, (trigger) => triggerApi.deleteTrigger(id, trigger));

    if (content) {
      updateDialog({ id, content, projectId });
      const match = /\[(\d+)\]/g.exec(selected);
      const current = match && match[1];
      if (!current) return;
      const currentIdx = parseInt(current);
      if (index === currentIdx) {
        if (currentIdx - 1 >= 0) {
          //if the deleted node is selected and the selected one is not the first one, navTo the previous trigger;
          selectTo(projectId, createSelectedPath(currentIdx - 1));
        } else {
          //if the deleted node is selected and the selected one is the first one, navTo the first trigger;
          navTo(projectId, id, []);
        }
      } else if (index < currentIdx) {
        //if the deleted node is at the front, navTo the current one;
        selectTo(projectId, createSelectedPath(currentIdx - 1));
      }
    }
  }
  const addNewBtnRef = useCallback((addNew) => {
    onboardingAddCoachMarkRef({ addNew });
  }, []);

  const cancelImportQnAModal = () => {
    setImportQnAModalVisibility(false);
  };

  const handleCreateQnA = async (urls: string[]) => {
    cancelImportQnAModal();
    const formData = {
      $kind: qnaMatcherKey,
      errors: { $kind: '', intent: '', event: '', triggerPhrases: '', regEx: '', activity: '' },
      event: '',
      intent: '',
      regEx: '',
      triggerPhrases: '',
    };
    if (dialogId) {
      const url = `/bot/${projectId}/knowledge-base/${dialogId}`;
      createTrigger(dialogId, formData, url);
      // import qna from urls
      if (urls.length > 0) {
        await importQnAFromUrls({ id: `${dialogId}.${locale}`, urls, projectId });
      }
    }
  };

  const pluginConfig: PluginConfig = useMemo(() => {
    const sdkUISchema = schemas?.ui?.content ?? {};
    const userUISchema = schemas?.uiOverrides?.content ?? {};
    return mergePluginConfigs({ uiSchema: sdkUISchema }, plugins, { uiSchema: userUISchema });
  }, [schemas?.ui?.content, schemas?.uiOverrides?.content]);

  if (!dialogId) {
    return <LoadingSpinner />;
  }

  const selectedTrigger = currentDialog.triggers.find((t) => t.id === selected);
  const withWarning = triggerNotSupported(currentDialog, selectedTrigger);

  return (
    <React.Fragment>
      <div css={pageRoot}>
        <ProjectTree
          dialogId={dialogId}
          dialogs={dialogs}
          selected={selected}
          onDeleteDialog={handleDeleteDialog}
          onDeleteTrigger={handleDeleteTrigger}
          onSelect={(...props) => handleSelect(projectId, ...props)}
        />
        <div css={contentWrapper} role="main">
          <div css={{ position: 'relative' }} data-testid="DesignPage-ToolBar">
            <span
              ref={addNewBtnRef}
              css={{ width: 120, height: '100%', position: 'absolute', left: 0, visibility: 'hidden' }}
              data-testid="CoachmarkRef-AddNew"
            />
            <Toolbar toolbarItems={toolbarItems} />
          </div>
          <Conversation css={editorContainer}>
            <div css={editorWrapper}>
              <div aria-label={formatMessage('Authoring canvas')} css={visualPanel} role="region">
                {breadcrumbItems}
                {dialogJsonVisible ? (
                  <JsonEditor
                    key={'dialogjson'}
                    editorSettings={userSettings.codeEditor}
                    id={currentDialog.id}
                    schema={schemas.sdk.content}
                    value={currentDialog.content || undefined}
                    onChange={(data) => {
                      updateDialog({ id: currentDialog.id, content: data, projectId });
                    }}
                  />
                ) : withWarning ? (
                  warningIsVisible && (
                    <WarningMessage
                      okText={formatMessage('Change Recognizer')}
                      onCancel={() => {
                        setWarningIsVisible(false);
                      }}
                      onOk={() => navigateTo(`/bot/${projectId}/knowledge-base/all`)}
                    />
                  )
                ) : (
                  <Extension plugins={pluginConfig} shell={shellForFlowEditor}>
                    <VisualEditor
                      openNewTriggerModal={openNewTriggerModal}
                      onBlur={() => setFlowEditorFocused(false)}
                      onFocus={() => setFlowEditorFocused(true)}
                    />
                  </Extension>
                )}
              </div>
              <Extension plugins={pluginConfig} shell={shellForPropertyEditor}>
                <PropertyEditor key={focusPath + undoVersion} />
              </Extension>
            </div>
          </Conversation>
        </div>
      </div>
      <Suspense fallback={<LoadingSpinner />}>
        {showCreateDialogModal && (
          <CreateDialogModal
            isOpen={showCreateDialogModal}
            onDismiss={() => createDialogCancel(projectId)}
            onSubmit={handleCreateDialogSubmit}
          />
        )}
        {showAddSkillDialogModal && (
          <CreateSkillModal
            editIndex={-1}
            isOpen={showAddSkillDialogModal}
            projectId={projectId}
            skills={skills}
            onDismiss={() => addSkillDialogCancel(projectId)}
            onSubmit={handleAddSkillDialogSubmit}
          />
        )}
        {exportSkillModalVisible && (
          <ExportSkillModal
            isOpen={exportSkillModalVisible}
            onDismiss={() => setExportSkillModalVisible(false)}
            onSubmit={() => setExportSkillModalVisible(false)}
          />
        )}
        {triggerModalVisible && (
          <TriggerCreationModal
            dialogId={dialogId}
            isOpen={triggerModalVisible}
            projectId={projectId}
            onDismiss={onTriggerCreationDismiss}
            onSubmit={onTriggerCreationSubmit}
          />
        )}
        {importQnAModalVisibility && (
          <ImportQnAFromUrlModal dialogId={dialogId} onDismiss={cancelImportQnAModal} onSubmit={handleCreateQnA} />
        )}
        {displaySkillManifest && (
          <DisplayManifestModal manifestId={displaySkillManifest} onDismiss={() => dismissManifestModal(projectId)} />
        )}
      </Suspense>
    </React.Fragment>
  );
};

export default DesignPage;<|MERGE_RESOLUTION|>--- conflicted
+++ resolved
@@ -38,15 +38,8 @@
 import {
   botStateByProjectIdSelector,
   visualEditorSelectionState,
-<<<<<<< HEAD
+  userSettingsState,
   dispatcherState,
-=======
-  focusPathState,
-  showAddSkillDialogModalState,
-  skillsState,
-  actionsSeedState,
->>>>>>> bc83c7e2
-  userSettingsState,
 } from '../../recoilModel';
 import { getBaseName } from '../../utils/fileUtil';
 import ImportQnAFromUrlModal from '../knowledge-base/ImportQnAFromUrlModal';
@@ -106,21 +99,6 @@
 };
 
 const DesignPage: React.FC<RouteComponentProps<{ dialogId: string; projectId: string }>> = (props) => {
-<<<<<<< HEAD
-=======
-  const dialogs = useRecoilValue(validatedDialogsSelector);
-  const projectId = useRecoilValue(projectIdState);
-  const schemas = useRecoilValue(schemasState);
-  const displaySkillManifest = useRecoilValue(displaySkillManifestState);
-  const breadcrumb = useRecoilValue(breadcrumbState);
-  const visualEditorSelection = useRecoilValue(visualEditorSelectionState);
-  const focusPath = useRecoilValue(focusPathState);
-  const showCreateDialogModal = useRecoilValue(showCreateDialogModalState);
-  const showAddSkillDialogModal = useRecoilValue(showAddSkillDialogModalState);
-  const { undo, redo, canRedo, canUndo, commitChanges, clearUndo } = useRecoilValue(undoFunctionState);
-  const skills = useRecoilValue(skillsState);
-  const actionsSeed = useRecoilValue(actionsSeedState);
->>>>>>> bc83c7e2
   const userSettings = useRecoilValue(userSettingsState);
   const {
     schemas,
@@ -134,7 +112,6 @@
     locale,
     projectId,
     validatedDialogs: dialogs,
-    designPageLocation,
     undoVersion,
     qnaFiles,
     undoFunction: { undo, redo, canRedo, canUndo, commitChanges, clearUndo },
@@ -209,24 +186,6 @@
   }, [dialogs]);
 
   useEffect(() => {
-<<<<<<< HEAD
-    const index = currentDialog.triggers.findIndex(({ type }) => type === SDKKinds.OnBeginDialog);
-    if (index >= 0 && !designPageLocation.selected) {
-      selectTo(projectId, createSelectedPath(index));
-    }
-  }, [currentDialog?.id]);
-
-  useEffect(() => {
-    if (location && props.dialogId && props.projectId) {
-      const { dialogId, projectId } = props;
-      const params = new URLSearchParams(location.search);
-      setDesignPageLocation(projectId, {
-        dialogId,
-
-        selected: params.get('selected') ?? '',
-        focused: params.get('focused') ?? '',
-        breadcrumb: location.state ? location.state.breadcrumb || [] : [],
-=======
     if (location && props.dialogId && props.projectId) {
       const { dialogId, projectId } = props;
       const params = new URLSearchParams(location.search);
@@ -245,18 +204,16 @@
          *   - If 'dialog' not exists at `dialogId` path, fallback to main dialog.
          */
         if (id) {
-          navTo(id);
+          navTo(projectId, id);
         }
         return;
       }
 
-      setDesignPageLocation({
-        dialogId: dialogId,
-        projectId: projectId,
+      setDesignPageLocation(projectId, {
+        dialogId,
         selected,
         focused,
         breadcrumb: location.state?.breadcrumb || [],
->>>>>>> bc83c7e2
         promptTab: getTabFromFragment(),
       });
       /* eslint-disable no-underscore-dangle */
