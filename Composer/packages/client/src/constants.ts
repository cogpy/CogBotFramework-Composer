// Copyright (c) Microsoft Corporation.
// Licensed under the MIT License.

<<<<<<< HEAD
import { webAppRuntimeKey, functionsRuntimeKey, csharpFeedKey, nodeFeedKey } from '@botframework-composer/types';
=======
import { FeedName, TeamsManifest } from '@botframework-composer/types/src';
>>>>>>> 427fe295
import formatMessage from 'format-message';
import { IDropdownOption } from 'office-ui-fabric-react/lib/Dropdown';

export const BASEPATH = process.env.PUBLIC_URL || '/';
export const BASEURL = `${process.env.PUBLIC_URL || ''}/api`;

//the count about the undo/redo
export const UNDO_LIMIT = 10;

export const Tips = {
  get PROJECT_NAME() {
    return formatMessage(
      `Create a name for the project which will be used to name the application: (projectname-environment-LUfilename)`
    );
  },
  get ENVIRONMENT() {
    return formatMessage(
      `When multiple people are working with models you want to be able to work with models independently from each other tied to the source control.`
    );
  },
  get AUTHORING_KEY() {
    return formatMessage('An authoring key is created automatically when you create a LUIS account.');
  },
  get SUBSCRIPTION_KEY() {
    return formatMessage('A subscription key is created when you create a QnA Maker resource.');
  },
  get AUTHORING_REGION() {
    return formatMessage('Authoring region to use (e.g. westus, westeurope, australiaeast)');
  },
  get QNA_REGION() {
    return formatMessage('Authoring region to use (westus)  (QnA maker resource location)');
  },
  get DEFAULT_LANGUAGE() {
    return formatMessage(
      `Configures default language model to use if there is no culture code in the file name (Default: en-us)`
    );
  },
};

export const LUIS_REGIONS: IDropdownOption[] = [
  {
    key: 'westus',
    text: formatMessage('westus'),
  },
  {
    key: 'westeurope',
    text: formatMessage('westeurope'),
  },
  {
    key: 'australiaeast',
    text: formatMessage('australiaeast'),
  },
];

export const Links = {
  LUIS: 'https://docs.microsoft.com/en-us/azure/cognitive-services/luis/luis-concept-keys?tabs=V2',
  QNA: 'https://docs.microsoft.com/en-us/azure/cognitive-services/qnamaker/concepts/azure-resources#keys-in-qna-maker',
};

export const Text = {
  get DEPLOY() {
    return formatMessage(`Your bot is using LUIS and QNA for natural language understanding.`);
  },
  get LUISDEPLOY() {
    return formatMessage(
      `If you already have a LUIS account, provide the information below. If you do not have an account yet, create a (free) account first.`
    );
  },
  get QNADEPLOY() {
    return formatMessage(
      `If you already have a QNA account, provide the information below. If you do not have an account yet, create a (free) account first.`
    );
  },
  get LUISDEPLOYSUCCESS() {
    return formatMessage('Congratulations! Your model is successfully published.');
  },
  get LUISDEPLOYFAILURE() {
    return formatMessage('Sorry, something went wrong with publishing. Try again or exit out of this task.');
  },
  get CONNECTBOTFAILURE() {
    return formatMessage('Sorry, something went wrong with connecting bot runtime');
  },
  get DOTNETFAILURE() {
    return formatMessage('Composer needs .NET Core SDK');
  },
};

export enum LuisConfig {
  STORAGE_KEY = 'luisConfig',
  AUTHORING_KEY = 'authoringKey',
  ENVIRONMENT = 'environment',
  PROJECT_NAME = 'name',
  REGION = 'authoringRegion',
  LANGUAGE = 'defaultLanguage',
}

export enum QnaConfig {
  SUBSCRIPTION_KEY = 'subscriptionKey',
}

export const FileTypes = {
  FOLDER: 'folder',
  FILE: 'file',
  BOT: 'bot',
  UNKNOWN: 'unknown',
};

export const OpenStatus = {
  NEW: 'New',
  SAVEAS: 'Save as',
  OPEN: 'Open',
  CLOSE: '',
};

export enum BotStatus {
  queued = 'queued',
  connected = 'connected',
  inactive = 'inactive',
  publishing = 'publishing',
  published = 'published',
  starting = 'starting',
  pending = 'pending',
  failed = 'failed',
  stopping = 'stopping',
}

export enum CreationFlowStatus {
  NEW = 'New',
  NEW_FROM_SCRATCH = 'Scratch',
  NEW_FROM_TEMPLATE = 'Template',
  SAVEAS = 'Save as',
  OPEN = 'Open',
  CLOSE = 'Close',
}

export type CreationFlowType = 'Bot' | 'Skill';

export const Steps = {
  CREATE: 'CREATE',
  DEFINE: 'DEFINE',
  LOCATION: 'LOCATION',
  NONE: 'NONE',
};

export const BotStatusesCopy = {
  get connected() {
    return formatMessage('Running');
  },
  get publishing() {
    return formatMessage('Building');
  },
  get published() {
    return formatMessage('Starting');
  },
  get inactive() {
    return formatMessage('Inactive');
  },
  get failed() {
    return formatMessage('Failed to start');
  },
  get loading() {
    return formatMessage('Building');
  },
  get queued() {
    return formatMessage('Queued');
  },
  get starting() {
    return formatMessage('Starting');
  },
  get stopping() {
    return formatMessage('Stopping');
  },
  get pending() {
    return formatMessage('Status pending');
  },
};

export const DialogCreationCopy = {
  get CREATE_OPTIONS() {
    return {
      title: formatMessage('Open your Azure Bot resource'),
      subText: formatMessage('Do you want to create a new bot, or connect your Azure Bot resource to an existing bot?'),
    };
  },
  get CREATE_NEW_BOT() {
    return {
      title: formatMessage('Create bot from template or scratch?'),
      subText: formatMessage('You can create a new bot from scratch with Composer, or start with a template.'),
    };
  },
  get CREATE_NEW_BOT_V2() {
    return {
      title: formatMessage('Select a template'),
      subText: formatMessage("Microsoft's templates offer best practices for developing conversational bots."),
    };
  },
  get CREATE_NEW_SKILLBOT() {
    return {
      title: formatMessage('Create a skill in your bot'),
      subText: '',
    };
  },
  get DEFINE_CONVERSATION_OBJECTIVE() {
    return {
      title: formatMessage('Define conversation objective'),
      subText: formatMessage(
        `What can the user accomplish through this conversation? For example, BookATable, OrderACoffee etc.`
      ),
    };
  },
  get DEFINE_BOT_PROJECT() {
    return {
      title: formatMessage('Create a bot project'),
      subText: formatMessage(`Specify a name, description, and location for your new bot project.`),
    };
  },
  get DEFINE_DIALOG() {
    return {
      title: formatMessage('Create a dialog'),
      subText: formatMessage(`Specify a name and description for your new dialog.`),
    };
  },
  get SELECT_LOCATION() {
    return {
      title: formatMessage('Select a Bot'),
      subText: formatMessage('Which bot do you want to open?'),
    };
  },
  get SELECT_DESTINATION() {
    return {
      title: formatMessage('Set destination folder'),
      subText: formatMessage('Choose a location for your new bot project.'),
    };
  },
  get IMPORT_QNA() {
    return {
      title: formatMessage('Create New Knowledge Base'),
      subText: formatMessage(
        'Extract question-and-answer pairs from an online FAQ, product manuals, or other files. Supported formats are .tsv, .pdf, .doc, .docx, .xlsx, containing questions and answers in sequence. Learn more about knowledge base sources. Skip this step to add questions and answers manually after creation. The number of sources and file size you can add depends on the QnA service SKU you choose. Learn more about QnA Maker SKUs.'
      ),
    };
  },
  get IMPORT_BOT_PROJECT() {
    return {
      title: formatMessage('Import your bot to new project'),
      subText: formatMessage(`Specify a name, description, and location for your new bot project.`),
    };
  },
};

export const DialogDeleting = {
  get NO_LINKED_TITLE() {
    return formatMessage('This will delete the Dialog and its contents. Do you wish to continue?');
  },
  get TITLE() {
    return formatMessage('Warning!');
  },
  get CONTENT() {
    return formatMessage(
      `The dialog you have tried to delete is currently used in the below dialog(s). Removing this dialog will cause your Bot to malfunction without additional action.`
    );
  },
  get CONFIRM_CONTENT() {
    return formatMessage('Do you wish to continue?');
  },
};

export const MultiLanguagesDialog = {
  get ADD_DIALOG() {
    return {
      title: formatMessage('Copy content for translation'),
      subText: formatMessage(
        `Composer cannot yet translate your bot automatically.\nTo create a translation manually, Composer will create a copy of your bot’s content with the name of the additional language. This content can then be translated without affecting the original bot logic or flow and you can switch between languages to ensure the responses are correctly and appropriately translated.`
      ),
      selectDefaultLangTitle: formatMessage(
        'This language will be copied and used as the basis (and fallback language) for the translation.'
      ),
      selectionTitle: formatMessage('To which language will you be translating your bot?'),
      searchPlaceHolder: formatMessage('Search'),
      whenDoneText: formatMessage(
        'When done, switch to the newly created language and start the (manual) translation process.'
      ),
    };
  },
  get DELETE_DIALOG() {
    return {
      title: formatMessage('Select language to delete'),
      subText: formatMessage(
        `When deleting a language, only the content will be removed. The flow and logic of the conversation and dialog will remain functional.`
      ),
    };
  },
};

export const addSkillDialog = {
  get SKILL_MANIFEST_FORM() {
    return {
      title: formatMessage('Add a skill'),
      subText: formatMessage('Enter a manifest url to add a new skill to your bot.'),
    };
  },
  get SKILL_MANIFEST_FORM_EDIT() {
    return {
      title: formatMessage('Edit a skill'),
      subText: formatMessage('Enter a manifest url to add a new skill to your bot.'),
    };
  },
};

export const repairSkillDialog = (name: string) => {
  return {
    title: formatMessage('Link to this skill has been broken'),
    subText: formatMessage('{name} cannot be found at the location.', { name }),
  };
};

export const removeSkillDialog = () => {
  return {
    title: formatMessage('Warning'),
    subText: formatMessage(
      'The skill you tried to remove from the project is currently used in the below bot(s). Removing this skill won’t delete the files, but it will cause your Bot to malfunction without additional action.'
    ),
    subTextNoUse: formatMessage(
      'You are about to remove the skill from this project. Removing this skill won’t delete the files.'
    ),
    footerText: formatMessage('Do you wish to continue?'),
  };
};

export const SupportedFileTypes = [
  'accdb',
  'csv',
  'docx',
  'dotx',
  'mpt',
  'odt',
  'one',
  'onepkg',
  'onetoc',
  'pptx',
  'pub',
  'vsdx',
  'xls',
  'xlsx',
  'xsn',
];

export const USER_TOKEN_STORAGE_KEY = 'composer.userToken';

export enum AppUpdaterStatus {
  IDLE,
  UPDATE_AVAILABLE,
  UPDATE_UNAVAILABLE,
  UPDATE_IN_PROGRESS,
  UPDATE_FAILED,
  UPDATE_SUCCEEDED,
}

export const EmptyBotTemplateId = 'EmptyBot';

export const nameRegex = /^[a-zA-Z0-9-_]+$/;

export const nameRegexV2 = /^[a-zA-Z0-9_]+$/;

export const invalidNameCharRegex = /[^a-z^A-Z^0-9^_]/g;

export const authConfig = {
  // for web login
  clientId: process.env.WEBLOGIN_CLIENTID,
  scopes: [
    'https://management.core.windows.net/user_impersonation',
    'https://graph.microsoft.com/Application.ReadWrite.All',
  ],
  tenantId: process.env.WEBLOGIN_TENANTID,
  redirectUrl: process.env.WEBLOGIN_REDIRECTURL,
};

export const armScopes = {
  scopes: ['https://management.core.windows.net/user_impersonation'],
  targetResource: 'https://management.core.windows.net/',
};
export const graphScopes = {
  scopes: ['https://graph.microsoft.com/Application.ReadWrite.All'],
  targetResource: 'https://graph.microsoft.com/',
};
export const vaultScopes = {
  scopes: ['https://vault.azure.net/user_impersonation'],
  targetResource: 'https://vault.azure.net/',
};

export const authUrl = `https://login.microsoftonline.com/${authConfig.tenantId}/oauth2/v2.0/authorize`;

export const triggerNotSupportedWarning = () =>
  formatMessage(
    'This trigger type is not supported by the RegEx recognizer. To ensure this trigger is fired, change the recognizer type.'
  );

export const firstPartyTemplateFeed =
  'https://registry.npmjs.org/-/v1/search?text=generator+keywords:bf-template+scope:microsoft'; // +maintainer:botframework

// TODO: replace language options with available languages pertinent to the selected template (issue #5554)
export const defaultPrimaryLanguage = 'english';

export const runtimeLanguageOptions: IDropdownOption[] = [
  { key: nodeFeedKey, text: 'Node' },
  { key: csharpFeedKey, text: 'Dot Net' },
];

export const defaultRuntime = 'azureWebApp';

export const runtimeOptions: IDropdownOption[] = [
  { key: webAppRuntimeKey, text: 'Azure Web App' },
  { key: functionsRuntimeKey, text: 'Azure Functions' },
];

export const onboardingDisabled = false;

export const defaultTeamsManifest: TeamsManifest = {
  $schema: 'https://developer.microsoft.com/en-us/json-schemas/teams/v1.9/MicrosoftTeams.schema.json',
  manifestVersion: '1.9',
  version: '1.0.0',
  id: '',
  packageName: '',
  developer: {
    name: 'contoso',
    websiteUrl: 'https://contoso.com',
    privacyUrl: 'https://cotoso.com/privacy',
    termsOfUseUrl: 'https://contoso.com/terms',
  },
  icons: {
    color: '',
    outline: '',
  },
  name: {
    short: '',
    full: '',
  },
  description: {
    short: '',
    full: '',
  },
  accentColor: '#FFFFFF',
  bots: [
    {
      botId: '',
      scopes: ['personal'],
    },
  ],
  permissions: ['identity', 'messageTeamMembers'],
  validDomains: ['token.botframework.com'],
};<|MERGE_RESOLUTION|>--- conflicted
+++ resolved
@@ -1,11 +1,14 @@
 // Copyright (c) Microsoft Corporation.
 // Licensed under the MIT License.
 
-<<<<<<< HEAD
-import { webAppRuntimeKey, functionsRuntimeKey, csharpFeedKey, nodeFeedKey } from '@botframework-composer/types';
-=======
-import { FeedName, TeamsManifest } from '@botframework-composer/types/src';
->>>>>>> 427fe295
+import {
+  webAppRuntimeKey,
+  functionsRuntimeKey,
+  csharpFeedKey,
+  nodeFeedKey,
+  FeedName,
+  TeamsManifest,
+} from '@botframework-composer/types';
 import formatMessage from 'format-message';
 import { IDropdownOption } from 'office-ui-fabric-react/lib/Dropdown';
 
