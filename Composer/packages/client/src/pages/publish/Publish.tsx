--- conflicted
+++ resolved
@@ -11,11 +11,9 @@
 import { PublishTarget } from '@bfc/shared';
 import { useRecoilValue } from 'recoil';
 
-<<<<<<< HEAD
+import { PluginAPI } from '../../plugins/api';
 import { setAccessToken, setGraphToken } from '../../utils/auth';
-=======
 import { LeftRightSplit } from '../../components/Split/LeftRightSplit';
->>>>>>> 73014e26
 import settingsStorage from '../../utils/dialogSettingStorage';
 import { projectContainer } from '../design/styles';
 import {
@@ -392,6 +390,26 @@
     },
     []
   );
+
+  // setup plugin APIs
+  useEffect(() => {
+    PluginAPI.publish.startProvision = (config) => {
+      console.log('BEGIN A PROVISION FOR PROJECT ', projectId, 'USING CONFIG', config);
+
+      //   try {
+      //     const result = await axios.post(`/api/provision/${projectId}/type`, configuration);
+      //     console.log(result.data);
+      //     return result.status;
+      //   } catch (err) {
+      //     logger({
+      //       status: AzureAPIStatus.ERROR,
+      //       message: JSON.stringify(err, Object.getOwnPropertyNames(err)),
+      //     });
+      //     return err.response.status;
+      //   }
+      // };
+    };
+  }, [projectId]);
 
   return (
     <Fragment>
