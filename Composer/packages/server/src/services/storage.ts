// Copyright (c) Microsoft Corporation.
// Licensed under the MIT License.

import * as fs from 'fs';

import { Path } from '../utility/path';
import { StorageConnection, IFileStorage } from '../models/storage/interface';
import { StorageFactory } from '../models/storage/storageFactory';
import { Store } from '../store/store';

import { UserIdentity } from './pluginLoader';

const fileBlacklist = ['.DS_Store'];
const isValidFile = (file: string) => {
  return fileBlacklist.filter(badFile => badFile === file).length === 0;
};
class StorageService {
  private STORE_KEY = 'storageConnections';
  private storageConnections: StorageConnection[] = [];

  constructor() {
    this.storageConnections = Store.get(this.STORE_KEY);
    this.ensureDefaultBotFoldersExist();
  }

  public getStorageClient = (storageId: string, user?: UserIdentity): IFileStorage => {
    const conn = this.storageConnections.find(s => {
      return s.id === storageId;
    });
    if (conn === undefined) {
      throw new Error(`no storage connection with id ${storageId}`);
    }
    return StorageFactory.createStorageClient(conn, user);
  };

  public createStorageConnection = (connection: StorageConnection) => {
    // if id is already in store, skip it
    if (!this.storageConnections.find(item => item.id === connection.id)) {
      this.storageConnections.push(connection);
      Store.set(this.STORE_KEY, this.storageConnections);
    }
  };

  public getStorageConnections = (): StorageConnection[] => {
    const connections = this.storageConnections.map(s => {
      const temp = Object.assign({}, s);
      // if the last accessed path exist
      if (fs.existsSync(s.path)) {
        temp.path = Path.resolve(s.path); // resolve path if path is relative, and change it to unix pattern
      } else {
        temp.path = Path.resolve(s.defaultPath);
      }
      return temp;
    });
    this.ensureDefaultBotFoldersExist();
    return connections;
  };

  public checkBlob = async (storageId: string, filePath: string, user?: UserIdentity): Promise<boolean> => {
    const storageClient = this.getStorageClient(storageId, user);
    return await storageClient.exists(filePath);
  };

  public getBlobDateModified = async (storageId: string, filePath: string, user?: UserIdentity) => {
    const storageClient = this.getStorageClient(storageId, user);
    const stat = await storageClient.stat(filePath);
    return stat.lastModified;
  };

  // return connent for file
  // return children for dir
  public getBlob = async (storageId: string, filePath: string, user?: UserIdentity) => {
    const storageClient = this.getStorageClient(storageId, user);
    const stat = await storageClient.stat(filePath);
    if (stat.isFile) {
      // NOTE: this behavior is not correct, we should NOT parse this file as json
      // becase it might not be json, this api is a more general file api than json file
      // didn't fix it because this is the previous behavior
      // TODO: fix this behavior and the upper layer interface accordingly
      return JSON.parse(await storageClient.readFile(filePath));
    } else {
      return {
        name: Path.basename(filePath),
        parent: Path.dirname(filePath),
        children: await this.getChildren(storageClient, filePath),
      };
    }
  };

  public updateCurrentPath = (path: string, storageId: string) => {
    const storage = this.storageConnections.find(s => s.id === storageId);
    if (storage) {
      storage.path = path;
      Store.set(this.STORE_KEY, this.storageConnections);
    }
    return this.storageConnections;
  };

  private ensureDefaultBotFoldersExist = () => {
    this.storageConnections.forEach(s => {
      this.createFolderRecurively(s.defaultPath);
    });
  };

  private isBotFolder = async (storage: IFileStorage, path: string) => {
<<<<<<< HEAD
    // locate new structure bot:
    const dialogFiles = await storage.glob('*.dialog', path);
    const isNewBot = dialogFiles.length > 0;

    // locate old structire bot: Main.dialog
    const mainPath = Path.join(path, 'ComposerDialogs/Main', 'Main.dialog');
    const isOldBot = fs.existsSync(mainPath);
    return isNewBot || isOldBot;
=======
    // locate Main.dialog
    const mainPath = Path.join(path, 'Main', 'Main.dialog');
    const isbot = await storage.exists(mainPath);
    return isbot;
>>>>>>> 9714e6ab
  };

  private getChildren = async (storage: IFileStorage, dirPath: string) => {
    // TODO: filter files, folder which have no read and write
    const children = (await storage.readDir(dirPath)).map(async childName => {
      try {
        if (childName === '') {
          return;
        }
        const childAbsPath = Path.join(dirPath, childName);
        const childStat = await storage.stat(childAbsPath);
        if (!isValidFile(childName)) {
          return;
        }
        return {
          name: childName,
          type: childStat.isDir ? ((await this.isBotFolder(storage, childAbsPath)) ? 'bot' : 'folder') : 'file',
          path: childAbsPath,
          lastModified: childStat.lastModified, // just keep the previous interface
          size: childStat.size, // just keep the previous interface
        };
      } catch (error) {
        return;
      }
    });
    // filter no access permission folder, witch value is null in children array
    const result = await Promise.all(children);
    return result.filter(item => !!item);
  };

  private createFolderRecurively = (path: string) => {
    if (!fs.existsSync(path)) {
      this.createFolderRecurively(Path.dirname(path));
      fs.mkdirSync(path);
    }
  };
}

const service = new StorageService();
export default service;<|MERGE_RESOLUTION|>--- conflicted
+++ resolved
@@ -103,21 +103,14 @@
   };
 
   private isBotFolder = async (storage: IFileStorage, path: string) => {
-<<<<<<< HEAD
     // locate new structure bot:
     const dialogFiles = await storage.glob('*.dialog', path);
     const isNewBot = dialogFiles.length > 0;
 
     // locate old structire bot: Main.dialog
-    const mainPath = Path.join(path, 'ComposerDialogs/Main', 'Main.dialog');
-    const isOldBot = fs.existsSync(mainPath);
+    const mainPath = Path.join(path, 'Main', 'Main.dialog');
+    const isOldBot = await storage.exists(mainPath);
     return isNewBot || isOldBot;
-=======
-    // locate Main.dialog
-    const mainPath = Path.join(path, 'Main', 'Main.dialog');
-    const isbot = await storage.exists(mainPath);
-    return isbot;
->>>>>>> 9714e6ab
   };
 
   private getChildren = async (storage: IFileStorage, dirPath: string) => {
