// Copyright (c) Microsoft Corporation.
// Licensed under the MIT License.

import 'dotenv/config';
import path from 'path';
import crypto from 'crypto';

import { getPortPromise } from 'portfinder';
import express, { Express, Request, Response, NextFunction } from 'express';
import bodyParser from 'body-parser';
import morgan from 'morgan';
import compression from 'compression';
import * as ws from 'ws';
import * as rpc from 'vscode-ws-jsonrpc';
import { IConnection, createConnection } from 'vscode-languageserver';
import { LGServer } from '@bfc/lg-languageserver';
import { LUServer } from '@bfc/lu-languageserver';
import { pluginLoader } from '@bfc/plugin-loader';
import chalk from 'chalk';

import { BotProjectService } from './services/project';
import { getAuthProvider } from './router/auth';
import { apiRouter } from './router/api';
import { BASEURL } from './constants';
import { attachLSPServer } from './utility/attachLSP';
import log from './logger';
import { PluginManager } from './models/plugins';

// eslint-disable-next-line @typescript-eslint/no-var-requires
const session = require('express-session');

export async function start(pluginDir?: string): Promise<number | string> {
  const clientDirectory = path.resolve(require.resolve('@bfc/client'), '..');
  const app: Express = express();
  app.set('view engine', 'ejs');
  app.set('view options', { delimiter: '?' });
  app.use(compression());

  app.use(bodyParser.json({ limit: '50mb' }));
  app.use(bodyParser.urlencoded({ extended: false }));
  app.use(session({ secret: 'bot-framework-composer' }));
  app.use(pluginLoader.passport.initialize());
  app.use(pluginLoader.passport.session());

  // make sure plugin has access to our express...
  pluginLoader.useExpress(app);

  // load all the plugins that exist in the folder
<<<<<<< HEAD
  // pluginDir = pluginDir || path.resolve(__dirname, '../../plugins');
  // await pluginLoader.loadPluginsFromFolder(pluginDir);
  await PluginManager.loadAll();
=======
  pluginDir = pluginDir || path.resolve(__dirname, '../../../plugins');
  await pluginLoader.loadPluginsFromFolder(pluginDir);
>>>>>>> 70e0ef7e

  const { login, authorize } = getAuthProvider();

  const CS_POLICIES = [
    "default-src 'none';",
    "font-src 'self' https:;",
    "img-src 'self' data:;",
    "base-uri 'none';",
    "connect-src 'self';",
    "frame-src 'self' bfemulator: https://login.microsoftonline.com https://*.botframework.com;",
    "worker-src 'self';",
    "form-action 'none';",
    "frame-ancestors 'self';",
    "manifest-src 'self';",
    'upgrade-insecure-requests;',
  ];

  app.all('*', function (req: Request, res: Response, next: NextFunction) {
    res.header('Access-Control-Allow-Origin', '*');
    res.header('Access-Control-Allow-Methods', 'GET,HEAD,OPTIONS,POST,PUT,DELETE');
    res.header('Access-Control-Allow-Headers', 'Origin, X-Requested-With, Content-Type, Accept, Authorization');

    if (process.env.ENABLE_CSP === 'true') {
      req.__nonce__ = crypto.randomBytes(16).toString('base64');
      res.header(
        'Content-Security-Policy',
        CS_POLICIES.concat([
          `script-src 'self' 'nonce-${req.__nonce__}';`,
          // TODO: use nonce strategy after addressing issues with monaco-editor pacakge
          "style-src 'self' 'unsafe-inline'",
          // `style-src 'self' 'nonce-${req.__nonce__}';`,
        ]).join(' ')
      );
    }

    next();
  });

  app.use(`${BASEURL}/`, express.static(clientDirectory, { immutable: true, maxAge: 31536000 }));
  app.use(morgan('dev'));

  // only register the login route if the auth provider defines one
  if (login) {
    app.get(`${BASEURL}/api/login`, login);
  } else {
    // register the route so that client that requires_auth knows not try repeatedly
    app.get(`${BASEURL}/api/login`, (req, res) => {
      res.redirect(`${BASEURL}#error=${encodeURIComponent('NoSupport')}`);
    });
  }

  // always authorize all api routes, it will be a no-op if no auth provider set
  app.use(`${BASEURL}/api`, authorize, apiRouter);

  // next needs to be an arg in order for express to recognize this as the error handler
  // eslint-disable-next-line @typescript-eslint/no-unused-vars
  app.use(function (err: Error, req: Request, res: Response, _next: NextFunction) {
    if (err) {
      log(err);
      res.status(500).json({ message: err.message });
    }
  });

  app.get('*', function (req, res) {
    res.render(path.resolve(clientDirectory, 'index.ejs'), { __nonce__: req.__nonce__ });
  });

  const preferredPort = process.env.PORT || 5000;
  let port = preferredPort;
  if (process.env.NODE_ENV === 'production') {
    // Dynamically search for an open PORT starting with PORT or 5000, so that
    // the app doesn't crash if the port is already being used.
    // (disabled in dev in order to avoid breaking the webpack dev server proxy)
    port = await getPortPromise({ port: preferredPort as number });
  }
  let server;
  await new Promise((resolve) => {
    server = app.listen(port, () => {
      if (process.env.NODE_ENV === 'production') {
        // We don't use the debug logger here because we always want it to be shown.
        // eslint-disable-next-line no-console
        console.log(`\n\n${chalk.green('Composer now running at:')}\n\n${chalk.blue(`http://localhost:${port}`)}\n`);
      }
      resolve();
    });
  });

  const wss: ws.Server = new ws.Server({
    noServer: true,
    perMessageDeflate: false,
  });

  const { getLgResources, luImportResolver, staticMemoryResolver } = BotProjectService;

  function launchLanguageServer(socket: rpc.IWebSocket) {
    const reader = new rpc.WebSocketMessageReader(socket);
    const writer = new rpc.WebSocketMessageWriter(socket);
    const connection: IConnection = createConnection(reader, writer);
    const server = new LGServer(connection, getLgResources, staticMemoryResolver);
    server.start();
  }

  function launchLuLanguageServer(socket: rpc.IWebSocket) {
    const reader = new rpc.WebSocketMessageReader(socket);
    const writer = new rpc.WebSocketMessageWriter(socket);
    const connection: IConnection = createConnection(reader, writer);
    const server = new LUServer(connection, luImportResolver);
    server.start();
  }

  attachLSPServer(wss, server, '/lg-language-server', (webSocket) => {
    // launch language server when the web socket is opened
    if (webSocket.readyState === webSocket.OPEN) {
      launchLanguageServer(webSocket);
    } else {
      webSocket.on('open', () => {
        launchLanguageServer(webSocket);
      });
    }
  });

  attachLSPServer(wss, server, '/lu-language-server', (webSocket) => {
    // launch language server when the web socket is opened
    if (webSocket.readyState === webSocket.OPEN) {
      launchLuLanguageServer(webSocket);
    } else {
      webSocket.on('open', () => {
        launchLuLanguageServer(webSocket);
      });
    }
  });

  return port;
}<|MERGE_RESOLUTION|>--- conflicted
+++ resolved
@@ -46,14 +46,9 @@
   pluginLoader.useExpress(app);
 
   // load all the plugins that exist in the folder
-<<<<<<< HEAD
-  // pluginDir = pluginDir || path.resolve(__dirname, '../../plugins');
+  await PluginManager.loadAll();
+  // pluginDir = pluginDir || path.resolve(__dirname, '../../../plugins');
   // await pluginLoader.loadPluginsFromFolder(pluginDir);
-  await PluginManager.loadAll();
-=======
-  pluginDir = pluginDir || path.resolve(__dirname, '../../../plugins');
-  await pluginLoader.loadPluginsFromFolder(pluginDir);
->>>>>>> 70e0ef7e
 
   const { login, authorize } = getAuthProvider();
 
