// Copyright (c) Microsoft Corporation. All rights reserved.
// Licensed under the MIT License.

import * as restify from 'restify';
import * as fs from 'fs';
import * as path from 'path';
import { BotFrameworkAdapter, MemoryStorage, ConversationState, UserState } from 'botbuilder';
import { DialogManager } from 'botbuilder-dialogs';
import { AdaptiveDialog, AdaptiveDialogComponentRegistration, LanguageGeneratorMiddleWare } from 'botbuilder-dialogs-adaptive';
import { ResourceExplorer } from 'botbuilder-dialogs-declarative';
const argv = require('minimist')(process.argv.slice(2));
console.log(argv.port);

// Create HTTP server.
const server = restify.createServer();
server.listen(process.env.port || process.env.PORT || argv.port || 3978, (): void => {
    // console.log(`\n${ server.name } listening to ${ server.url }`);
    console.log(`\nGet Bot Framework Emulator: https://aka.ms/botframework-emulator`);
    console.log(`\nTo talk to your bot, open echobot.bot file in the Emulator.`);
});


// Load project settings
let projectSettings = {
    bot: '../../',
    root: '../../'
};
if (process.env.NODE_ENV === 'development') {
    projectSettings = require('./appsettings.development.json');
} else if (process.env.NODE_ENV === 'production') {
    projectSettings = require('./appsettings.deployment.json');
}

const projectRoot = path.join(__dirname, '../', projectSettings.root);

// Find entry dialog file
let mainDialog = 'main.dialog';
const files = fs.readdirSync(projectRoot);
for (let file of files) {
    if (file.endsWith('.dialog')) {
        mainDialog = file;
        break;
    }
}

// Create resource explorer.
const resourceExplorer = new ResourceExplorer().addFolders(projectRoot, ['runtime'], false)
resourceExplorer.addComponent(new AdaptiveDialogComponentRegistration(resourceExplorer));

// Create adapter.
// See https://aka.ms/about-bot-adapter to learn more about .bot file its use and bot configuration.
const adapter = new BotFrameworkAdapter({
    appId: process.env.microsoftAppID,// || '97f8a0c9-93d0-4bad-a3e3-30b1aaf79aa0',
    appPassword: process.env.microsoftAppPassword,// || '4ve=H:PYD?.NXn9jHORhW8e9mr9SSnm_',
});
adapter.use(new LanguageGeneratorMiddleWare(resourceExplorer));

const bot = new DialogManager();
bot.userState = new UserState(new MemoryStorage());
bot.conversationState = new ConversationState(new MemoryStorage());
bot.rootDialog = resourceExplorer.loadType(mainDialog) as AdaptiveDialog;

// Find settings json file
let settings = {};
// load appsettings.json 
const appsettingsPath = path.join(projectRoot, 'settings/appsettings.json');
if (fs.existsSync(appsettingsPath)) {
    const items = require(appsettingsPath);
    settings = Object.assign(settings, items); // merge settings
}

// load generated settings
<<<<<<< HEAD
const generatedPath = path.join(projectRoot, 'generated');
const generatedFiles = fs.readdirSync(generatedPath);
for (let file of generatedFiles) {
    if (file.endsWith('.json')) {
        const items = require(path.join(generatedPath, file));
        settings = Object.assign(settings, items); // merge settings
=======
const generatedPath = path.join(projectPath, 'generated');
if (fs.existsSync(generatedPath)) {
    const generatedFiles = fs.readdirSync(generatedPath);
    for (let file of generatedFiles) {
        if (file.endsWith('.json')) {
            const items = require(path.join(generatedPath, file));
            settings = Object.assign(settings, items); // merge settings
        }
>>>>>>> 0d46854c
    }
}


// load settings from arguments
for (let key in argv) {
    if (key.indexOf(':') >= 0) {
        const segments: string[] = key.split(':');
        let base = settings;
        for (let i = 0; i < segments.length - 1; i++) {
            const segment = segments[i];
            if (!base.hasOwnProperty(segment)) {
                base[segment] = {};
            }
            base = base[segment];
        }
        base[segments[segments.length - 1]] = argv[key];
    } else {
        settings[key] = argv[key];
    }
}
console.log(settings);
bot.initialTurnState.set('settings', settings);

server.post('/api/messages', (req, res): void => {
    adapter.processActivity(req, res, async (context): Promise<any> => {
        // Route activity to bot.
        await bot.onTurn(context);
    });
});<|MERGE_RESOLUTION|>--- conflicted
+++ resolved
@@ -70,15 +70,7 @@
 }
 
 // load generated settings
-<<<<<<< HEAD
 const generatedPath = path.join(projectRoot, 'generated');
-const generatedFiles = fs.readdirSync(generatedPath);
-for (let file of generatedFiles) {
-    if (file.endsWith('.json')) {
-        const items = require(path.join(generatedPath, file));
-        settings = Object.assign(settings, items); // merge settings
-=======
-const generatedPath = path.join(projectPath, 'generated');
 if (fs.existsSync(generatedPath)) {
     const generatedFiles = fs.readdirSync(generatedPath);
     for (let file of generatedFiles) {
@@ -86,7 +78,6 @@
             const items = require(path.join(generatedPath, file));
             settings = Object.assign(settings, items); // merge settings
         }
->>>>>>> 0d46854c
     }
 }
 
