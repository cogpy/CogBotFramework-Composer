--- conflicted
+++ resolved
@@ -354,12 +354,9 @@
         urlSuffix,
         alias,
         preserveRoot,
-<<<<<<< HEAD
-        runtimeChoice,
-=======
         profile,
         source,
->>>>>>> 35b5d894
+        runtimeChoice,
       } = newProjectData;
 
       // starts the creation process and stores the jobID in state for tracking
