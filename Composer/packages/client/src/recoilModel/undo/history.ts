--- conflicted
+++ resolved
@@ -129,23 +129,9 @@
   const assetsChanged = useRef(false);
 
   useRecoilTransactionObserver(({ snapshot, previousSnapshot }) => {
-<<<<<<< HEAD
-    const currentAssets = getAtomAssetsMap(snapshot, projectId);
-    const previousAssets = getAtomAssetsMap(previousSnapshot, projectId);
-
-    if (checkAtomChanged(currentAssets, previousAssets, botProjectsSpaceState)) {
-      //switch project should clean the undo history when the root bot has been changed
-      // debugger;
-      history.clear();
-      const assetMap = getAtomAssetsMap(snapshot, projectId);
-
-      history.add(assetMap);
-    } else if (!assetsChanged.current) {
-=======
     if (initialStateLoaded && !assetsChanged.current) {
       const currentAssets = getAtomAssetsMap(snapshot, projectId);
       const previousAssets = getAtomAssetsMap(previousSnapshot, projectId);
->>>>>>> 0354f8a4
       if (checkAtomsChanged(currentAssets, previousAssets, trackedAtoms(projectId))) {
         assetsChanged.current = true;
       }
