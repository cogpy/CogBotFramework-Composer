// Copyright (c) Microsoft Corporation.
// Licensed under the MIT License.

/** @jsx jsx */
import { jsx } from '@emotion/core';
import React, { Fragment, useMemo, useCallback, Suspense, useEffect } from 'react';
import formatMessage from 'format-message';
import { Toggle } from 'office-ui-fabric-react/lib/Toggle';
import { RouteComponentProps, Router } from '@reach/router';
import { useRecoilValue } from 'recoil';

<<<<<<< HEAD
import { currentProjectIdState } from '../../recoilModel/atoms/botState';
=======
import { projectIdState } from '../../recoilModel/atoms/botState';
>>>>>>> 31c6ec9d
import { LoadingSpinner } from '../../components/LoadingSpinner';
import { actionButton } from '../language-understanding/styles';
import { navigateTo } from '../../utils/navigation';
import { TestController } from '../../components/TestController/TestController';
import { INavTreeItem } from '../../components/NavTree';
import { Page } from '../../components/Page';
<<<<<<< HEAD
import { botStateByProjectIdSelector } from '../../recoilModel';
=======
import { validatedDialogsSelector } from '../../recoilModel/selectors/validatedDialogs';
>>>>>>> 31c6ec9d

import TableView from './table-view';
const CodeEditor = React.lazy(() => import('./code-editor'));

interface LGPageProps extends RouteComponentProps<{}> {
  dialogId?: string;
}

const LGPage: React.FC<LGPageProps> = (props) => {
<<<<<<< HEAD
  const { validatedDialogs: dialogs } = useRecoilValue(botStateByProjectIdSelector);
  const projectId = useRecoilValue(currentProjectIdState);
=======
  const dialogs = useRecoilValue(validatedDialogsSelector);
  const projectId = useRecoilValue(projectIdState);
>>>>>>> 31c6ec9d

  const path = props.location?.pathname ?? '';
  const { dialogId = '' } = props;
  const edit = /\/edit(\/)?$/.test(path);

  const navLinks: INavTreeItem[] = useMemo(() => {
    const newDialogLinks: INavTreeItem[] = dialogs.map((dialog) => {
      let url = `/bot/${projectId}/language-generation/${dialog.id}`;
      if (edit) {
        url += `/edit`;
      }
      return {
        id: dialog.id,
        name: dialog.displayName,
        ariaLabel: formatMessage('language generation file'),
        url,
      };
    });
    const mainDialogIndex = newDialogLinks.findIndex((link) => link.id === 'Main');

    if (mainDialogIndex > -1) {
      const mainDialog = newDialogLinks.splice(mainDialogIndex, 1)[0];
      newDialogLinks.splice(0, 0, mainDialog);
    }
    let commonUrl = `/bot/${projectId}/language-generation/common`;
    if (edit) {
      commonUrl += '/edit';
    }

    newDialogLinks.splice(0, 0, {
      id: 'common',
      name: formatMessage('All'),
      ariaLabel: formatMessage('all language generation files'),
      url: commonUrl,
    });
    return newDialogLinks;
  }, [dialogs, edit]);

  useEffect(() => {
    const activeDialog = dialogs.find(({ id }) => id === dialogId);
    if (!activeDialog && dialogs.length && dialogId !== 'common') {
      navigateTo(`/bot/${projectId}/language-generation/common`);
    }
  }, [dialogId, dialogs, projectId]);

  const onToggleEditMode = useCallback(
    (_e, checked) => {
      let url = `/bot/${projectId}/language-generation/${dialogId}`;
      if (checked) url += `/edit`;
      navigateTo(url);
    },
    [dialogId, projectId]
  );

  const toolbarItems = [
    {
      type: 'element',
      element: <TestController />,
      align: 'right',
    },
  ];

  const onRenderHeaderContent = () => {
    return (
      <Toggle
        checked={!!edit}
        className={'toggleEditMode'}
        css={actionButton}
        offText={formatMessage('Edit mode')}
        onChange={onToggleEditMode}
        onText={formatMessage('Edit mode')}
      />
    );
  };

  return (
    <Page
      data-testid="LGPage"
      mainRegionName={formatMessage('LG editor')}
      navLinks={navLinks}
      navRegionName={formatMessage('LG Navigation Pane')}
      title={formatMessage('Bot Responses')}
      toolbarItems={toolbarItems}
      onRenderHeaderContent={onRenderHeaderContent}
    >
      <Suspense fallback={<LoadingSpinner />}>
        <Router component={Fragment} primary={false}>
          <CodeEditor dialogId={dialogId} path="/edit/*" />
          <TableView dialogId={dialogId} path="/" />
        </Router>
      </Suspense>
    </Page>
  );
};

export default LGPage;<|MERGE_RESOLUTION|>--- conflicted
+++ resolved
@@ -9,22 +9,14 @@
 import { RouteComponentProps, Router } from '@reach/router';
 import { useRecoilValue } from 'recoil';
 
-<<<<<<< HEAD
-import { currentProjectIdState } from '../../recoilModel/atoms/botState';
-=======
-import { projectIdState } from '../../recoilModel/atoms/botState';
->>>>>>> 31c6ec9d
+import { currentProjectIdState } from '../../recoilModel/atoms';
 import { LoadingSpinner } from '../../components/LoadingSpinner';
 import { actionButton } from '../language-understanding/styles';
 import { navigateTo } from '../../utils/navigation';
 import { TestController } from '../../components/TestController/TestController';
 import { INavTreeItem } from '../../components/NavTree';
 import { Page } from '../../components/Page';
-<<<<<<< HEAD
 import { botStateByProjectIdSelector } from '../../recoilModel';
-=======
-import { validatedDialogsSelector } from '../../recoilModel/selectors/validatedDialogs';
->>>>>>> 31c6ec9d
 
 import TableView from './table-view';
 const CodeEditor = React.lazy(() => import('./code-editor'));
@@ -34,13 +26,8 @@
 }
 
 const LGPage: React.FC<LGPageProps> = (props) => {
-<<<<<<< HEAD
   const { validatedDialogs: dialogs } = useRecoilValue(botStateByProjectIdSelector);
   const projectId = useRecoilValue(currentProjectIdState);
-=======
-  const dialogs = useRecoilValue(validatedDialogsSelector);
-  const projectId = useRecoilValue(projectIdState);
->>>>>>> 31c6ec9d
 
   const path = props.location?.pathname ?? '';
   const { dialogId = '' } = props;
