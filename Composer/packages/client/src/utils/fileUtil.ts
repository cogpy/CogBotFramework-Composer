// Copyright (c) Microsoft Corporation.
// Licensed under the MIT License.

import path from 'path';

import moment from 'moment';
import formatMessage from 'format-message';
import generate from 'format-message-generate-id';

import { FileTypes, SupportedFileTypes } from '../constants';
import { File } from '../recoilModel/types';

import httpClient from './httpUtil';

export function getExtension(filename?: string): string | any {
  if (typeof filename !== 'string') return filename;
  return filename.substring(filename.lastIndexOf('.') + 1, filename.length) || filename;
}

export function getBaseName(filename?: string): string | any {
  if (typeof filename !== 'string') return filename;
  return filename.substring(0, filename.lastIndexOf('.')) || filename;
}

export function upperCaseName(filename?: string): string | any {
  if (typeof filename !== 'string') return filename;
  return filename.charAt(0).toUpperCase() + filename.slice(1);
}

export function resolveToBasePath(base: string, relPath: string) {
  const leaf = relPath.startsWith('/') ? relPath : `/${relPath}`;
  return base === '/' ? leaf : `${base}${leaf}`;
}

export function getFileName(path: string): string {
  return path.split('/').pop() || path;
}

// todo: icon file is fixed for now, need to be updated when get it from
// designer.
export function getFileIconName(file: File) {
  const path = file.path;
  let docType = file.type;
  if (docType === FileTypes.FOLDER) {
    return docType;
  } else if (docType === FileTypes.BOT) {
    return docType;
  } else {
    docType = path.substring(path.lastIndexOf('.') + 1, path.length);
    if (SupportedFileTypes.includes(docType)) {
      return docType;
    }

    return FileTypes.UNKNOWN;
  }
}

export function getFileEditDate(file: File) {
  if (file && file.lastModified) {
    return new Date(file.lastModified).toLocaleDateString();
  }

  return '';
}

export function formatBytes(bytes?: number, decimals?: number) {
  if (bytes === 0 || !bytes) return formatMessage('0 Bytes');
  const k = 1024,
    dm = !decimals || decimals <= 0 ? 0 : decimals || 2,
    sizes = [
      formatMessage('Bytes'),
      formatMessage('KB'),
      formatMessage('MB'),
      formatMessage('GB'),
      formatMessage('TB'),
    ],
    i = Math.floor(Math.log(bytes) / Math.log(k));

  // TODO: use Intl.NumberFormat once we can get the locale

  return parseFloat((bytes / Math.pow(k, i)).toFixed(dm)) + ' ' + sizes[i];
}

export const calculateTimeDiff = (time: any) => {
  return moment(time).fromNow();
};

export async function loadLocale(locale: string) {
  // we're changing the locale, which might fail if we can't load it
  const resp = await httpClient.get(`/assets/locales/${locale}.json`);
  const data = resp?.data;
  if (data == null || typeof data === 'string') {
    // this is an invalid locale, so don't set anything
    console.error('Tried to read an invalid locale');
    return null;
  } else {
    // We don't care about the return value except in our unit tests
    return formatMessage.setup({
      locale: locale,
      generateId: generate.underscored_crc32,
      missingTranslation: process.env.NODE_ENV === 'development' ? 'warning' : 'ignore',
      translations: {
        [locale]: data,
      },
    });
  }
}

export const trimFileProtocol = (path: string) => {
<<<<<<< HEAD
  return path.replace(/file:(\/)*/, '');
};

export const convertPathToFileProtocol = (path: string) => {
  return `file://${path}`;
=======
  if (!path) {
    return '';
  }
  return path.replace('file://', '');
};

export const convertPathToFileProtocol = (path: string) => {
  if (!path) {
    return '';
  }
  return `file://${path}`;
};

export const getUniqueName = (list: string[], currentName: string) => {
  let uniqueName = currentName;
  const i = 1;
  while (list.includes(currentName)) {
    uniqueName += `-${i}`;
  }
  return uniqueName;
};

export const getFileNameFromPath = (param: string, ext: string | undefined = undefined) => {
  return path.basename(param, ext).replace(/\\/g, '/');
};

export const getAbsolutePath = (basePath: string, relativePath: string) => {
  return path.resolve(basePath, relativePath);
>>>>>>> 3929685b
};<|MERGE_RESOLUTION|>--- conflicted
+++ resolved
@@ -107,17 +107,10 @@
 }
 
 export const trimFileProtocol = (path: string) => {
-<<<<<<< HEAD
-  return path.replace(/file:(\/)*/, '');
-};
-
-export const convertPathToFileProtocol = (path: string) => {
-  return `file://${path}`;
-=======
   if (!path) {
     return '';
   }
-  return path.replace('file://', '');
+  return path.replace(/file:(\/)*/, '');
 };
 
 export const convertPathToFileProtocol = (path: string) => {
@@ -142,5 +135,4 @@
 
 export const getAbsolutePath = (basePath: string, relativePath: string) => {
   return path.resolve(basePath, relativePath);
->>>>>>> 3929685b
 };