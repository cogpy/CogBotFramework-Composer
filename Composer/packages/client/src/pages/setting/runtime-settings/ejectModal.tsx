// Copyright (c) Microsoft Corporation.
// Licensed under the MIT License.
/** @jsx jsx */
import { jsx } from '@emotion/core';
import { useEffect, useMemo, useState, useContext } from 'react';
import { Dialog, DialogType } from 'office-ui-fabric-react/lib/Dialog';
import formatMessage from 'format-message';
import { PrimaryButton, DefaultButton } from 'office-ui-fabric-react/lib/Button';
import { DialogFooter } from 'office-ui-fabric-react/lib/Dialog';
import { ChoiceGroup, IChoiceGroupOption } from 'office-ui-fabric-react/lib/ChoiceGroup';

import { StoreContext } from '../../../store';

import { modalControlGroup } from './style';

export interface EjectModalProps {
  ejectRuntime: (templateKey: string) => Promise<void>;
  hidden: boolean;
  closeModal: () => void;
}

export const EjectModal: React.FC<EjectModalProps> = (props) => {
  const [selectedTemplate, setSelectedTemplate] = useState<string | undefined>();
  const [copying, setCopy] = useState(false);
  const { state, actions } = useContext(StoreContext);
  const { runtimeTemplates } = state;

  useEffect(() => {
    actions.getRuntimeTemplates();
  }, []);

  const availableRuntimeTemplates = useMemo(() => {
    return runtimeTemplates.map((t) => {
      return {
        text: t.name,
        key: t.key,
      };
    });
  }, [runtimeTemplates]);

  const selectTemplate = (ev, item?: IChoiceGroupOption) => {
    if (item) {
      setSelectedTemplate(item.key);
    }
  };

  const doEject = async () => {
    if (selectedTemplate) {
      setCopy(true);
      await props.ejectRuntime(selectedTemplate);
      setCopy(false);
    }
  };

  return (
    <Dialog
      dialogContentProps={{
        type: DialogType.normal,
        title: formatMessage('Add custom runtime'),
        subText: formatMessage('Select runtime version to add'),
      }}
      hidden={props.hidden}
      modalProps={{
        isBlocking: false,
      }}
      onDismiss={props.closeModal}
    >
      <div css={modalControlGroup}>
        <ChoiceGroup required options={availableRuntimeTemplates} onChange={selectTemplate} />
      </div>
      <DialogFooter>
        <DefaultButton onClick={props.closeModal}>Cancel</DefaultButton>
<<<<<<< HEAD
        <PrimaryButton onClick={doEject} disabled={selectedTemplate && !copying ? false : true}>
=======
        <PrimaryButton disabled={!selectedTemplate} onClick={doEject}>
>>>>>>> c72bebc6
          {formatMessage('Okay')}
        </PrimaryButton>
      </DialogFooter>
    </Dialog>
  );
};<|MERGE_RESOLUTION|>--- conflicted
+++ resolved
@@ -70,11 +70,7 @@
       </div>
       <DialogFooter>
         <DefaultButton onClick={props.closeModal}>Cancel</DefaultButton>
-<<<<<<< HEAD
         <PrimaryButton onClick={doEject} disabled={selectedTemplate && !copying ? false : true}>
-=======
-        <PrimaryButton disabled={!selectedTemplate} onClick={doEject}>
->>>>>>> c72bebc6
           {formatMessage('Okay')}
         </PrimaryButton>
       </DialogFooter>
