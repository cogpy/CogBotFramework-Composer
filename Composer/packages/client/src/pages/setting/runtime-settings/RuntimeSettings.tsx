// Copyright (c) Microsoft Corporation.
// Licensed under the MIT License.

/** @jsx jsx */
import { jsx } from '@emotion/core';
<<<<<<< HEAD
import { useState } from 'react';
=======
import { useState, useContext, Fragment, useEffect } from 'react';
>>>>>>> b9d81a4e
import formatMessage from 'format-message';
import { Toggle } from 'office-ui-fabric-react/lib/Toggle';
import { TextField } from 'office-ui-fabric-react/lib/TextField';
import { DefaultButton } from 'office-ui-fabric-react/lib/Button';
import { Link } from 'office-ui-fabric-react/lib/Link';
import { RouteComponentProps } from '@reach/router';
<<<<<<< HEAD
import { useRecoilValue } from 'recoil';

import {
  botNameState,
  settingsState,
  projectIdState,
  dispatcherState,
  ejectRuntimeSelector,
} from '../../../recoilModel';
=======
import { Spinner } from 'office-ui-fabric-react/lib/Spinner';

import { OpenConfirmModal } from '../../../components/Modal/ConfirmDialog';
>>>>>>> b9d81a4e
import { LoadingSpinner } from '../../../components/LoadingSpinner';

import { EjectModal } from './ejectModal';
import { WorkingModal } from './workingModal';
import { breathingSpace, runtimeSettingsStyle, runtimeControls, runtimeToggle, controlGroup } from './style';

export const RuntimeSettings: React.FC<RouteComponentProps> = () => {
<<<<<<< HEAD
  const botName = useRecoilValue(botNameState);
  const settings = useRecoilValue(settingsState);
  const projectId = useRecoilValue(projectIdState);
  const { setCustomRuntime, setRuntimeField } = useRecoilValue(dispatcherState);
  const runtimeEjection = useRecoilValue(ejectRuntimeSelector);

=======
  const { state, actions } = useContext(StoreContext);
  const { setCustomRuntime, setRuntimeField, ejectRuntime, updateBoilerplate, getBoilerplateVersion } = actions;
  const { botName, settings, projectId, boilerplateVersion } = state;
>>>>>>> b9d81a4e
  const [formDataErrors, setFormDataErrors] = useState({ command: '', path: '' });
  const [ejectModalVisible, setEjectModalVisible] = useState(false);
  const [working, setWorking] = useState(false);
  const [ejecting, setEjecting] = useState(false);
  const [needsUpdate, setNeedsUpdate] = useState(false);

  useEffect(() => {
    // check the status of the boilerplate material and see if it requires an update
    getBoilerplateVersion(projectId);
  }, []);

  useEffect(() => {
    setNeedsUpdate(boilerplateVersion.updateRequired || false);
  }, [boilerplateVersion.updateRequired]);

  const handleChangeToggle = (_, isOn = false) => {
    setCustomRuntime(projectId, isOn);
  };

  const updateSetting = (field) => (e, newValue) => {
    let valid = true;
    let error = 'There was an error';
    if (newValue === '') {
      valid = false;
      error = 'This is a required field.';
    }

    setRuntimeField(projectId, field, newValue);

    if (valid) {
      setFormDataErrors({ ...formDataErrors, [field]: '' });
    } else {
      setFormDataErrors({ ...formDataErrors, [field]: error });
    }
  };

  const header = () => (
    <div css={runtimeControls}>
      <p>{formatMessage('Configure Composer to start your bot using runtime code you can customize and control.')}</p>
    </div>
  );

  const toggle = () => (
    <div css={runtimeToggle}>
      <Toggle
        inlineLabel
        checked={settings.runtime?.customRuntime}
        label={formatMessage('Use custom runtime')}
        onChange={handleChangeToggle}
      />
    </div>
  );

  const showEjectModal = () => {
    setEjectModalVisible(true);
  };
  const closeEjectModal = () => {
    setEjectModalVisible(false);
  };

<<<<<<< HEAD
  const ejectRuntime = async (templateKey: string) => {
    await runtimeEjection?.onAction(projectId, templateKey);
=======
  const callEjectRuntime = async (templateKey: string) => {
    setEjecting(true);
>>>>>>> b9d81a4e
    closeEjectModal();
    await ejectRuntime(projectId, templateKey);
    setEjecting(false);
  };

  const callUpdateBoilerplate = async () => {
    const title = formatMessage('Update Scripts');
    const msg = formatMessage(
      'Existing files in scripts/ folder will be overwritten. Are you sure you want to continue?'
    );
    const res = await OpenConfirmModal(title, msg);
    if (res) {
      setWorking(true);
      await updateBoilerplate(projectId);
      // add a slight delay, so the working indicator is visible for a moment at least!
      setTimeout(() => {
        setWorking(false);
      }, 500);
    }
  };

  return botName ? (
    <div css={runtimeSettingsStyle}>
      {header()}
      {toggle()}
      <div css={controlGroup}>
        <TextField
          required
          data-testid="runtimeCodeLocation"
          disabled={!settings.runtime || !settings.runtime.customRuntime}
          errorMessage={formDataErrors.path}
          label={formatMessage('Runtime code location')}
          styles={name}
          value={settings.runtime ? settings.runtime.path : ''}
          onChange={updateSetting('path')}
        />
        {formatMessage('Or: ')}
        <Link
          css={breathingSpace}
          disabled={!settings.runtime || !settings.runtime.customRuntime}
          onClick={showEjectModal}
        >
          {formatMessage('Get a new copy of the runtime code')}
        </Link>

        <TextField
          required
          data-testid="runtimeCommand"
          disabled={!settings.runtime || !settings.runtime.customRuntime}
          errorMessage={formDataErrors.command}
          label={formatMessage('Start command')}
          styles={name}
          value={settings.runtime ? settings.runtime.command : ''}
          onChange={updateSetting('command')}
        />
      </div>
      <br />
      {needsUpdate && (
        <div css={controlGroup}>
          <p>
            {formatMessage(
              'A newer version of the provisioning scripts has been found, and this project can be updated to the latest.'
            )}
          </p>
          <DefaultButton disabled={working} onClick={callUpdateBoilerplate}>
            {working && (
              <Fragment>
                <Spinner />
                &nbsp;
                {formatMessage('Updating scripts... ')}
              </Fragment>
            )}
            {!working && <Fragment>{formatMessage('Update scripts')}</Fragment>}
          </DefaultButton>
        </div>
      )}
      <WorkingModal hidden={!ejecting} title={formatMessage('Ejecting runtime...')} />
      <EjectModal closeModal={closeEjectModal} ejectRuntime={callEjectRuntime} hidden={!ejectModalVisible} />
    </div>
  ) : (
    <LoadingSpinner />
  );
};<|MERGE_RESOLUTION|>--- conflicted
+++ resolved
@@ -3,19 +3,15 @@
 
 /** @jsx jsx */
 import { jsx } from '@emotion/core';
-<<<<<<< HEAD
-import { useState } from 'react';
-=======
-import { useState, useContext, Fragment, useEffect } from 'react';
->>>>>>> b9d81a4e
+import { useState, Fragment, useEffect } from 'react';
 import formatMessage from 'format-message';
 import { Toggle } from 'office-ui-fabric-react/lib/Toggle';
 import { TextField } from 'office-ui-fabric-react/lib/TextField';
 import { DefaultButton } from 'office-ui-fabric-react/lib/Button';
 import { Link } from 'office-ui-fabric-react/lib/Link';
 import { RouteComponentProps } from '@reach/router';
-<<<<<<< HEAD
 import { useRecoilValue } from 'recoil';
+import { Spinner } from 'office-ui-fabric-react/lib/Spinner';
 
 import {
   botNameState,
@@ -23,12 +19,9 @@
   projectIdState,
   dispatcherState,
   ejectRuntimeSelector,
+  boilerplateVersionState,
 } from '../../../recoilModel';
-=======
-import { Spinner } from 'office-ui-fabric-react/lib/Spinner';
-
 import { OpenConfirmModal } from '../../../components/Modal/ConfirmDialog';
->>>>>>> b9d81a4e
 import { LoadingSpinner } from '../../../components/LoadingSpinner';
 
 import { EjectModal } from './ejectModal';
@@ -36,18 +29,16 @@
 import { breathingSpace, runtimeSettingsStyle, runtimeControls, runtimeToggle, controlGroup } from './style';
 
 export const RuntimeSettings: React.FC<RouteComponentProps> = () => {
-<<<<<<< HEAD
   const botName = useRecoilValue(botNameState);
   const settings = useRecoilValue(settingsState);
   const projectId = useRecoilValue(projectIdState);
-  const { setCustomRuntime, setRuntimeField } = useRecoilValue(dispatcherState);
+  const boilerplateVersion = useRecoilValue(boilerplateVersionState);
+
+  const { setCustomRuntime, setRuntimeField, getBoilerplateVersion, updateBoilerplate } = useRecoilValue(
+    dispatcherState
+  );
   const runtimeEjection = useRecoilValue(ejectRuntimeSelector);
 
-=======
-  const { state, actions } = useContext(StoreContext);
-  const { setCustomRuntime, setRuntimeField, ejectRuntime, updateBoilerplate, getBoilerplateVersion } = actions;
-  const { botName, settings, projectId, boilerplateVersion } = state;
->>>>>>> b9d81a4e
   const [formDataErrors, setFormDataErrors] = useState({ command: '', path: '' });
   const [ejectModalVisible, setEjectModalVisible] = useState(false);
   const [working, setWorking] = useState(false);
@@ -108,15 +99,10 @@
     setEjectModalVisible(false);
   };
 
-<<<<<<< HEAD
-  const ejectRuntime = async (templateKey: string) => {
-    await runtimeEjection?.onAction(projectId, templateKey);
-=======
   const callEjectRuntime = async (templateKey: string) => {
     setEjecting(true);
->>>>>>> b9d81a4e
     closeEjectModal();
-    await ejectRuntime(projectId, templateKey);
+    await runtimeEjection?.onAction(projectId, templateKey);
     setEjecting(false);
   };
 
@@ -130,9 +116,12 @@
       setWorking(true);
       await updateBoilerplate(projectId);
       // add a slight delay, so the working indicator is visible for a moment at least!
-      setTimeout(() => {
-        setWorking(false);
-      }, 500);
+      await new Promise((resolve) => {
+        setTimeout(() => {
+          setWorking(false);
+          resolve();
+        }, 500);
+      });
     }
   };
 
