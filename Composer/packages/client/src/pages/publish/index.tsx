// Copyright (c) Microsoft Corporation.
// Licensed under the MIT License.

/** @jsx jsx */
import { jsx } from '@emotion/core';
import { useState, useEffect, Fragment, useCallback, useMemo } from 'react';
import { RouteComponentProps } from '@reach/router';
import formatMessage from 'format-message';
import { Dialog, DialogType } from 'office-ui-fabric-react/lib/Dialog';
import { TextField } from 'office-ui-fabric-react/lib/TextField';
import { useRecoilValue } from 'recoil';

import settingsStorage from '../../utils/dialogSettingStorage';
import { projectContainer } from '../design/styles';
import { navigateTo } from '../../utils';
import { PublishTarget } from '../../store/types';
<<<<<<< HEAD
import {
  settingsState,
  botNameState,
  publishTypesState,
  projectIdState,
  publishHistoryState,
  dispatcherState,
} from '../../recoilModel';
=======
import { ToolBar, IToolBarItem } from '../../components/ToolBar/ToolBar';
import { OpenConfirmModal } from '../../components/Modal/ConfirmDialog';
>>>>>>> e5f1acad

import { TargetList } from './targetList';
import { PublishDialog } from './publishDialog';
import { ContentHeaderStyle, HeaderText, ContentStyle, contentEditor, overflowSet, targetSelected } from './styles';
import { CreatePublishTarget } from './createPublishTarget';
import { PublishStatusList, IStatus } from './publishStatusList';

interface PublishPageProps extends RouteComponentProps<{}> {
  targetName?: string;
}

const Publish: React.FC<PublishPageProps> = (props) => {
  const selectedTargetName = props.targetName;
  const [selectedTarget, setSelectedTarget] = useState<PublishTarget | undefined>();
  const settings = useRecoilValue(settingsState);
  const botName = useRecoilValue(botNameState);
  const publishTypes = useRecoilValue(publishTypesState);
  const projectId = useRecoilValue(projectIdState);
  const publishHistory = useRecoilValue(publishHistoryState);
  const {
    getPublishStatus,
    getPublishTargetTypes,
    getPublishHistory,
    setSettings,
    publishToTarget,
    rollbackToVersion: rollbackToVersionDispatcher,
  } = useRecoilValue(dispatcherState);

  const [addDialogHidden, setAddDialogHidden] = useState(true);
  const [editDialogHidden, setEditDialogHidden] = useState(true);

  const [showLog, setShowLog] = useState(false);
  const [publishDialogHidden, setPublishDialogHidden] = useState(true);

  // items to show in the list
  const [thisPublishHistory, setThisPublishHistory] = useState<IStatus[]>([]);
  const [groups, setGroups] = useState<any[]>([]);
  const [selectedVersion, setSelectedVersion] = useState<IStatus | null>(null);
  const [dialogProps, setDialogProps] = useState({
    title: 'Title',
    type: DialogType.normal,
    children: {},
  });
  const [editDialogProps, setEditDialogProps] = useState({
    title: 'Title',
    type: DialogType.normal,
    children: {},
  });
  const [editTarget, setEditTarget] = useState<{ index: number; item: PublishTarget } | null>(null);

  const isRollbackSupported = useMemo(
    () => (target, version): boolean => {
      if (version.id && version.status === 200 && target) {
        const type = publishTypes?.filter((t) => t.name === target.type)[0];
        if (type?.features?.rollback) {
          return true;
        }
      }
      return false;
    },
    [projectId, publishTypes]
  );

  const toolbarItems: IToolBarItem[] = [
    {
      type: 'action',
      text: formatMessage('Add new profile'),
      buttonProps: {
        iconProps: {
          iconName: 'Add',
        },
        onClick: () => setAddDialogHidden(false),
      },
      align: 'left',
      dataTestid: 'publishPage-ToolBar-Add',
      disabled: false,
    },
    {
      type: 'action',
      text: formatMessage('Publish to selected profile'),
      buttonProps: {
        iconProps: {
          iconName: 'CloudUpload',
        },
        onClick: () => setPublishDialogHidden(false),
      },
      align: 'left',
      dataTestid: 'publishPage-ToolBar-Publish',
      disabled: selectedTargetName !== 'all' ? false : true,
    },
    {
      type: 'action',
      text: formatMessage('See Log'),
      buttonProps: {
        iconProps: {
          iconName: 'ClipboardList',
        },
        onClick: () => setShowLog(true),
      },
      align: 'left',
      disabled: selectedVersion ? false : true,
      dataTestid: 'publishPage-ToolBar-Log',
    },
    {
      type: 'action',
      text: formatMessage('Rollback'),
      buttonProps: {
        iconProps: {
          iconName: 'ClipboardList',
        },
        onClick: () => rollbackToVersion(selectedVersion),
      },
      align: 'left',
      disabled: selectedTarget && selectedVersion ? !isRollbackSupported(selectedTarget, selectedVersion) : true,
      dataTestid: 'publishPage-ToolBar-Log',
    },
  ];

  const onSelectTarget = useCallback(
    (targetName) => {
      const url = `/bot/${projectId}/publish/${targetName}`;
      navigateTo(url);
    },
    [projectId]
  );

  const getUpdatedStatus = (target) => {
    if (target) {
      // TODO: this should use a backoff mechanism to not overload the server with requests
      // OR BETTER YET, use a websocket events system to receive updates... (SOON!)
      setTimeout(async () => {
        await getPublishStatus(projectId, target);
      }, 10000);
    }
  };

  useEffect(() => {
    // if url was wrong, redirect to all profiles page
    const activeDialog = settings.publishTargets?.find(({ name }) => name === selectedTargetName);
    if (!activeDialog && selectedTargetName !== 'all') {
      navigateTo(`/bot/${projectId}/publish/all`);
    }
  }, [selectedTargetName, projectId, settings.publishTargets]);

  useEffect(() => {
    if (projectId) {
      getPublishTargetTypes();
      // init selected status
      setSelectedVersion(null);
    }
  }, [projectId]);

  useEffect(() => {
    if (settings.publishTargets && settings.publishTargets.length > 0) {
      const selected = settings.publishTargets.find((item) => item.name === selectedTargetName);
      setSelectedTarget(selected);
      // load publish histories
      if (selectedTargetName === 'all') {
        for (const target of settings.publishTargets) {
          getPublishHistory(projectId, target);
        }
      } else if (selected) {
        getPublishHistory(projectId, selected);
      }
    }
  }, [projectId, selectedTargetName]);

  // once history is loaded, display it
  useEffect(() => {
    if (settings.publishTargets && selectedTargetName === 'all') {
      let histories: any[] = [];
      const groups: any[] = [];
      let startIndex = 0;
      for (const target of settings.publishTargets) {
        if (publishHistory[target.name]) {
          histories = histories.concat(publishHistory[target.name]);
          groups.push({
            key: target.name,
            name: target.name,
            startIndex: startIndex,
            count: publishHistory[target.name].length,
            level: 0,
          });
          startIndex += publishHistory[target.name].length;
        }
      }
      setGroups(groups);
      setThisPublishHistory(histories);
    } else if (selectedTargetName && publishHistory[selectedTargetName]) {
      setThisPublishHistory(publishHistory[selectedTargetName]);
      setGroups([
        {
          key: selectedTargetName,
          name: selectedTargetName,
          startIndex: 0,
          count: publishHistory[selectedTargetName].length,
          level: 0,
        },
      ]);
    }
  }, [publishHistory, selectedTargetName]);

  // check history to see if a 202 is found
  useEffect(() => {
    // most recent item is a 202, which means we should poll for updates...
    if (selectedTargetName !== 'all' && thisPublishHistory.length && thisPublishHistory[0].status === 202) {
      getUpdatedStatus(selectedTarget);
    } else if (selectedTarget && selectedTarget.lastPublished && thisPublishHistory.length === 0) {
      // if the history is EMPTY, but we think we've done a publish based on lastPublished timestamp,
      // we still poll for the results IF we see that a publish has happened previously
      getPublishStatus(projectId, selectedTarget);
    }
  }, [thisPublishHistory, selectedTargetName]);

  const savePublishTarget = useCallback(
    async (name: string, type: string, configuration: string) => {
      const target = (settings.publishTargets || []).concat([
        {
          name,
          type,
          configuration,
        },
      ]);
      await setSettings(projectId, { ...settings, publishTargets: target });
      onSelectTarget(name);
    },
    [settings.publishTargets, projectId, botName]
  );

  const updatePublishTarget = useCallback(
    async (name: string, type: string, configuration: string) => {
      if (!editTarget) {
        return;
      }

      const targets = settings.publishTargets ? [...settings.publishTargets] : [];

      targets[editTarget.index] = {
        name,
        type,
        configuration,
      };

      await setSettings(projectId, { ...settings, publishTargets: targets });

      onSelectTarget(name);
    },
    [settings.publishTargets, projectId, botName, editTarget]
  );

  useEffect(() => {
    setDialogProps({
      title: formatMessage('Add a publish profile'),
      type: DialogType.normal,
      children: (
        <CreatePublishTarget
          closeDialog={() => setAddDialogHidden(true)}
          current={null}
          targets={settings.publishTargets || []}
          types={publishTypes}
          updateSettings={savePublishTarget}
        />
      ),
    });
  }, [publishTypes, savePublishTarget, settings.publishTargets]);

  useEffect(() => {
    setEditDialogProps({
      title: formatMessage('Edit a publish profile'),
      type: DialogType.normal,
      children: (
        <CreatePublishTarget
          closeDialog={() => setEditDialogHidden(true)}
          current={editTarget ? editTarget.item : null}
          targets={(settings.publishTargets || []).filter((item) => editTarget && item.name != editTarget.item.name)}
          types={publishTypes}
          updateSettings={updatePublishTarget}
        />
      ),
    });
  }, [editTarget, publishTypes, updatePublishTarget]);

  const rollbackToVersion = useMemo(
    () => async (version) => {
      const sensitiveSettings = settingsStorage.get(projectId);
      await rollbackToVersionDispatcher(projectId, selectedTarget, version.id, sensitiveSettings);
    },
    [projectId, selectedTarget]
  );

  const publish = useMemo(
    () => async (comment) => {
      // publish to remote
      if (selectedTarget && settings.publishTargets) {
        const sensitiveSettings = settingsStorage.get(projectId);
        await publishToTarget(projectId, selectedTarget, { comment: comment }, sensitiveSettings);

        // update the target with a lastPublished date
        const updatedPublishTargets = settings.publishTargets.map((profile) => {
          if (profile.name === selectedTarget.name) {
            return {
              ...profile,
              lastPublished: new Date(),
            };
          } else {
            return profile;
          }
        });

        await setSettings(projectId, { ...settings, publishTargets: updatedPublishTargets });
      }
    },
    [projectId, selectedTarget, settings.publishTargets]
  );

  const onEdit = async (index: number, item: PublishTarget) => {
    const newItem = { item: item, index: index };
    setEditTarget(newItem);
    setEditDialogHidden(false);
  };

  const onDelete = useMemo(
    () => async (index: number) => {
      const result = await OpenConfirmModal(
        formatMessage('This will delete the profile. Do you wish to continue?'),
        null,
        {
          confirmBtnText: formatMessage('Yes'),
          cancelBtnText: formatMessage('Cancel'),
        }
      );

      if (result) {
        if (settings.publishTargets && settings.publishTargets.length > index) {
          const target = settings.publishTargets.slice(0, index).concat(settings.publishTargets.slice(index + 1));
          await setSettings(projectId, { ...settings, publishTargets: target });
          // redirect to all profiles
          setSelectedTarget(undefined);
          onSelectTarget('all');
        }
      }
    },
    [settings.publishTargets, projectId, botName]
  );

  return (
    <Fragment>
      <Dialog
        dialogContentProps={dialogProps}
        hidden={addDialogHidden}
        minWidth={450}
        modalProps={{ isBlocking: true }}
        onDismiss={() => setAddDialogHidden(true)}
      >
        {dialogProps.children}
      </Dialog>
      <Dialog
        dialogContentProps={editDialogProps}
        hidden={editDialogHidden}
        minWidth={450}
        modalProps={{ isBlocking: true }}
        onDismiss={() => setEditDialogHidden(true)}
      >
        {editDialogProps.children}
      </Dialog>
      {!publishDialogHidden && (
        <PublishDialog target={selectedTarget} onDismiss={() => setPublishDialogHidden(true)} onSubmit={publish} />
      )}
      {showLog && <LogDialog version={selectedVersion} onDismiss={() => setShowLog(false)} />}
      <ToolBar toolbarItems={toolbarItems} />
      <div css={ContentHeaderStyle}>
        <h1 css={HeaderText}>{selectedTarget ? selectedTargetName : formatMessage('Publish Profiles')}</h1>
      </div>
      <div css={ContentStyle} data-testid="Publish" role="main">
        <div aria-label={formatMessage('Navigation panel')} css={projectContainer} role="region">
          <div
            key={'_all'}
            css={selectedTargetName === 'all' ? targetSelected : overflowSet}
            style={{
              height: '36px',
              cursor: 'pointer',
            }}
            onClick={() => {
              setSelectedTarget(undefined);
              onSelectTarget('all');
            }}
          >
            {formatMessage('All profiles')}
          </div>
          {settings && settings.publishTargets && (
            <TargetList
              list={settings.publishTargets}
              selectedTarget={selectedTargetName}
              onDelete={async (index) => await onDelete(index)}
              onEdit={async (item, target) => await onEdit(item, target)}
              onSelect={(item) => {
                setSelectedTarget(item);
                onSelectTarget(item.name);
              }}
            />
          )}
        </div>
        <div aria-label={formatMessage('List view')} css={contentEditor} role="region">
          <Fragment>
            <PublishStatusList
              groups={groups}
              items={thisPublishHistory}
              updateItems={setThisPublishHistory}
              onItemClick={setSelectedVersion}
            />
            {!thisPublishHistory || thisPublishHistory.length === 0 ? (
              <div style={{ marginLeft: '50px', fontSize: 'smaller', marginTop: '20px' }}>No publish history</div>
            ) : null}
          </Fragment>
        </div>
      </div>
    </Fragment>
  );
};

export default Publish;
const LogDialog = (props) => {
  const logDialogProps = {
    title: 'Publish Log',
  };
  return (
    <Dialog
      dialogContentProps={logDialogProps}
      hidden={false}
      minWidth={450}
      modalProps={{ isBlocking: true }}
      onDismiss={props.onDismiss}
    >
      <TextField
        multiline
        placeholder="Log Output"
        style={{ minHeight: 300 }}
        value={props && props.version ? props.version.log : ''}
      />
    </Dialog>
  );
};<|MERGE_RESOLUTION|>--- conflicted
+++ resolved
@@ -14,7 +14,6 @@
 import { projectContainer } from '../design/styles';
 import { navigateTo } from '../../utils';
 import { PublishTarget } from '../../store/types';
-<<<<<<< HEAD
 import {
   settingsState,
   botNameState,
@@ -23,10 +22,8 @@
   publishHistoryState,
   dispatcherState,
 } from '../../recoilModel';
-=======
 import { ToolBar, IToolBarItem } from '../../components/ToolBar/ToolBar';
 import { OpenConfirmModal } from '../../components/Modal/ConfirmDialog';
->>>>>>> e5f1acad
 
 import { TargetList } from './targetList';
 import { PublishDialog } from './publishDialog';
