// Copyright (c) Microsoft Corporation.
// Licensed under the MIT License.

import path from 'path';

import { BotIndexer, indexer } from '@bfc/indexers';
import {
  BotProjectFile,
  BotProjectSpace,
  BotProjectSpaceSkill,
  convertSkillsToDictionary,
  migrateSkillsForExistingBots,
  dereferenceDefinitions,
  fetchEndpointNameForSkill,
  DialogInfo,
  DialogSetting,
  getManifestNameFromUrl,
  LuFile,
  QnAFile,
  SensitiveProperties,
  RootBotManagedProperties,
  defaultPublishConfig,
  LgFile,
  QnABotTemplateId,
} from '@bfc/shared';
import formatMessage from 'format-message';
import camelCase from 'lodash/camelCase';
import objectGet from 'lodash/get';
import objectSet from 'lodash/set';
import cloneDeep from 'lodash/cloneDeep';
import { stringify } from 'query-string';
import { CallbackInterface } from 'recoil';
import { v4 as uuid } from 'uuid';
import isEmpty from 'lodash/isEmpty';

import { BASEURL, BotStatus } from '../../../constants';
import settingStorage from '../../../utils/dialogSettingStorage';
import { getUniqueName } from '../../../utils/fileUtil';
import httpClient from '../../../utils/httpUtil';
import languageStorage from '../../../utils/languageStorage';
import luFileStatusStorage from '../../../utils/luFileStatusStorage';
import { getReferredLuFiles } from '../../../utils/luUtil';
import { navigateTo } from '../../../utils/navigation';
import qnaFileStatusStorage from '../../../utils/qnaFileStatusStorage';
import { getReferredQnaFiles, migrateQnAFiles } from '../../../utils/qnaUtil';
import {
  botDiagnosticsState,
  botDisplayNameState,
  botEnvironmentState,
  botErrorState,
  botNameIdentifierState,
  botProjectFileState,
  botProjectIdsState,
  botProjectSpaceLoadedState,
  botStatusState,
  projectReadmeState,
  currentProjectIdState,
  dialogSchemasState,
  dialogState,
  filePersistenceState,
  formDialogSchemaIdsState,
  formDialogSchemaState,
  jsonSchemaFilesState,
  localeState,
  locationState,
  projectMetaDataState,
  recentProjectsState,
  schemasState,
  settingsState,
  skillManifestsState,
  dialogIdsState,
  showCreateQnAFromUrlDialogState,
  createQnAOnState,
  botEndpointsState,
  dispatcherState,
} from '../../atoms';
import * as botstates from '../../atoms/botState';
import lgWorker from '../../parsers/lgWorker';
import luWorker from '../../parsers/luWorker';
import qnaWorker from '../../parsers/qnaWorker';
import FilePersistence from '../../persistence/FilePersistence';
import {
  botRuntimeOperationsSelector,
  luFilesSelectorFamily,
  qnaFilesSelectorFamily,
  rootBotProjectIdSelector,
} from '../../selectors';
import { undoHistoryState } from '../../undo/history';
import UndoHistory from '../../undo/undoHistory';
import { logMessage, setError } from '../shared';
import { setRootBotSettingState } from '../setting';
import { lgFilesSelectorFamily } from '../../selectors/lg';
import { getPublishProfileFromPayload } from '../../../utils/electronUtil';

import { crossTrainConfigState, projectIndexingState } from './../../atoms/botState';
import { recognizersSelectorFamily } from './../../selectors/recognizers';

export const resetBotStates = async ({ reset }: CallbackInterface, projectId: string) => {
  const botStates = Object.keys(botstates);
  botStates.forEach((state) => {
    const currentRecoilAtom: any = botstates[state];
    reset(currentRecoilAtom(projectId));
  });
  reset(botEndpointsState);
};

export const setErrorOnBotProject = async (
  callbackHelpers: CallbackInterface,
  projectId: string,
  botName: string,
  payload: any
) => {
  const { set } = callbackHelpers;
  if (payload?.response?.data?.message) {
    set(botErrorState(projectId), payload.response.data);
  } else {
    set(botErrorState(projectId), payload);
  }
  if (payload != null) logMessage(callbackHelpers, `Error loading ${botName}: ${JSON.stringify(payload)}`);
};

export const flushExistingTasks = async (callbackHelpers: CallbackInterface) => {
  const { snapshot, reset } = callbackHelpers;
  const projectIds = await snapshot.getPromise(botProjectIdsState);
  const botRuntimeOperations = await snapshot.getPromise(botRuntimeOperationsSelector);

  reset(botProjectSpaceLoadedState);
  reset(botProjectIdsState);

  for (const projectId of projectIds) {
    botRuntimeOperations?.stopBot(projectId);
    resetBotStates(callbackHelpers, projectId);
  }

  const workers = [lgWorker, luWorker, qnaWorker];
  return Promise.all([workers.map((w) => w.flush())]);
};

// merge sensitive values in localStorage
const mergeLocalStorage = (projectId: string, settings: DialogSetting) => {
  const localSetting = settingStorage.get(projectId);
  const mergedSettings = { ...settings };
  if (localSetting) {
    for (const property of SensitiveProperties) {
      if (RootBotManagedProperties.includes(property)) {
        continue;
      }
      const value = objectGet(localSetting, property);
      if (value) {
        objectSet(mergedSettings, property, value);
      } else {
        objectSet(mergedSettings, property, ''); // set those key back, because that were omit after persisited
      }
    }
  }
  return mergedSettings;
};

const mergeLuisName = (settings: DialogSetting, botName: string) => {
  const mergedSettings = cloneDeep(settings);
  const luisName = objectGet(mergedSettings, 'luis.name', '') || botName;
  objectSet(mergedSettings, 'luis.name', luisName);
  return mergedSettings;
};

export const mergePropertiesManagedByRootBot = (projectId: string, rootBotProjectId, settings: DialogSetting) => {
  const localSetting = settingStorage.get(rootBotProjectId);
  const mergedSettings = cloneDeep(settings);
  if (localSetting) {
    for (const property of RootBotManagedProperties) {
      const rootValue = objectGet(localSetting, property, {}).root;
      if (projectId === rootBotProjectId) {
        objectSet(mergedSettings, property, rootValue ?? '');
      }
      if (projectId !== rootBotProjectId) {
        const skillValue = objectGet(localSetting, property, {})[projectId];
        objectSet(mergedSettings, property, skillValue ?? '');
      }
    }
  }
  return mergedSettings;
};

export const getSensitiveProperties = (settings: DialogSetting) => {
  const sensitiveProperties = {};
  for (const property of SensitiveProperties) {
    const value = objectGet(settings, property, '');
    objectSet(sensitiveProperties, property, value);
  }
  return sensitiveProperties;
};

export const getMergedSettings = (projectId: string, settings: DialogSetting, botName: string): DialogSetting => {
  let mergedSettings = mergeLocalStorage(projectId, settings);
  mergedSettings = mergeLuisName(mergedSettings, botName);
  if (Array.isArray(mergedSettings.skill)) {
    const skillsArr = mergedSettings.skill.map((skillData) => ({ ...skillData }));
    mergedSettings.skill = convertSkillsToDictionary(skillsArr);
  }
  return mergedSettings;
};

export const navigateToBot = (
  callbackHelpers: CallbackInterface,
  projectId: string,
  mainDialog?: string,
  urlSuffix?: string
) => {
  if (projectId) {
    const { set } = callbackHelpers;
    set(currentProjectIdState, projectId);
    let url = `/bot/${projectId}`;
    if (mainDialog) {
      url += `/dialogs/${mainDialog}`;
    }
    if (urlSuffix) {
      // deep link was provided to creation flow (base64 encoded to make query string parsing easier)
      urlSuffix = atob(urlSuffix);
      url = `/bot/${projectId}/${urlSuffix}`;
    }
    navigateTo(url);
  }
};

export const navigateToSkillBot = (rootProjectId: string, skillId: string, mainDialog?: string) => {
  if (rootProjectId && skillId) {
    let url = `/bot/${rootProjectId}/skill/${skillId}`;
    if (mainDialog) url += `/dialogs/${mainDialog}`;
    navigateTo(url);
  }
};

const emptyLgFile = (id: string, content: string): LgFile => {
  return {
    id,
    content,
    diagnostics: [],
    templates: [],
    allTemplates: [],
    imports: [],
    isContentUnparsed: true,
  };
};

const emptyLuFile = (id: string, content: string): LuFile => {
  return {
    id,
    content,
    diagnostics: [],
    intents: [],
    allIntents: [],
    empty: true,
    resource: {
      Sections: [],
      Errors: [],
      Content: '',
    },
    imports: [],
    isContentUnparsed: true,
  };
};

const emptyQnaFile = (id: string, content: string): QnAFile => {
  return {
    id,
    content,
    diagnostics: [],
    qnaSections: [],
    imports: [],
    options: [],
    empty: true,
    resource: {
      Sections: [],
      Errors: [],
      Content: '',
    },
    isContentUnparsed: true,
  };
};

const parseAllAssets = async ({ set }: CallbackInterface, projectId: string, botFiles: any) => {
  const { luFiles, lgFiles, qnaFiles, mergedSettings } = botFiles;

  const [parsedLgFiles, parsedLuFiles, parsedQnaFiles] = await Promise.all([
    lgWorker.parseAll(projectId, lgFiles),
    luWorker.parseAll(luFiles, mergedSettings.luFeatures),
    qnaWorker.parseAll(qnaFiles),
  ]);

  set(lgFilesSelectorFamily(projectId), (oldFiles) => {
    return oldFiles.map((item) => {
      const file = (parsedLgFiles as LgFile[]).find((file) => file.id === item.id);
      return file && item.isContentUnparsed ? file : item;
    });
  });

  set(luFilesSelectorFamily(projectId), (oldFiles) => {
    return oldFiles.map((item) => {
      const file = (parsedLuFiles as LuFile[]).find((file) => file.id === item.id);
      return file && item.isContentUnparsed ? file : item;
    });
  });

  set(qnaFilesSelectorFamily(projectId), (oldFiles) => {
    return oldFiles.map((item) => {
      const file = (parsedQnaFiles as QnAFile[]).find((file) => file.id === item.id);
      return file && item.isContentUnparsed ? file : item;
    });
  });

  set(projectIndexingState(projectId), false);
};

export const loadProjectData = async (data) => {
  const { files, botName, settings, id: projectId } = data;
  const mergedSettings = getMergedSettings(projectId, settings, botName);
  const indexedFiles = indexer.index(files, botName);

  const { lgResources, luResources, qnaResources, dialogs } = indexedFiles;
  const locales = settings.languages;

  //parse all resources with worker
  lgWorker.addProject(projectId);

  const lgFiles = lgResources.map(({ id, content }) => emptyLgFile(id, content));
  const luFiles = luResources.map(({ id, content }) => emptyLuFile(id, content));
  const qnaFiles = qnaResources.map(({ id, content }) => emptyQnaFile(id, content));
  const dialogIds = dialogs.map((d) => d.id);
  // migrate script move qna pairs in *.qna to *-manual.source.qna.
  // TODO: remove after a period of time.
  const updatedQnAFiles = migrateQnAFiles(projectId, dialogIds, qnaFiles, locales);

  const assets = { ...indexedFiles, lgFiles, luFiles, qnaFiles: updatedQnAFiles };
  //Validate all files
  const diagnostics = BotIndexer.validate({
    ...assets,
    setting: settings,
    botProjectFile: assets.botProjectSpaceFiles[0],
  });

  const botFiles = { ...assets, mergedSettings, diagnostics };

  return {
    botFiles,
    projectData: data,
    error: undefined,
  };
};

export const fetchProjectDataByPath = async (
  path: string,
  storageId
): Promise<{ botFiles: any; projectData: any; error: any }> => {
  try {
    const response = await httpClient.put(`/projects/open`, { path, storageId });
    const projectData = await loadProjectData(response.data);
    return projectData;
  } catch (ex) {
    return {
      botFiles: undefined,
      projectData: undefined,
      error: ex,
    };
  }
};

export const fetchProjectDataById = async (projectId): Promise<{ botFiles: any; projectData: any; error: any }> => {
  try {
    const response = await httpClient.get(`/projects/${projectId}`);
    const projectData = await loadProjectData(response.data);
    return projectData;
  } catch (ex) {
    return {
      botFiles: undefined,
      projectData: undefined,
      error: ex,
    };
  }
};

export const handleProjectFailure = (callbackHelpers: CallbackInterface, ex) => {
  setError(callbackHelpers, ex);
};

export const processSchema = (projectId: string, schema: any) => ({
  ...schema,
  definitions: dereferenceDefinitions(schema.definitions),
});

// if user set value in terminal or appsetting.json, it should update the value in localStorage
export const refreshLocalStorage = (projectId: string, settings: DialogSetting) => {
  for (const property of SensitiveProperties) {
    const value = objectGet(settings, property);
    if (value) {
      settingStorage.setField(projectId, property, value);
    }
  }
};

export const updateLuFilesStatus = (projectId: string, luFiles: LuFile[]) => {
  const status = luFileStatusStorage.get(projectId);
  return luFiles.map((luFile) => {
    if (typeof status[luFile.id] === 'boolean') {
      return { ...luFile, published: status[luFile.id] };
    } else {
      return { ...luFile, published: false };
    }
  });
};

export const initLuFilesStatus = (projectId: string, luFiles: LuFile[], dialogs: DialogInfo[]) => {
  luFileStatusStorage.checkFileStatus(
    projectId,
    getReferredLuFiles(luFiles, dialogs).map((file) => file.id)
  );
  return updateLuFilesStatus(projectId, luFiles);
};

export const updateQnaFilesStatus = (projectId: string, qnaFiles: QnAFile[]) => {
  const status = qnaFileStatusStorage.get(projectId);
  return qnaFiles.map((qnaFile) => {
    if (typeof status[qnaFile.id] === 'boolean') {
      return { ...qnaFile, published: status[qnaFile.id] };
    } else {
      return { ...qnaFile, published: false };
    }
  });
};

export const initQnaFilesStatus = (projectId: string, qnaFiles: QnAFile[], dialogs: DialogInfo[]) => {
  qnaFileStatusStorage.checkFileStatus(
    projectId,
    getReferredQnaFiles(qnaFiles, dialogs).map((file) => file.id)
  );
  return updateQnaFilesStatus(projectId, qnaFiles);
};

export const isAdaptiveRuntime = (settings): boolean => {
  return settings?.runtime?.key?.match(/^adaptive-runtime/) ? true : false;
};

export const initBotState = async (callbackHelpers: CallbackInterface, data: any, botFiles: any) => {
  const { set } = callbackHelpers;
  const { botName, botEnvironment, location, readme, schemas, settings, id: projectId, diagnostics } = data;
  const {
    dialogs,
    dialogSchemas,
    luFiles,
    lgFiles,
    qnaFiles,
    jsonSchemaFiles,
    formDialogSchemas,
    skillManifests,
    mergedSettings,
    recognizers,
    crossTrainConfig,
  } = botFiles;
  const storedLocale = languageStorage.get(botName)?.locale;
  const locale = settings.languages.includes(storedLocale) ? storedLocale : settings.defaultLanguage;
  languageStorage.setLocale(botName, locale);
  try {
    schemas.sdk.content = processSchema(projectId, schemas.sdk.content);
  } catch (err) {
    const diagnostics = schemas.diagnostics ?? [];
    diagnostics.push(err.message);
    schemas.diagnostics = diagnostics;
  }

  let mainDialog = '';
  const dialogIds: string[] = [];

  for (const dialog of dialogs) {
    if (dialog.isRoot) {
      mainDialog = dialog.id;
    }

    set(dialogState({ projectId, dialogId: dialog.id }), dialog);
    dialogIds.push(dialog.id);
  }

  set(dialogIdsState(projectId), dialogIds);
  set(recognizersSelectorFamily(projectId), recognizers);
  set(crossTrainConfigState(projectId), crossTrainConfig);

  // Form dialogs
  set(
    formDialogSchemaIdsState(projectId),
    formDialogSchemas.map((f) => f.id)
  );
  formDialogSchemas.forEach(({ id, content }) => {
    set(formDialogSchemaState({ projectId, schemaId: id }), { id, content });
  });

  set(skillManifestsState(projectId), skillManifests);
  set(luFilesSelectorFamily(projectId), initLuFilesStatus(botName, luFiles, dialogs));
  set(lgFilesSelectorFamily(projectId), lgFiles);
  set(jsonSchemaFilesState(projectId), jsonSchemaFiles);

  set(dialogSchemasState(projectId), dialogSchemas);
  set(botEnvironmentState(projectId), botEnvironment);
  set(botDisplayNameState(projectId), botName);
  set(qnaFilesSelectorFamily(projectId), initQnaFilesStatus(botName, qnaFiles, dialogs));
  set(botStatusState(projectId), BotStatus.inactive);
  set(locationState(projectId), location);
  set(schemasState(projectId), schemas);
  set(localeState(projectId), locale);
  set(botDiagnosticsState(projectId), diagnostics);
  refreshLocalStorage(projectId, settings);
  set(settingsState(projectId), mergedSettings);
  set(projectReadmeState(projectId), readme);

  set(filePersistenceState(projectId), new FilePersistence(projectId));
  set(undoHistoryState(projectId), new UndoHistory(projectId));
  set(projectIndexingState(projectId), true);
  parseAllAssets(callbackHelpers, projectId, botFiles);

  return mainDialog;
};

export const removeRecentProject = async (callbackHelpers: CallbackInterface, path: string) => {
  try {
    const {
      set,
      snapshot: { getPromise },
    } = callbackHelpers;
    const currentRecentProjects = await getPromise(recentProjectsState);
    const filtered = currentRecentProjects.filter((p) => p.path !== path);
    set(recentProjectsState, filtered);
  } catch (ex) {
    logMessage(callbackHelpers, `Error removing recent project: ${ex}`);
  }
};

export const openRemoteSkill = async (
  callbackHelpers: CallbackInterface,
  manifestUrl: string,
  botNameIdentifier = ''
) => {
  const { set } = callbackHelpers;

  const response = await httpClient.get(`/projects/generateProjectId`);
  const projectId = response.data;
  const stringified = stringify({
    url: manifestUrl,
  });

  set(projectMetaDataState(projectId), {
    isRootBot: false,
    isRemote: true,
  });

  const manifestResponse = await httpClient.get(
    `/projects/${projectId}/skill/retrieveSkillManifest?${stringified}&ignoreProjectValidation=true`
  );

  let uniqueSkillNameIdentifier = botNameIdentifier;
  if (!uniqueSkillNameIdentifier) {
    uniqueSkillNameIdentifier = await getSkillNameIdentifier(callbackHelpers, manifestResponse.data.name);
  }

  set(botNameIdentifierState(projectId), uniqueSkillNameIdentifier);
  set(botDisplayNameState(projectId), manifestResponse.data.name);
  set(locationState(projectId), manifestUrl);
  set(skillManifestsState(projectId), [
    {
      content: manifestResponse.data,
      id: getManifestNameFromUrl(manifestUrl),
      lastModified: new Date().toDateString(),
    },
  ]);
  return { projectId, manifestResponse: manifestResponse.data };
};

export const openLocalSkill = async (callbackHelpers, pathToBot: string, storageId, botNameIdentifier: string) => {
  const { set } = callbackHelpers;
  const { projectData, botFiles, error } = await fetchProjectDataByPath(pathToBot, storageId);

  if (error) {
    throw error;
  }

  const mainDialog = await initBotState(callbackHelpers, projectData, botFiles);
  set(projectMetaDataState(projectData.id), {
    isRootBot: false,
    isRemote: false,
  });
  set(botNameIdentifierState(projectData.id), botNameIdentifier);
  const currentBotProjectFileIndexed: BotProjectFile = botFiles.botProjectSpaceFiles[0];
  set(botProjectFileState(projectData.id), currentBotProjectFileIndexed);

  return {
    projectId: projectData.id,
    mainDialog,
  };
};

export const createNewBotFromTemplate = async (
  callbackHelpers,
  templateId: string,
  name: string,
  description: string,
  location: string,
  schemaUrl?: string,
  locale?: string,
  templateDir?: string,
  eTag?: string,
  alias?: string,
  preserveRoot?: boolean
) => {
  const { set } = callbackHelpers;
  const response = await httpClient.post(`/projects`, {
    storageId: 'default',
    templateId,
    name,
    description,
    location,
    schemaUrl,
    locale,
    templateDir,
    eTag,
    alias,
    preserveRoot,
  });
  const { botFiles, projectData } = await loadProjectData(response.data);
  const projectId = response.data.id;
  if (settingStorage.get(projectId)) {
    settingStorage.remove(projectId);
  }
  const currentBotProjectFileIndexed: BotProjectFile = botFiles.botProjectSpaceFiles[0];
  set(botProjectFileState(projectId), currentBotProjectFileIndexed);
  const mainDialog = await initBotState(callbackHelpers, projectData, botFiles);
  // if create from QnATemplate, continue creation flow.
  if (templateId === QnABotTemplateId) {
    set(createQnAOnState, { projectId, dialogId: mainDialog });
    set(showCreateQnAFromUrlDialogState(projectId), true);
  }

  return { projectId, mainDialog };
};

<<<<<<< HEAD
export const createNewBotFromTemplateV2 = async (
  callbackHelpers,
  templateId: string,
  templateVersion: string,
  name: string,
  description: string,
  location: string,
  schemaUrl?: string,
  locale?: string,
  templateDir?: string,
  eTag?: string,
  alias?: string,
  preserveRoot?: boolean
) => {
  const jobId = await httpClient.post(`/v2/projects`, {
    storageId: 'default',
    templateId,
    templateVersion,
    name,
    description,
    location,
    schemaUrl,
    locale,
    templateDir,
    eTag,
    alias,
    preserveRoot,
  });
  return jobId;
};

export const migrateToV2 = async (
  callbackHelpers,
  oldProjectId: string,
  name: string,
  description: string,
  location: string
) => {
  const jobId = await httpClient.post(`/v2/projects/migrate`, {
    storageId: 'default',
    oldProjectId,
    name,
    description,
    location,
  });
  return jobId;
};

=======
>>>>>>> f09b60ab
const addProjectToBotProjectSpace = (set, projectId: string, skillCt: number) => {
  let isBotProjectLoaded = false;
  set(botProjectIdsState, (current: string[]) => {
    const botProjectIds = [...current, projectId];
    if (botProjectIds.length === skillCt) {
      isBotProjectLoaded = true;
    }
    return botProjectIds;
  });
  if (isBotProjectLoaded) {
    set(botProjectSpaceLoadedState, true);
  }
};

const handleSkillLoadingFailure = (callbackHelpers, { isRemote, ex, skillNameIdentifier }) => {
  const { set } = callbackHelpers;
  // Generating a dummy project id which will be replaced by the user from the UI.
  const projectId = uuid();
  set(projectMetaDataState(projectId), {
    isRootBot: false,
    isRemote,
  });
  set(botDisplayNameState(projectId), skillNameIdentifier);
  set(botNameIdentifierState(projectId), skillNameIdentifier);
  setErrorOnBotProject(callbackHelpers, projectId, skillNameIdentifier, ex);
  return projectId;
};

export const openRootBotAndSkills = async (callbackHelpers: CallbackInterface, data, storageId = 'default') => {
  const { projectData, botFiles } = data;
  const { set, snapshot } = callbackHelpers;
  const dispatcher = await snapshot.getPromise(dispatcherState);

  const mainDialog = await initBotState(callbackHelpers, projectData, botFiles);
  const rootBotProjectId = projectData.id;
  const { name, location } = projectData;
  const { mergedSettings } = botFiles;

  set(botNameIdentifierState(rootBotProjectId), camelCase(name));
  set(botProjectIdsState, [rootBotProjectId]);
  // Get the status of the bot on opening if it was opened and run in another window.
  dispatcher.getPublishStatus(rootBotProjectId, defaultPublishConfig);
  if (botFiles?.botProjectSpaceFiles?.length) {
    const currentBotProjectFileIndexed: BotProjectFile = botFiles.botProjectSpaceFiles[0];

    if (mergedSettings.skill) {
      const { botProjectFile, skillSettings } = migrateSkillsForExistingBots(
        currentBotProjectFileIndexed.content,
        mergedSettings.skill
      );
      if (!isEmpty(skillSettings)) {
        setRootBotSettingState(callbackHelpers, rootBotProjectId, {
          ...mergedSettings,
          skill: skillSettings,
        });
      }
      currentBotProjectFileIndexed.content = botProjectFile;
    }

    const currentBotProjectFile: BotProjectSpace = currentBotProjectFileIndexed.content;

    set(botProjectFileState(rootBotProjectId), currentBotProjectFileIndexed);

    const skills: { [skillId: string]: BotProjectSpaceSkill } = currentBotProjectFile.skills;

    const totalProjectsCount = Object.keys(skills).length + 1;
    if (totalProjectsCount > 1) {
      for (const nameIdentifier in skills) {
        const skill = skills[nameIdentifier];
        let skillPromise;
        let isRemote = false;
        if (!skill.remote && skill.workspace) {
          const rootBotPath = location;
          const skillPath = skill.workspace;
          const absoluteSkillPath = path.join(rootBotPath, skillPath);
          skillPromise = openLocalSkill(callbackHelpers, absoluteSkillPath, storageId, nameIdentifier);
        } else if (skill.manifest) {
          isRemote = true;
          skillPromise = openRemoteSkill(callbackHelpers, skill.manifest, nameIdentifier);
        }
        if (skillPromise) {
          skillPromise
            .then(({ projectId, manifestResponse }) => {
              addProjectToBotProjectSpace(set, projectId, totalProjectsCount);
              const matchedEndpoint = fetchEndpointNameForSkill(mergedSettings, nameIdentifier, manifestResponse);
              if (matchedEndpoint) {
                dispatcher.updateEndpointNameInBotProjectFile(nameIdentifier, matchedEndpoint);
              }
              dispatcher.getPublishStatus(projectId, defaultPublishConfig);
            })
            .catch((ex) => {
              const projectId = handleSkillLoadingFailure(callbackHelpers, {
                isRemote,
                skillNameIdentifier: nameIdentifier,
                ex,
              });
              addProjectToBotProjectSpace(set, projectId, totalProjectsCount);
            });
        }
      }
    } else {
      //only contains rootBot
      set(botProjectSpaceLoadedState, true);
    }
  } else {
    // Should never hit here as all projects should have a botproject file
    throw new Error(formatMessage('Bot project file does not exist.'));
  }

  set(currentProjectIdState, rootBotProjectId);
  return {
    mainDialog,
    projectId: rootBotProjectId,
    requiresMigrate: !isAdaptiveRuntime(botFiles.mergedSettings),
  };
};

export const postRootBotCreation = async (
  callbackHelpers,
  projectId,
  botFiles,
  projectData,
  templateId,
  profile,
  source,
  projectIdCache
) => {
  if (settingStorage.get(projectId)) {
    settingStorage.remove(projectId);
  }
  const { mainDialog } = await openRootBotAndSkills(callbackHelpers, { botFiles, projectData });
  callbackHelpers.set(projectMetaDataState(projectId), {
    isRootBot: true,
    isRemote: false,
  });
  // if create from QnATemplate, continue creation flow.
  if (templateId === QnABotTemplateId) {
    callbackHelpers.set(createQnAOnState, { projectId, dialogId: mainDialog });
    callbackHelpers.set(showCreateQnAFromUrlDialogState(projectId), true);
  }

  callbackHelpers.set(botProjectIdsState, [projectId]);

  if (profile) {
    // ABS Create Flow, update publishProfile after create project
    const dispatcher = await callbackHelpers.snapshot.getPromise(dispatcherState);
    const newProfile = getPublishProfileFromPayload(profile, source);

    newProfile && dispatcher.setPublishTargets([newProfile], projectId);
  }
  projectIdCache.set(projectId);

  // navigate to the new get started section
  navigateToBot(callbackHelpers, projectId, undefined, btoa('dialogs#getstarted'));
};

export const openRootBotAndSkillsByPath = async (callbackHelpers: CallbackInterface, path: string, storageId) => {
  const data = await fetchProjectDataByPath(path, storageId);
  if (data.error) {
    throw data.error;
  }
  return await openRootBotAndSkills(callbackHelpers, data, storageId);
};

export const openRootBotAndSkillsByProjectId = async (callbackHelpers: CallbackInterface, projectId: string) => {
  const data = await fetchProjectDataById(projectId);
  if (data.error) {
    throw data.error;
  }

  return await openRootBotAndSkills(callbackHelpers, data);
};

export const saveProject = async (callbackHelpers, oldProjectData) => {
  const { oldProjectId, name, description, location } = oldProjectData;
  const response = await httpClient.post(`/projects/${oldProjectId}/project/saveAs`, {
    storageId: 'default',
    name,
    description,
    location,
  });
  const data = await loadProjectData(response.data);
  if (data.error) {
    throw data.error;
  }
  const result = openRootBotAndSkills(callbackHelpers, data);
  return result;
};

export const getSkillNameIdentifier = async (
  callbackHelpers: CallbackInterface,
  displayName: string
): Promise<string> => {
  const { snapshot } = callbackHelpers;
  const rootBotProjectId = await snapshot.getPromise(rootBotProjectIdSelector);
  if (rootBotProjectId) {
    const { content: botProjectFile } = await snapshot.getPromise(botProjectFileState(rootBotProjectId));
    return getUniqueName(Object.keys(botProjectFile.skills), camelCase(displayName));
  }
  return '';
};

export const checkIfBotExistsInBotProjectFile = async (
  callbackHelpers: CallbackInterface,
  pathOrManifest: string,
  remote?: boolean
) => {
  const { snapshot } = callbackHelpers;
  const rootBotProjectId = await snapshot.getPromise(rootBotProjectIdSelector);
  if (!rootBotProjectId) {
    throw new Error(formatMessage('The root bot is not a bot project'));
  }
  const rootBotLocation = await snapshot.getPromise(locationState(rootBotProjectId));
  const { content: botProjectFile } = await snapshot.getPromise(botProjectFileState(rootBotProjectId));

  if (rootBotLocation === pathOrManifest) {
    return true;
  }

  for (const uniqueSkillName in botProjectFile.skills) {
    const { manifest, workspace } = botProjectFile.skills[uniqueSkillName];
    if (remote) {
      if (manifest === pathOrManifest) {
        return true;
      }
    } else {
      if (workspace) {
        const absolutePathOfSkill = path.join(rootBotLocation, workspace);
        if (pathOrManifest === absolutePathOfSkill) {
          return true;
        }
      }
    }
  }
  return false;
};

export const getMemoryVariables = async (projectId: string, options?: { signal: AbortSignal }) => {
  const res = await fetch(`${BASEURL}/projects/${projectId}/variables`, { signal: options?.signal });
  const json = (await res.json()) as { variables: string[] };
  return json.variables ?? [];
};<|MERGE_RESOLUTION|>--- conflicted
+++ resolved
@@ -638,7 +638,6 @@
   return { projectId, mainDialog };
 };
 
-<<<<<<< HEAD
 export const createNewBotFromTemplateV2 = async (
   callbackHelpers,
   templateId: string,
@@ -687,8 +686,6 @@
   return jobId;
 };
 
-=======
->>>>>>> f09b60ab
 const addProjectToBotProjectSpace = (set, projectId: string, skillCt: number) => {
   let isBotProjectLoaded = false;
   set(botProjectIdsState, (current: string[]) => {
