// Copyright (c) Microsoft Corporation.
// Licensed under the MIT License.

import * as React from 'react';
import { act, fireEvent, getByLabelText, getByTestId, getByText } from '@bfc/test-utils';
import { Skill } from '@bfc/shared';
import { act } from '@bfc/test-utils/lib/hooks';

import httpClient from '../../src//utils/httpUtil';
import SkillList from '../../src/pages/skills/skill-list';
import { renderWithRecoil } from '../testUtils';
<<<<<<< HEAD
import CreateSkillModal from '../../src/components/CreateSkillModal';
import { settingsState, currentProjectIdState, botEndpointsState } from '../../src/recoilModel';
=======
import CreateSkillModal, {
  validateEndpoint,
  validateManifestUrl,
  validateName,
} from '../../src/components/CreateSkillModal';
import { settingsState, projectIdState, skillsState } from '../../src/recoilModel';
import Skills from '../../src/pages/skills';
>>>>>>> 6240a38b

jest.mock('../../src//utils/httpUtil');

jest.mock('../../src/components/Modal/dialogStyle', () => ({}));

<<<<<<< HEAD
const projectId = '12321.234234';

const items: Skill[] = [
=======
const skills: Skill[] = [
>>>>>>> 6240a38b
  {
    manifestUrl: 'https://yuesuemailskill0207-gjvga67.azurewebsites.net/manifest/manifest-1.0.json',
    name: 'Email-Skill',
    description: 'The Email skill provides email related capabilities and supports Office and Google calendars.',
    endpointUrl: 'https://yuesuemailskill0207-gjvga67.azurewebsites.net/api/messages',
    msAppId: '79432da8-0f7e-4a16-8c23-ddbba30ae85d',
    protocol: '',
    endpoints: [],
    body: '',
  },
  {
    manifestUrl: 'https://hualxielearn2-snskill.azurewebsites.net/manifest/manifest-1.0.json',
    name: 'Point Of Interest Skill',
    description: 'The Point of Interest skill provides PoI search capabilities leveraging Azure Maps and Foursquare.',
    endpointUrl: 'https://hualxielearn2-snskill.azurewebsites.net/api/messages',
    msAppId: 'e2852590-ea71-4a69-9e44-e74b5b6cbe89',
    protocol: '',
    endpoints: [],
    body: '',
  },
];

<<<<<<< HEAD
const recoilInitState = ({ set }) => {
  set(currentProjectIdState, projectId);
  set(botEndpointsState, {
    projectId: 'http://localhost:3000/api/messages',
  });
  set(settingsState(projectId), {
    luis: {
      name: '',
      authoringKey: '12345',
      authoringEndpoint: 'testAuthoringEndpoint',
      endpointKey: '12345',
      endpoint: 'testEndpoint',
      authoringRegion: 'westus',
      defaultLanguage: 'en-us',
      environment: 'composer',
    },
    qna: {
      subscriptionKey: '12345',
      qnaRegion: 'westus',
      endpointKey: '',
    },
  });
};
=======
let recoilInitState;
>>>>>>> 6240a38b

describe('Skill page', () => {
  beforeEach(() => {
    recoilInitState = ({ set }) => {
      set(projectIdState, '243245');
      set(skillsState, skills),
        set(settingsState, {
          luis: {
            name: '',
            authoringKey: '12345',
            authoringEndpoint: 'testAuthoringEndpoint',
            endpointKey: '12345',
            endpoint: 'testEndpoint',
            authoringRegion: 'westus',
            defaultLanguage: 'en-us',
            environment: 'composer',
          },
          qna: {
            subscriptionKey: '12345',
            qnaRegion: 'westus',
            endpointKey: '',
          },
        });
    };
  });

  it('can add a new skill', async () => {
    const { baseElement } = renderWithRecoil(<Skills />, recoilInitState);

<<<<<<< HEAD
    const button = getByText('Connect to a new skill');
=======
    const button = getByText(baseElement, 'Connect to a new skill');
>>>>>>> 6240a38b
    act(() => {
      fireEvent.click(button);
    });

    const manifestUrl = getByLabelText(baseElement, 'Manifest url');
    expect(manifestUrl).toBeTruthy();

    const cancel = getByTestId(baseElement, 'SkillFormCancel');
    act(() => {
      fireEvent.click(cancel);
    });
  });
});

describe('<SkillList />', () => {
  it('should render the SkillList', () => {
<<<<<<< HEAD
    const { container } = renderWithRecoil(
      <SkillList projectId={projectId} skills={items} onDelete={jest.fn()} onEdit={jest.fn()} />
    );
    expect(container).toHaveTextContent('Email Skill');
    expect(container).toHaveTextContent('Point Of Interest Skill');
  });

  it('can edit the skill', () => {
    const onEdit = jest.fn();
    const { getAllByTestId } = renderWithRecoil(
      <SkillList projectId={projectId} skills={items} onDelete={jest.fn()} onEdit={onEdit} />
    );

    const editBtns = getAllByTestId('EditSkill');
    editBtns.forEach((btn, i) => {
      fireEvent.click(btn);
      expect(onEdit).toHaveBeenCalledWith(i);
    });
  });
=======
    const { container } = renderWithRecoil(<SkillList projectId={'123'} />, recoilInitState);
    expect(container).toHaveTextContent('Email-Skill');
    expect(container).toHaveTextContent('Point Of Interest Skill');
  });
>>>>>>> 6240a38b
});

describe('<SkillForm />', () => {
  it('should render the skill form, and update skill manifest url', () => {
    jest.useFakeTimers();

    (httpClient.post as jest.Mock).mockResolvedValue({ endpoints: [] });

    const onDismiss = jest.fn();
    const onSubmit = jest.fn();
    const { getByLabelText, getByText } = renderWithRecoil(
<<<<<<< HEAD
      <CreateSkillModal
        isOpen
        editIndex={0}
        projectId={projectId}
        skills={items}
        onDismiss={onDismiss}
        onSubmit={onSubmit}
      />
=======
      <CreateSkillModal projectId={'123'} onDismiss={onDismiss} onSubmit={onSubmit} />,
      recoilInitState
>>>>>>> 6240a38b
    );

    const urlInput = getByLabelText('Manifest url');
    act(() => {
      fireEvent.change(urlInput, { target: { value: skills[0].manifestUrl } });
    });

    expect(urlInput.getAttribute('value')).toBe(skills[0].manifestUrl);

    const submitButton = getByText('Confirm');
    act(() => {
      fireEvent.click(submitButton);
    });
<<<<<<< HEAD
=======

>>>>>>> 6240a38b
    expect(onSubmit).not.toBeCalled();
  });

  let formDataErrors;
  let projectId;
  let validationState;
  let setFormDataErrors;
  let setSkillManifest;
  let setValidationState;

  beforeEach(() => {
    formDataErrors = {};
    projectId = '123';
    validationState = {};
    setFormDataErrors = jest.fn();
    setSkillManifest = jest.fn();
    setValidationState = jest.fn();
  });

  describe('validateManifestUrl', () => {
    it('should set the error for an invalid url', async () => {
      const formData = { manifestUrl: 'invalid url' };

      await validateManifestUrl({
        formData,
        formDataErrors,
        projectId,
        skills,
        setFormDataErrors,
        setValidationState,
        setSkillManifest,
        validationState,
      });

      expect(setFormDataErrors).toBeCalledWith(
        expect.objectContaining({ manifestUrl: 'Url should start with http[s]://' })
      );
      expect(setSkillManifest).not.toBeCalled();
      expect(setValidationState).not.toBeCalled();
    });
  });

  describe('validateManifestUrl', () => {
    it('should set an error for duplicate skill manifest url', () => {
      const formData = {
        manifestUrl: 'https://yuesuemailskill0207-gjvga67.azurewebsites.net/MANIFEST/MANIFEST-1.0.json',
      };

      validateManifestUrl({
        formData,
        formDataErrors,
        projectId,
        skills,
        setFormDataErrors,
        setValidationState,
        setSkillManifest,
        validationState,
      });

      expect(setFormDataErrors).toBeCalledWith(
        expect.objectContaining({ manifestUrl: 'Duplicate skill manifest Url' })
      );
      expect(setSkillManifest).not.toBeCalled();
      expect(setValidationState).not.toBeCalled();
    });

    it('should set an error for a missing manifest url', () => {
      const formData = {};

      validateManifestUrl({
        formData,
        formDataErrors,
        projectId,
        skills,
        setFormDataErrors,
        setValidationState,
        setSkillManifest,
        validationState,
      });

      expect(setFormDataErrors).toBeCalledWith(expect.objectContaining({ manifestUrl: 'Please input a manifest Url' }));
    });

    it('should try and retrieve manifest if manifest url meets other criteria', async () => {
      (httpClient.post as jest.Mock) = jest.fn().mockResolvedValue({ data: 'skill manifest' });

      const formData = { manifestUrl: 'https://skill' };
      const formDataErrors = { manifestUrl: 'error' };

      await validateManifestUrl({
        formData,
        formDataErrors,
        projectId,
        skills,
        setFormDataErrors,
        setValidationState,
        setSkillManifest,
        validationState,
      });
      expect(setValidationState).toBeCalledWith(
        expect.objectContaining({
          manifestUrl: 'Validating',
        })
      );
      expect(httpClient.post).toBeCalledWith('/projects/123/skill/check', { url: formData.manifestUrl });
      expect(setSkillManifest).toBeCalledWith('skill manifest');
      expect(setValidationState).toBeCalledWith(
        expect.objectContaining({
          manifestUrl: 'Validated',
        })
      );
      expect(setFormDataErrors).toBeCalledWith(
        expect.not.objectContaining({
          manifestUrl: 'error',
        })
      );
    });

    it('should show error when it could not retrieve skill manifest', async () => {
      (httpClient.post as jest.Mock) = jest.fn().mockRejectedValue({ message: 'skill manifest' });

      const formData = { manifestUrl: 'https://skill' };

      await validateManifestUrl({
        formData,
        formDataErrors,
        projectId,
        skills,
        setFormDataErrors,
        setValidationState,
        setSkillManifest,
        validationState,
      });
      expect(setValidationState).toBeCalledWith(
        expect.objectContaining({
          manifestUrl: 'Validating',
        })
      );
      expect(httpClient.post).toBeCalledWith('/projects/123/skill/check', { url: formData.manifestUrl });
      expect(setSkillManifest).not.toBeCalled();
      expect(setValidationState).toBeCalledWith(
        expect.objectContaining({
          manifestUrl: 'NotValidated',
        })
      );
      expect(setFormDataErrors).toBeCalledWith(
        expect.objectContaining({
          manifestUrl: 'Manifest url can not be accessed',
        })
      );
    });
  });

  describe('validateName', () => {
    it('should set error for invalid name', () => {
      const formData = { name: 'Email Skill' };

      validateName({
        formData,
        formDataErrors,
        skills,
        setFormDataErrors,
        setValidationState,
        validationState,
      });

      expect(setFormDataErrors).toBeCalledWith(
        expect.objectContaining({ name: 'Name cannot include special characters or spaces' })
      );
    });

    it('should set error for duplicate name', () => {
      const formData = { name: 'email-skill' };

      validateName({
        formData,
        formDataErrors,
        skills,
        setFormDataErrors,
        setValidationState,
        validationState,
      });

      expect(setFormDataErrors).toBeCalledWith(expect.objectContaining({ name: 'Duplicate skill name' }));
    });
  });

  describe('validateEndpoint', () => {
    it('should set an error for missing msAppId', () => {
      const formData = { endpointUrl: 'https://skill/api/messages' };

      validateEndpoint({
        formData,
        formDataErrors,
        setFormDataErrors,
        setValidationState,
        validationState,
      });

      expect(setFormDataErrors).toBeCalledWith(
        expect.objectContaining({
          endpoint: 'Please select a valid endpoint',
        })
      );
      expect(setValidationState).not.toBeCalled();
    });

    it('should set an error for missing endpointUrl', () => {
      const formData = { msAppId: '00000000-0000-0000-0000-000000000000' };

      validateEndpoint({
        formData,
        formDataErrors,
        setFormDataErrors,
        setValidationState,
        validationState,
      });

      expect(setFormDataErrors).toBeCalledWith(
        expect.objectContaining({
          endpoint: 'Please select a valid endpoint',
        })
      );
      expect(setValidationState).not.toBeCalled();
    });

    it('should set an error for malformed msAppId', () => {
      const formData = { endpointUrl: 'https://skill/api/messages', msAppId: 'malformed app id' };

      validateEndpoint({
        formData,
        formDataErrors,
        setFormDataErrors,
        setValidationState,
        validationState,
      });

      expect(setFormDataErrors).toBeCalledWith(
        expect.objectContaining({
          endpoint: 'Skill manifest endpoint is configured improperly',
        })
      );
      expect(setValidationState).not.toBeCalled();
    });

    it('should set an error for malformed endpointUrl', () => {
      const formData = { endpointUrl: 'malformed endpoint', msAppId: '00000000-0000-0000-0000-000000000000' };

      validateEndpoint({
        formData,
        formDataErrors,
        setFormDataErrors,
        setValidationState,
        validationState,
      });

      expect(setFormDataErrors).toBeCalledWith(
        expect.objectContaining({
          endpoint: 'Skill manifest endpoint is configured improperly',
        })
      );
      expect(setValidationState).not.toBeCalled();
    });

    it('should not set an error', () => {
      const formData = { endpointUrl: 'https://skill/api/messages', msAppId: '00000000-0000-0000-0000-000000000000' };

      validateEndpoint({
        formData,
        formDataErrors,
        setFormDataErrors,
        setValidationState,
        validationState,
      });

      expect(setFormDataErrors).toBeCalledWith(
        expect.not.objectContaining({
          endpoint: expect.any(String),
        })
      );
      expect(setValidationState).toBeCalledWith(
        expect.objectContaining({
          endpoint: 'Validated',
        })
      );
    });
  });
});<|MERGE_RESOLUTION|>--- conflicted
+++ resolved
@@ -4,35 +4,23 @@
 import * as React from 'react';
 import { act, fireEvent, getByLabelText, getByTestId, getByText } from '@bfc/test-utils';
 import { Skill } from '@bfc/shared';
-import { act } from '@bfc/test-utils/lib/hooks';
 
 import httpClient from '../../src//utils/httpUtil';
 import SkillList from '../../src/pages/skills/skill-list';
 import { renderWithRecoil } from '../testUtils';
-<<<<<<< HEAD
-import CreateSkillModal from '../../src/components/CreateSkillModal';
-import { settingsState, currentProjectIdState, botEndpointsState } from '../../src/recoilModel';
-=======
 import CreateSkillModal, {
   validateEndpoint,
   validateManifestUrl,
   validateName,
 } from '../../src/components/CreateSkillModal';
-import { settingsState, projectIdState, skillsState } from '../../src/recoilModel';
+import { currentProjectIdState, settingsState, skillsState } from '../../src/recoilModel';
 import Skills from '../../src/pages/skills';
->>>>>>> 6240a38b
 
 jest.mock('../../src//utils/httpUtil');
 
 jest.mock('../../src/components/Modal/dialogStyle', () => ({}));
 
-<<<<<<< HEAD
-const projectId = '12321.234234';
-
-const items: Skill[] = [
-=======
 const skills: Skill[] = [
->>>>>>> 6240a38b
   {
     manifestUrl: 'https://yuesuemailskill0207-gjvga67.azurewebsites.net/manifest/manifest-1.0.json',
     name: 'Email-Skill',
@@ -55,40 +43,15 @@
   },
 ];
 
-<<<<<<< HEAD
-const recoilInitState = ({ set }) => {
-  set(currentProjectIdState, projectId);
-  set(botEndpointsState, {
-    projectId: 'http://localhost:3000/api/messages',
-  });
-  set(settingsState(projectId), {
-    luis: {
-      name: '',
-      authoringKey: '12345',
-      authoringEndpoint: 'testAuthoringEndpoint',
-      endpointKey: '12345',
-      endpoint: 'testEndpoint',
-      authoringRegion: 'westus',
-      defaultLanguage: 'en-us',
-      environment: 'composer',
-    },
-    qna: {
-      subscriptionKey: '12345',
-      qnaRegion: 'westus',
-      endpointKey: '',
-    },
-  });
-};
-=======
 let recoilInitState;
->>>>>>> 6240a38b
+const projectId = '123a.234';
 
 describe('Skill page', () => {
   beforeEach(() => {
     recoilInitState = ({ set }) => {
-      set(projectIdState, '243245');
-      set(skillsState, skills),
-        set(settingsState, {
+      set(currentProjectIdState, '243245');
+      set(skillsState(projectId), skills),
+        set(settingsState(projectId), {
           luis: {
             name: '',
             authoringKey: '12345',
@@ -111,11 +74,7 @@
   it('can add a new skill', async () => {
     const { baseElement } = renderWithRecoil(<Skills />, recoilInitState);
 
-<<<<<<< HEAD
-    const button = getByText('Connect to a new skill');
-=======
     const button = getByText(baseElement, 'Connect to a new skill');
->>>>>>> 6240a38b
     act(() => {
       fireEvent.click(button);
     });
@@ -132,32 +91,10 @@
 
 describe('<SkillList />', () => {
   it('should render the SkillList', () => {
-<<<<<<< HEAD
-    const { container } = renderWithRecoil(
-      <SkillList projectId={projectId} skills={items} onDelete={jest.fn()} onEdit={jest.fn()} />
-    );
-    expect(container).toHaveTextContent('Email Skill');
-    expect(container).toHaveTextContent('Point Of Interest Skill');
-  });
-
-  it('can edit the skill', () => {
-    const onEdit = jest.fn();
-    const { getAllByTestId } = renderWithRecoil(
-      <SkillList projectId={projectId} skills={items} onDelete={jest.fn()} onEdit={onEdit} />
-    );
-
-    const editBtns = getAllByTestId('EditSkill');
-    editBtns.forEach((btn, i) => {
-      fireEvent.click(btn);
-      expect(onEdit).toHaveBeenCalledWith(i);
-    });
-  });
-=======
     const { container } = renderWithRecoil(<SkillList projectId={'123'} />, recoilInitState);
     expect(container).toHaveTextContent('Email-Skill');
     expect(container).toHaveTextContent('Point Of Interest Skill');
   });
->>>>>>> 6240a38b
 });
 
 describe('<SkillForm />', () => {
@@ -169,19 +106,8 @@
     const onDismiss = jest.fn();
     const onSubmit = jest.fn();
     const { getByLabelText, getByText } = renderWithRecoil(
-<<<<<<< HEAD
-      <CreateSkillModal
-        isOpen
-        editIndex={0}
-        projectId={projectId}
-        skills={items}
-        onDismiss={onDismiss}
-        onSubmit={onSubmit}
-      />
-=======
       <CreateSkillModal projectId={'123'} onDismiss={onDismiss} onSubmit={onSubmit} />,
       recoilInitState
->>>>>>> 6240a38b
     );
 
     const urlInput = getByLabelText('Manifest url');
@@ -195,10 +121,6 @@
     act(() => {
       fireEvent.click(submitButton);
     });
-<<<<<<< HEAD
-=======
-
->>>>>>> 6240a38b
     expect(onSubmit).not.toBeCalled();
   });
 
