--- conflicted
+++ resolved
@@ -12,11 +12,7 @@
 import filePersistence from './persistence/FilePersistence';
 import createDispatchers, { Dispatcher } from './dispatchers';
 import { dialogsState, projectIdState, luFilesState, skillManifestsState, settingsState, lgFilesState } from './atoms';
-<<<<<<< HEAD
-import { BotAssets } from './types';
 import { UndoRoot } from './undo/history';
-=======
->>>>>>> 0ad43fe8
 
 const getBotAssets = async (snapshot: Snapshot): Promise<BotAssets> => {
   const result = await Promise.all([
