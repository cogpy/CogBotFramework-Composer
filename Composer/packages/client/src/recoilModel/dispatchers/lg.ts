--- conflicted
+++ resolved
@@ -75,48 +75,55 @@
   callbackHelpers: CallbackInterface,
   { id, content, projectId }: { id: string; content: string; projectId: string }
 ) => {
-  const { set, snapshot } = callbackHelpers;
-  const lgFiles = await snapshot.getPromise(lgFilesState(projectId));
-  const locale = await snapshot.getPromise(localeState(projectId));
-  const { languages } = await snapshot.getPromise(settingsState(projectId));
-  const createdLgId = `${id}.${locale}`;
-  if (lgFiles.find((lg) => lg.id === createdLgId)) {
-    throw new Error(formatMessage('lg file already exist'));
+  try {
+    const { set, snapshot } = callbackHelpers;
+    const lgFiles = await snapshot.getPromise(lgFilesState(projectId));
+    const locale = await snapshot.getPromise(localeState(projectId));
+    const { languages } = await snapshot.getPromise(settingsState(projectId));
+    const createdLgId = `${id}.${locale}`;
+    if (lgFiles.find((lg) => lg.id === createdLgId)) {
+      throw new Error(formatMessage('lg file already exist'));
+    }
+    // slot with common.lg import
+    let lgInitialContent = '';
+    const lgCommonFile = lgFiles.find(({ id }) => id === `common.${locale}`);
+    if (lgCommonFile) {
+      lgInitialContent = `[import](common.lg)`;
+    }
+    content = [lgInitialContent, content].join('\n');
+    const createdLgFile = (await LgWorker.parse(projectId, createdLgId, content, lgFiles)) as LgFile;
+    const changes: LgFile[] = [];
+
+    // copy to other locales
+    languages.forEach((lang) => {
+      changes.push({
+        ...createdLgFile,
+        id: `${id}.${lang}`,
+      });
+    });
+
+    set(lgFilesState(projectId), [...lgFiles, ...changes]);
+  } catch (error) {
+    setError(callbackHelpers, error);
   }
-  // slot with common.lg import
-  let lgInitialContent = '';
-  const lgCommonFile = lgFiles.find(({ id }) => id === `common.${locale}`);
-  if (lgCommonFile) {
-    lgInitialContent = `[import](common.lg)`;
-  }
-  content = [lgInitialContent, content].join('\n');
-  const createdLgFile = (await LgWorker.parse(projectId, createdLgId, content, lgFiles)) as LgFile;
-  const changes: LgFile[] = [];
-
-  // copy to other locales
-  languages.forEach((lang) => {
-    changes.push({
-      ...createdLgFile,
-      id: `${id}.${lang}`,
-    });
-  });
-
-  set(lgFilesState(projectId), [...lgFiles, ...changes]);
 };
 
 export const removeLgFileState = async (
   callbackHelpers: CallbackInterface,
   { id, projectId }: { id: string; projectId: string }
 ) => {
-  const { set, snapshot } = callbackHelpers;
-  let lgFiles = await snapshot.getPromise(lgFilesState(projectId));
-  lgFiles = lgFiles.filter((file) => getBaseName(file.id) !== id);
-  set(lgFilesState(projectId), lgFiles);
+  try {
+    const { set, snapshot } = callbackHelpers;
+    let lgFiles = await snapshot.getPromise(lgFilesState(projectId));
+    lgFiles = lgFiles.filter((file) => getBaseName(file.id) !== id);
+    set(lgFilesState(projectId), lgFiles);
+  } catch (error) {
+    setError(callbackHelpers, error);
+  }
 };
 
 export const lgDispatcher = () => {
   const createLgFile = useRecoilCallback(
-<<<<<<< HEAD
     (callbackHelpers: CallbackInterface) => async ({
       id,
       content,
@@ -126,7 +133,11 @@
       content: string;
       projectId: string;
     }) => {
-      await createLgFileState(callbackHelpers, { id, content, projectId });
+      try {
+        await createLgFileState(callbackHelpers, { id, content, projectId });
+      } catch (error) {
+        setError(callbackHelpers, error);
+      }
     }
   );
 
@@ -137,7 +148,7 @@
   );
 
   const updateLgFile = useRecoilCallback(
-    ({ set, snapshot }: CallbackInterface) => async ({
+    (callbackHelpers: CallbackInterface) => async ({
       id,
       content,
       projectId,
@@ -146,41 +157,15 @@
       content: string;
       projectId: string;
     }) => {
-      const lgFiles = await snapshot.getPromise(lgFilesState(projectId));
-      const updatedFile = (await LgWorker.parse(projectId, id, content, lgFiles)) as LgFile;
-      const updatedFiles = await updateLgFileState(projectId, lgFiles, updatedFile);
-      set(lgFilesState(projectId), updatedFiles);
-=======
-    (callbackHelpers: CallbackInterface) => async ({ id, content }: { id: string; content: string }) => {
-      try {
-        await createLgFileState(callbackHelpers, { id, content });
-      } catch (error) {
-        setError(callbackHelpers, error);
-      }
-    }
-  );
-
-  const removeLgFile = useRecoilCallback((callbackHelpers: CallbackInterface) => async ({ id }: { id: string }) => {
-    try {
-      await removeLgFileState(callbackHelpers, { id });
-    } catch (error) {
-      setError(callbackHelpers, error);
-    }
-  });
-
-  const updateLgFile = useRecoilCallback(
-    (callbackHelpers: CallbackInterface) => async ({ id, content }: { id: string; content: string }) => {
-      const { set, snapshot } = callbackHelpers;
-      const lgFiles = await snapshot.getPromise(lgFilesState);
-      const projectId = await snapshot.getPromise(projectIdState);
-      try {
+      try {
+        const { set, snapshot } = callbackHelpers;
+        const lgFiles = await snapshot.getPromise(lgFilesState(projectId));
         const updatedFile = (await LgWorker.parse(projectId, id, content, lgFiles)) as LgFile;
         const updatedFiles = await updateLgFileState(projectId, lgFiles, updatedFile);
-        set(lgFilesState, updatedFiles);
-      } catch (error) {
-        setError(callbackHelpers, error);
-      }
->>>>>>> 3873c06b
+        set(lgFilesState(projectId), updatedFiles);
+      } catch (error) {
+        setError(callbackHelpers, error);
+      }
     }
   );
 
@@ -196,13 +181,8 @@
       template: LgTemplate;
       projectId: string;
     }) => {
-<<<<<<< HEAD
+      const { set, snapshot } = callbackHelpers;
       const lgFiles = await snapshot.getPromise(lgFilesState(projectId));
-=======
-      const { set, snapshot } = callbackHelpers;
-      const lgFiles = await snapshot.getPromise(lgFilesState);
-      const projectId = await snapshot.getPromise(projectIdState);
->>>>>>> 3873c06b
       const lgFile = lgFiles.find((file) => file.id === id);
       if (!lgFile) return lgFiles;
       const sameIdOtherLocaleFiles = lgFiles.filter((file) => getBaseName(file.id) === getBaseName(id));
@@ -223,7 +203,7 @@
             changes.push(updatedFile);
           }
 
-          set(lgFilesState, (lgFiles) => {
+          set(lgFilesState(projectId), (lgFiles) => {
             return lgFiles.map((file) => {
               const changedFile = changes.find(({ id }) => id === file.id);
               return changedFile ? changedFile : file;
@@ -238,36 +218,11 @@
             { body: template.body },
             lgFiles
           )) as LgFile;
-<<<<<<< HEAD
-          changes.push(updatedFile);
-        }
-
-        set(lgFilesState(projectId), (lgFiles) => {
-          return lgFiles.map((file) => {
-            const changedFile = changes.find(({ id }) => id === file.id);
-            return changedFile ? changedFile : file;
-          });
-        });
-      } else {
-        // body change, only update current locale file
-        const updatedFile = (await LgWorker.updateTemplate(
-          projectId,
-          lgFile,
-          templateName,
-          { body: template.body },
-          lgFiles
-        )) as LgFile;
-
-        set(lgFilesState(projectId), (lgFiles) => {
-          return lgFiles.map((file) => {
-            return file.id === id ? updatedFile : file;
-=======
-
-          set(lgFilesState, (lgFiles) => {
+
+          set(lgFilesState(projectId), (lgFiles) => {
             return lgFiles.map((file) => {
               return file.id === id ? updatedFile : file;
             });
->>>>>>> 3873c06b
           });
         }
       } catch (error) {
@@ -277,7 +232,6 @@
   );
 
   const createLgTemplate = useRecoilCallback(
-<<<<<<< HEAD
     ({ set, snapshot }: CallbackInterface) => async ({
       id,
       template,
@@ -293,98 +247,60 @@
       const updatedFile = (await LgWorker.addTemplate(projectId, lgFile, template, lgFiles)) as LgFile;
       const updatedFiles = await updateLgFileState(projectId, lgFiles, updatedFile);
       set(lgFilesState(projectId), updatedFiles);
-=======
-    (callbackHelpers: CallbackInterface) => async ({ id, template }: { id: string; template: LgTemplate }) => {
+    }
+  );
+
+  const createLgTemplates = useRecoilCallback(
+    (callbackHelpers: CallbackInterface) => async ({
+      id,
+      templates,
+      projectId,
+    }: {
+      id: string;
+      templates: LgTemplate[];
+      projectId: string;
+    }) => {
+      try {
+        const { set, snapshot } = callbackHelpers;
+        const lgFiles = await snapshot.getPromise(lgFilesState(projectId));
+        const lgFile = lgFiles.find((file) => file.id === id);
+        if (!lgFile) return lgFiles;
+        const updatedFile = (await LgWorker.addTemplates(projectId, lgFile, templates, lgFiles)) as LgFile;
+        const updatedFiles = await updateLgFileState(projectId, lgFiles, updatedFile);
+        set(lgFilesState(projectId), updatedFiles);
+      } catch (error) {
+        setError(callbackHelpers, error);
+      }
+    }
+  );
+
+  const removeLgTemplate = useRecoilCallback(
+    (callbackHelpers: CallbackInterface) => async ({
+      id,
+      templateName,
+      projectId,
+    }: {
+      id: string;
+      templateName: string;
+      projectId: string;
+    }) => {
       const { set, snapshot } = callbackHelpers;
-      const lgFiles = await snapshot.getPromise(lgFilesState);
-      const projectId = await snapshot.getPromise(projectIdState);
-      const lgFile = lgFiles.find((file) => file.id === id);
-      if (!lgFile) return lgFiles;
-      try {
-        const updatedFile = (await LgWorker.addTemplate(projectId, lgFile, template, lgFiles)) as LgFile;
-        const updatedFiles = await updateLgFileState(projectId, lgFiles, updatedFile);
-        set(lgFilesState, updatedFiles);
-      } catch (error) {
-        setError(callbackHelpers, error);
-      }
->>>>>>> 3873c06b
-    }
-  );
-
-  const createLgTemplates = useRecoilCallback(
-<<<<<<< HEAD
-    ({ set, snapshot }: CallbackInterface) => async ({
-      id,
-      templates,
-      projectId,
-    }: {
-      id: string;
-      templates: LgTemplate[];
-      projectId: string;
-    }) => {
       const lgFiles = await snapshot.getPromise(lgFilesState(projectId));
       const lgFile = lgFiles.find((file) => file.id === id);
       if (!lgFile) return lgFiles;
-      const updatedFile = (await LgWorker.addTemplates(projectId, lgFile, templates, lgFiles)) as LgFile;
-      const updatedFiles = await updateLgFileState(projectId, lgFiles, updatedFile);
-      set(lgFilesState(projectId), updatedFiles);
-=======
-    (callbackHelpers: CallbackInterface) => async ({ id, templates }: { id: string; templates: LgTemplate[] }) => {
-      const { set, snapshot } = callbackHelpers;
-      const lgFiles = await snapshot.getPromise(lgFilesState);
-      const projectId = await snapshot.getPromise(projectIdState);
-      const lgFile = lgFiles.find((file) => file.id === id);
-      if (!lgFile) return lgFiles;
-      try {
-        const updatedFile = (await LgWorker.addTemplates(projectId, lgFile, templates, lgFiles)) as LgFile;
-        const updatedFiles = await updateLgFileState(projectId, lgFiles, updatedFile);
-        set(lgFilesState, updatedFiles);
-      } catch (error) {
-        setError(callbackHelpers, error);
-      }
->>>>>>> 3873c06b
-    }
-  );
-
-  const removeLgTemplate = useRecoilCallback(
-<<<<<<< HEAD
-    ({ set, snapshot }: CallbackInterface) => async ({
-      id,
-      templateName,
-      projectId,
-    }: {
-      id: string;
-      templateName: string;
-      projectId: string;
-    }) => {
-      const lgFiles = await snapshot.getPromise(lgFilesState(projectId));
-=======
-    (callbackHelpers: CallbackInterface) => async ({ id, templateName }: { id: string; templateName: string }) => {
-      const { set, snapshot } = callbackHelpers;
-      const lgFiles = await snapshot.getPromise(lgFilesState);
-      const projectId = await snapshot.getPromise(projectIdState);
->>>>>>> 3873c06b
-      const lgFile = lgFiles.find((file) => file.id === id);
-      if (!lgFile) return lgFiles;
       try {
         const updatedFile = (await LgWorker.removeTemplate(projectId, lgFile, templateName, lgFiles)) as LgFile;
 
-<<<<<<< HEAD
-      const updatedFiles = await updateLgFileState(projectId, lgFiles, updatedFile);
-      set(lgFilesState(projectId), updatedFiles);
-=======
-        const updatedFiles = await updateLgFileState(projectId, lgFiles, updatedFile);
-        set(lgFilesState, updatedFiles);
-      } catch (error) {
-        setError(callbackHelpers, error);
-      }
->>>>>>> 3873c06b
+        const updatedFiles = await updateLgFileState(projectId, lgFiles, updatedFile);
+        set(lgFilesState(projectId), updatedFiles);
+      } catch (error) {
+        setError(callbackHelpers, error);
+      }
     }
   );
 
   const removeLgTemplates = useRecoilCallback(
-<<<<<<< HEAD
-    ({ set, snapshot }: CallbackInterface) => async ({
+    (callbackHelpers: CallbackInterface) => async ({
       id,
       templateNames,
       projectId,
@@ -393,28 +309,19 @@
       templateNames: string[];
       projectId: string;
     }) => {
-      const lgFiles = await snapshot.getPromise(lgFilesState(projectId));
-=======
-    (callbackHelpers: CallbackInterface) => async ({ id, templateNames }: { id: string; templateNames: string[] }) => {
-      const { set, snapshot } = callbackHelpers;
-      const lgFiles = await snapshot.getPromise(lgFilesState);
-      const projectId = await snapshot.getPromise(projectIdState);
->>>>>>> 3873c06b
-      const lgFile = lgFiles.find((file) => file.id === id);
-      if (!lgFile) return lgFiles;
-      try {
+      try {
+        const { set, snapshot } = callbackHelpers;
+        const lgFiles = await snapshot.getPromise(lgFilesState(projectId));
+        const lgFile = lgFiles.find((file) => file.id === id);
+        if (!lgFile) return lgFiles;
+
         const updatedFile = (await LgWorker.removeTemplates(projectId, lgFile, templateNames, lgFiles)) as LgFile;
 
-<<<<<<< HEAD
-      const updatedFiles = await updateLgFileState(projectId, lgFiles, updatedFile);
-      set(lgFilesState(projectId), updatedFiles);
-=======
-        const updatedFiles = await updateLgFileState(projectId, lgFiles, updatedFile);
-        set(lgFilesState, updatedFiles);
-      } catch (error) {
-        setError(callbackHelpers, error);
-      }
->>>>>>> 3873c06b
+        const updatedFiles = await updateLgFileState(projectId, lgFiles, updatedFile);
+        set(lgFilesState(projectId), updatedFiles);
+      } catch (error) {
+        setError(callbackHelpers, error);
+      }
     }
   );
 
@@ -430,26 +337,11 @@
       toTemplateName: string;
       projectId: string;
     }) => {
-<<<<<<< HEAD
-      const lgFiles = await snapshot.getPromise(lgFilesState(projectId));
-      const lgFile = lgFiles.find((file) => file.id === id);
-      if (!lgFile) return lgFiles;
-      const updatedFile = (await LgWorker.copyTemplate(
-        projectId,
-        lgFile,
-        fromTemplateName,
-        toTemplateName,
-        lgFiles
-      )) as LgFile;
-      const updatedFiles = await updateLgFileState(projectId, lgFiles, updatedFile);
-      set(lgFilesState(projectId), updatedFiles);
-=======
-      const { set, snapshot } = callbackHelpers;
-      const lgFiles = await snapshot.getPromise(lgFilesState);
-      const projectId = await snapshot.getPromise(projectIdState);
-      const lgFile = lgFiles.find((file) => file.id === id);
-      if (!lgFile) return lgFiles;
-      try {
+      try {
+        const { set, snapshot } = callbackHelpers;
+        const lgFiles = await snapshot.getPromise(lgFilesState(projectId));
+        const lgFile = lgFiles.find((file) => file.id === id);
+        if (!lgFile) return lgFiles;
         const updatedFile = (await LgWorker.copyTemplate(
           projectId,
           lgFile,
@@ -458,11 +350,10 @@
           lgFiles
         )) as LgFile;
         const updatedFiles = await updateLgFileState(projectId, lgFiles, updatedFile);
-        set(lgFilesState, updatedFiles);
-      } catch (error) {
-        setError(callbackHelpers, error);
-      }
->>>>>>> 3873c06b
+        set(lgFilesState(projectId), updatedFiles);
+      } catch (error) {
+        setError(callbackHelpers, error);
+      }
     }
   );
 
