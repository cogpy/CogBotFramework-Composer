// Copyright (c) Microsoft Corporation.
// Licensed under the MIT License.

/** @jsx jsx */
import { jsx } from '@emotion/core';
import { Fragment, useState, useEffect, useCallback } from 'react';
import { PublishTarget } from '@bfc/shared';
import formatMessage from 'format-message';
import { Dialog } from 'office-ui-fabric-react/lib/Dialog';
import { Link } from 'office-ui-fabric-react/lib/Link';

import { getTokenFromCache, isGetTokenFromUser } from '../../../utils/auth';
import { PublishType } from '../../../recoilModel/types';
import { PluginAPI } from '../../../plugins/api';
import { PluginHost } from '../../../components/PluginHost/PluginHost';
import { defaultPublishSurface, pvaPublishSurface, azurePublishSurface } from '../../publish/styles';
import TelemetryClient from '../../../telemetry/TelemetryClient';

import { ProfileFormDialog } from './ProfileFormDialog';

type PublishProfileDialogProps = {
  closeDialog: () => void;
  current: { index: number; item: PublishTarget } | null;
  targets: PublishTarget[];
  types: PublishType[];
  projectId: string;
  setPublishTargets: (targets: PublishTarget[], projectId: string) => Promise<void>;
};

const Page = {
  ProfileForm: Symbol('form'),
  ConfigProvision: Symbol('config'),
};

export const PublishProfileDialog: React.FC<PublishProfileDialogProps> = (props) => {
  const { current, types, projectId, closeDialog, targets, setPublishTargets } = props;
  const [page, setPage] = useState(Page.ProfileForm);
  const [publishSurfaceStyles, setStyles] = useState(defaultPublishSurface);

  const [dialogTitle, setTitle] = useState({
    title: current ? formatMessage('Edit a publishing profile') : formatMessage('Add a publishing profile'),
    subText: formatMessage('A publishing profile provides the secure connectivity required to publish your bot. '),
  });

  const [selectedType, setSelectType] = useState<PublishType | undefined>();

  useEffect(() => {
    const ty = types.find((t) => t.name === current?.item.type);
    setSelectType(ty);
  }, [types, current]);

  useEffect(() => {
    if (selectedType?.bundleId) {
      // render custom plugin view
      switch (selectedType.extensionId) {
        case 'pva-publish-composer':
          setStyles(pvaPublishSurface);
          break;
        case 'azurePublish':
          setStyles(azurePublishSurface);
          break;
        default:
          setStyles(defaultPublishSurface);
          break;
      }
    }
  }, [selectedType]);

  // setup plugin APIs
  useEffect(() => {
    PluginAPI.publish.closeDialog = closeDialog;
    PluginAPI.publish.onBack = () => {
      setPage(Page.ProfileForm);
      setTitle({
        title: current ? formatMessage('Edit a publishing profile') : formatMessage('Add a publishing profile'),
        subText: formatMessage('A publishing profile provides the secure connectivity required to publish your bot. '),
      });
    };
    PluginAPI.publish.getTokenFromCache = () => {
      return {
        accessToken: getTokenFromCache('accessToken'),
        graphToken: getTokenFromCache('graphToken'),
      };
    };
    PluginAPI.publish.isGetTokenFromUser = () => {
      return isGetTokenFromUser();
    };
    PluginAPI.publish.setTitle = (value) => {
      setTitle(value);
    };
  }, []);

  // setup plugin APIs so that the provisioning plugin can initiate the process from inside the iframe
  useEffect(() => {
<<<<<<< HEAD
    PluginAPI.publish.useConfigBeingEdited = () => (current ? JSON.parse(current.item.configuration) : undefined);
=======
    PluginAPI.publish.getPublishConfig = () => (current ? JSON.parse(current.item.configuration) : undefined);
>>>>>>> b8bc9fa3
    PluginAPI.publish.currentProjectId = () => {
      return projectId;
    };
  }, [current, projectId]);

  const savePublishTarget = useCallback(
    async (name: string, type: string, configuration: string) => {
      // check exist
      const newTargets = [...targets] || [];
      const index = targets.findIndex((item) => item.name === name);
      if (index >= 0) {
        newTargets.splice(index, 1, { name, type, configuration });
      } else {
        newTargets.push({ name, type, configuration });
      }
      await setPublishTargets(newTargets, projectId);
      TelemetryClient.track('NewPublishingProfileSaved', { type });
    },
    [targets, projectId]
  );

  return (
    <Fragment>
      <Dialog
        dialogContentProps={{
          title: dialogTitle.title,
          subText: '',
        }}
        hidden={false}
        minWidth={960}
        modalProps={{
          isBlocking: true,
        }}
        onDismiss={closeDialog}
      >
        {page !== Page.ConfigProvision && (
          <div>
            <div style={{ marginBottom: '16px' }}>
              {dialogTitle.subText}
              <Link href="https://aka.ms/bf-composer-docs-publish-bot" target="_blank">
                {formatMessage('Learn More.')}
              </Link>
            </div>
            <ProfileFormDialog
              current={current}
              projectId={projectId}
              setType={setSelectType}
              targets={targets}
              types={types}
              updateSettings={savePublishTarget}
              onDismiss={closeDialog}
              onNext={() => {
                setPage(Page.ConfigProvision);
              }}
            />
          </div>
        )}
        {page === Page.ConfigProvision && selectedType?.bundleId && (
          <div css={publishSurfaceStyles}>
            <PluginHost bundleId={selectedType.bundleId} pluginName={selectedType.extensionId} pluginType="publish" />
          </div>
        )}
      </Dialog>
    </Fragment>
  );
};<|MERGE_RESOLUTION|>--- conflicted
+++ resolved
@@ -92,11 +92,7 @@
 
   // setup plugin APIs so that the provisioning plugin can initiate the process from inside the iframe
   useEffect(() => {
-<<<<<<< HEAD
-    PluginAPI.publish.useConfigBeingEdited = () => (current ? JSON.parse(current.item.configuration) : undefined);
-=======
     PluginAPI.publish.getPublishConfig = () => (current ? JSON.parse(current.item.configuration) : undefined);
->>>>>>> b8bc9fa3
     PluginAPI.publish.currentProjectId = () => {
       return projectId;
     };
