--- conflicted
+++ resolved
@@ -65,11 +65,7 @@
           };
           const bundleUri = `/api/extensions/${pluginName}/${bundleId}`;
           // If plugin bundles end up being too large and block the client thread due to the load, enable the async flag on this call
-<<<<<<< HEAD
-          injectScript(iframeDocument, pluginScriptId, `/api/extensions/${pluginName}/view/${pluginType}`, false, cb);
-=======
           injectScript(iframeDocument, pluginScriptId, bundleUri, false, cb);
->>>>>>> 1b466f44
         });
       }
     };
