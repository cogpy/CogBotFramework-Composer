// Copyright (c) Microsoft Corporation.
// Licensed under the MIT License.

/** @jsx jsx */
import { jsx } from '@emotion/core';
import {
  DetailsList,
  DetailsListLayoutMode,
  SelectionMode,
  IColumn,
  CheckboxVisibility,
} from 'office-ui-fabric-react/lib/DetailsList';
import { Sticky, StickyPositionType } from 'office-ui-fabric-react/lib/Sticky';
import { TooltipHost } from 'office-ui-fabric-react/lib/Tooltip';
import { FontIcon } from 'office-ui-fabric-react/lib/Icon';
import formatMessage from 'format-message';
import { mergeStyleSets } from 'office-ui-fabric-react/lib/Styling';
import { FontSizes, SharedColors } from '@uifabric/fluent-theme';
import { css } from '@emotion/core';

<<<<<<< HEAD
import { Pagination } from '../../components/Pagination';
import { diagnosticsSelectorFamily } from '../../recoilModel/selectors/diagnosticsPageSelector';
import { colors } from '../../colors';

=======
>>>>>>> 6d1e5b60
import { IDiagnosticInfo } from './types';

// -------------------- Styles -------------------- //

const icons = {
<<<<<<< HEAD
  Error: { iconName: 'ErrorBadge', color: colors.red, background: colors.errorBg },
  Warning: { iconName: 'Warning', color: colors.amber, background: colors.warningBg },
=======
  Error: { iconName: 'StatusErrorFull', color: SharedColors.red10 },
  Warning: { iconName: 'WarningSolid', color: SharedColors.yellow10 },
>>>>>>> 6d1e5b60
};

const diagnostic = mergeStyleSets({
  typeIconHeaderIcon: {
    padding: 0,
    fontSize: FontSizes.size16,
  },
  typeIconCell: {
    textAlign: 'center',
    cursor: 'pointer',
  },
  columnCell: {
    cursor: 'pointer',
  },
});

const typeIcon = (icon) => css`
  vertical-align: middle;
  font-size: 16px;
  width: 24px;
  height: 24px;
  line-height: 24px;
  color: ${icon.color};
  cursor: pointer;
`;

const detailList = css`
  overflow-x: hidden;
`;

const tableCell = css`
  outline: none;
  :focus {
    outline: ${colors.gray(130)} solid 1px;
  }
`;

const content = css`
  outline: none;
`;

// -------------------- Diagnosticist -------------------- //
export interface IDiagnosticListProps {
  diagnosticItems: IDiagnosticInfo[];
  onItemClick: (item: IDiagnosticInfo) => void;
}

const columns: IColumn[] = [
  {
    key: 'Icon',
    name: '',
    className: diagnostic.typeIconCell,
    iconClassName: diagnostic.typeIconHeaderIcon,
    fieldName: 'icon',
    minWidth: 30,
    maxWidth: 30,
    onRender: (item: IDiagnosticInfo) => {
      const icon = icons[item.severity];
      return <FontIcon css={typeIcon(icon)} iconName={icon.iconName} />;
    },
  },

  {
    key: 'DiagnosticType',
    name: formatMessage('Type'),
    className: diagnostic.columnCell,
    fieldName: 'type',
    minWidth: 70,
    maxWidth: 90,
    isRowHeader: true,
    isResizable: true,
    data: 'string',
    onRender: (item: IDiagnosticInfo) => {
      return (
        <div data-is-focusable css={tableCell}>
          <div
            aria-label={formatMessage(`This is a {severity} diagnostic`, { severity: item.severity })}
            css={content}
            tabIndex={-1}
          >
            {item.severity}
          </div>
        </div>
      );
    },
    isPadded: true,
  },
  {
    key: 'DiagnosticLocation',
    name: formatMessage('Location'),
    className: diagnostic.columnCell,
    fieldName: 'location',
    minWidth: 70,
    maxWidth: 90,
    isResizable: true,
    data: 'string',
    onRender: (item: IDiagnosticInfo) => {
      return (
        <div data-is-focusable css={tableCell}>
          <div
            aria-label={formatMessage(`location is {location}`, { location: item.location })}
            css={content}
            tabIndex={-1}
          >
            {item.location}
          </div>
        </div>
      );
    },
    isPadded: true,
  },
  {
    key: 'DiagnosticDetail',
    name: formatMessage('Message'),
    className: diagnostic.columnCell,
    fieldName: 'message',
    minWidth: 70,
    maxWidth: 90,
    isResizable: true,
    isCollapsible: true,
    isMultiline: true,
    data: 'string',
    onRender: (item: IDiagnosticInfo) => {
      return (
        <div data-is-focusable css={tableCell}>
          <div
            aria-label={formatMessage(`Diagnostic Message {msg}`, { msg: item.message })}
            css={content}
            tabIndex={-1}
          >
            {item.message}
          </div>
        </div>
      );
    },
    isPadded: true,
  },
];

function onRenderDetailsHeader(props, defaultRender) {
  return (
    <Sticky isScrollSynced stickyPosition={StickyPositionType.Header}>
      {defaultRender({
        ...props,
        onRenderColumnHeaderTooltip: (tooltipHostProps) => <TooltipHost {...tooltipHostProps} />,
      })}
    </Sticky>
  );
}

export const DiagnosticList: React.FC<IDiagnosticListProps> = ({ diagnosticItems, onItemClick }) => {
  return (
    <DetailsList
      isHeaderVisible
      checkboxVisibility={CheckboxVisibility.hidden}
      columns={columns}
      css={detailList}
      items={diagnosticItems}
      layoutMode={DetailsListLayoutMode.justified}
      selectionMode={SelectionMode.single}
      setKey="none"
      onItemInvoked={onItemClick}
      onRenderDetailsHeader={onRenderDetailsHeader}
    />
  );
};<|MERGE_RESOLUTION|>--- conflicted
+++ resolved
@@ -18,25 +18,15 @@
 import { FontSizes, SharedColors } from '@uifabric/fluent-theme';
 import { css } from '@emotion/core';
 
-<<<<<<< HEAD
-import { Pagination } from '../../components/Pagination';
-import { diagnosticsSelectorFamily } from '../../recoilModel/selectors/diagnosticsPageSelector';
 import { colors } from '../../colors';
 
-=======
->>>>>>> 6d1e5b60
 import { IDiagnosticInfo } from './types';
 
 // -------------------- Styles -------------------- //
 
 const icons = {
-<<<<<<< HEAD
   Error: { iconName: 'ErrorBadge', color: colors.red, background: colors.errorBg },
   Warning: { iconName: 'Warning', color: colors.amber, background: colors.warningBg },
-=======
-  Error: { iconName: 'StatusErrorFull', color: SharedColors.red10 },
-  Warning: { iconName: 'WarningSolid', color: SharedColors.yellow10 },
->>>>>>> 6d1e5b60
 };
 
 const diagnostic = mergeStyleSets({
