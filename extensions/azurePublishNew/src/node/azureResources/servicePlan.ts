--- conflicted
+++ resolved
@@ -5,9 +5,16 @@
 import { WebSiteManagementClient } from '@azure/arm-appservice';
 
 import { parseRuntimeKey } from '../../../../../Composer/packages/lib/shared';
-<<<<<<< HEAD
-import { ProvisionConfig, ProvisionWorkingSet, ResourceConfig, ResourceProvisionService } from '../types';
+import {
+  ProvisionConfig,
+  ProvisionWorkingSet,
+  ResourceConfig,
+  ResourceDefinition,
+  ResourceProvisionService,
+} from '../types';
 import { createCustomizeError, ProvisionErrors } from '../../../../azurePublish/src/node/utils/errorHandler';
+
+import { AZURE_HOSTING_GROUP_NAME, S1_STANDARD_TIER } from './constants';
 
 type ServicePlanConfig = ResourceConfig & {
   key: 'servicePlan';
@@ -18,15 +25,6 @@
   operatingSystem: string;
 };
 
-const appServiceProvisionMethod = (provisionConfig: ProvisionConfig) => {
-  const tokenCredentials = new TokenCredentials(provisionConfig.accessToken);
-  const webSiteManagementClient = new WebSiteManagementClient(tokenCredentials, provisionConfig.subscriptionId);
-=======
-import { ProvisionMethod, ProvisionWorkingSet, ResourceDefinition, ResourceProvisionService } from '../types';
-
-import { S1_STANDARD_TIER, AZURE_HOSTING_GROUP_NAME } from './constants';
-import { AppServiceConfig } from './types';
-
 export const servicePlanDefinition: ResourceDefinition = {
   key: 'servicePlan',
   description:
@@ -36,10 +34,9 @@
   group: AZURE_HOSTING_GROUP_NAME,
 };
 
-const getAppServiceProvisionMethod = (): ProvisionMethod => {
-  return (config: AppServiceConfig, workingSet: ProvisionWorkingSet): Promise<ProvisionWorkingSet> => {
-    const provisionResult = {};
->>>>>>> 0f328855
+const appServiceProvisionMethod = (provisionConfig: ProvisionConfig) => {
+  const tokenCredentials = new TokenCredentials(provisionConfig.accessToken);
+  const webSiteManagementClient = new WebSiteManagementClient(tokenCredentials, provisionConfig.subscriptionId);
 
   return async (resourceConfig: ServicePlanConfig, workingSet: ProvisionWorkingSet): Promise<ProvisionWorkingSet> => {
     const operatingSystem = resourceConfig.operatingSystem ? resourceConfig.operatingSystem : 'windows';
