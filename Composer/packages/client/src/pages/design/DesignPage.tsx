// Copyright (c) Microsoft Corporation.
// Licensed under the MIT License.

/** @jsx jsx */
import { jsx } from '@emotion/core';
import { RouteComponentProps } from '@reach/router';
import { useRecoilValue } from 'recoil';
import { Split, SplitMeasuredSizes } from '@geoffcox/react-splitter';

import { dispatcherState } from '../../recoilModel';
import { renderThinSplitter } from '../../components/Split/ThinSplitter';
import { Conversation } from '../../components/Conversation';
<<<<<<< HEAD
import { dialogStyle } from '../../components/Modal/dialogStyle';
import { ProjectTree, TreeLink } from '../../components/ProjectTree/ProjectTree';
import { Toolbar, IToolbarItem } from '../../components/Toolbar';
import { createDiagnosticsPageUrl, getFocusPath, navigateTo, createBotSettingUrl } from '../../utils/navigation';
import { getFriendlyName } from '../../utils/dialogUtil';
import { useShell } from '../../shell';
import plugins, { mergePluginConfigs } from '../../plugins';
import { useElectronFeatures } from '../../hooks/useElectronFeatures';
import { colors } from '../../colors';
import {
  visualEditorSelectionState,
  userSettingsState,
  dispatcherState,
  schemasState,
  validateDialogsSelectorFamily,
  focusPathState,
  showCreateDialogModalState,
  localeState,
  qnaFilesState,
  skillsStateSelector,
  rootBotProjectIdSelector,
  projectDialogsMapSelector,
  skillNameIdentifierByProjectIdSelector,
  SkillInfo,
  projectMetaDataState,
  displaySkillManifestState,
} from '../../recoilModel';
import { CreateQnAModal } from '../../components/QnA';
import { triggerNotSupported } from '../../utils/dialogValidator';
import { undoFunctionState, undoVersionState } from '../../recoilModel/undo/history';
import { decodeDesignerPathToArrayPath } from '../../utils/convertUtils/designerPathEncoder';
import { CreationFlowStatus } from '../../constants';
import { RepairSkillModalOptionKeys } from '../../components/RepairSkillModal';
import { useBotOperations } from '../../components/BotRuntimeController/useBotOperations';
import { undoStatusSelectorFamily } from '../../recoilModel/selectors/undo';
import { DiagnosticsHeader } from '../../components/DiagnosticsHeader';
import { createQnAOnState, exportSkillModalInfoState } from '../../recoilModel/atoms/appState';
import TelemetryClient from '../../telemetry/TelemetryClient';
=======
>>>>>>> 6d1e5b60

import SideBar from './SideBar';
import CommandBar from './CommandBar';
import VisualPanel from './VisualPanel';
import PropertyPanel from './PropertyPanel';
import useEmptyPropsHandler from './useEmptyPropsHandler';
import { contentWrapper, splitPaneContainer, splitPaneWrapper } from './styles';
import Modals from './Modals';

const DesignPage: React.FC<RouteComponentProps<{ dialogId: string; projectId: string; skillId?: string }>> = (
  props
) => {
<<<<<<< HEAD
  const { location, dialogId, projectId: currentRootProjectId = '', skillId = null } = props;
  const userSettings = useRecoilValue(userSettingsState);

  const qnaFiles = useRecoilValue(qnaFilesState(skillId ?? currentRootProjectId));
  const schemas = useRecoilValue(schemasState(skillId ?? currentRootProjectId));
  const dialogs = useRecoilValue(validateDialogsSelectorFamily(skillId ?? currentRootProjectId));
  const skills = useRecoilValue(skillsStateSelector);
  const displaySkillManifestNameIdentifier = useRecoilValue(displaySkillManifestState);
  const skillsByProjectId = useRecoilValue(skillNameIdentifierByProjectIdSelector);
  const projectDialogsMap = useRecoilValue(projectDialogsMapSelector);
  const { startSingleBot, stopSingleBot } = useBotOperations();
  const focusPath = useRecoilValue(focusPathState(skillId ?? currentRootProjectId));
  const showCreateDialogModal = useRecoilValue(showCreateDialogModalState);
  const locale = useRecoilValue(localeState(skillId ?? currentRootProjectId));
  const undoFunction = useRecoilValue(undoFunctionState(skillId ?? currentRootProjectId));
  const undoVersion = useRecoilValue(undoVersionState(skillId ?? currentRootProjectId));
  const rootProjectId = useRecoilValue(rootBotProjectIdSelector) ?? currentRootProjectId;
  const [showAddSkillDialogModal, setAddSkillDialogModalVisibility] = useState(false);
  const visualEditorSelection = useRecoilValue(visualEditorSelectionState);
  const { undo, redo, commitChanges, clearUndo } = undoFunction;
  const [canUndo, canRedo] = useRecoilValue(undoStatusSelectorFamily(skillId ?? currentRootProjectId));
  const { isRemote: isRemoteSkill } = useRecoilValue(projectMetaDataState(skillId ?? currentRootProjectId));

  const {
    removeDialog,
    updateDialog,
    createDialogBegin,
    createDialog,
    dismissManifestModal,
    setDesignPageLocation,
    navTo,
    selectTo,
    exportToZip,
    onboardingAddCoachMarkRef,
    addRemoteSkillToBotProject,
    setCreationFlowStatus,
    setCreationFlowType,
    removeSkillFromBotProject,
    updateZoomRate,
    createQnAKBFromUrl,
    createQnAKBFromScratch,
    createTrigger,
    deleteTrigger,
    createQnATrigger,
    createDialogCancel,
  } = useRecoilValue(dispatcherState);

  const params = new URLSearchParams(location?.search);
  const selected = decodeDesignerPathToArrayPath(
    dialogs.find((x) => x.id === props.dialogId)?.content,
    params.get('selected') || ''
  );

  const [triggerModalInfo, setTriggerModalInfo] = useState<undefined | { projectId: string; dialogId: string }>(
    undefined
  );
  const creatQnAOnInfo = useRecoilValue(createQnAOnState);
  const [dialogModalInfo, setDialogModalInfo] = useState<undefined | string>(undefined);
  const [exportSkillModalInfo, setExportSkillModalInfo] = useRecoilState(exportSkillModalInfoState);
  const [skillManifestFile, setSkillManifestFile] = useState<undefined | SkillInfo>(undefined);
  const [brokenSkillInfo, setBrokenSkillInfo] = useState<undefined | TreeLink>(undefined);
  const [brokenSkillRepairCallback, setBrokenSkillRepairCallback] = useState<undefined | (() => void)>(undefined);
  const [dialogJsonVisible, setDialogJsonVisibility] = useState(false);
  const [currentDialog, setCurrentDialog] = useState<DialogInfo>(dialogs[0] as DialogInfo);
  const [warningIsVisible, setWarningIsVisible] = useState(true);
  const [breadcrumbs, setBreadcrumbs] = useState<Array<BreadcrumbItem>>([]);

  const shell = useShell('DesignPage', skillId ?? rootProjectId);
  const shellForFlowEditor = useShell('FlowEditor', skillId ?? rootProjectId);
  const shellForPropertyEditor = useShell('PropertyEditor', skillId ?? rootProjectId);

  useEffect(() => {
    if (!skillId) return;
    const skillNameIdentifier = skillsByProjectId[skillId];
    if (skillNameIdentifier) {
      setSkillManifestFile(skills[skillNameIdentifier]);
    }
  }, [skills, skillId]);

  useEffect(() => {
    const currentDialog = dialogs.find(({ id }) => id === dialogId) as DialogInfo | undefined;
    if (currentDialog) {
      setCurrentDialog(currentDialog);
    }
    setWarningIsVisible(true);
  }, [dialogId, dialogs, location]);

  // migration: add id to dialog when dialog doesn't have id
  useEffect(() => {
    const currentDialog = dialogs.find(({ id }) => id === dialogId);

    const dialogContent = currentDialog?.content ? Object.assign({}, currentDialog.content) : null;
    if (dialogContent !== null && !dialogContent.id) {
      dialogContent.id = dialogId;
      updateDialog({ id: dialogId, content: dialogContent, projectId: currentRootProjectId });
    }
  }, [dialogId]);

  useEffect(() => {
    if (location && props.dialogId && props.projectId) {
      const { dialogId, projectId } = props;

      let { skillId } = props;
      if (skillId == null) skillId = projectId;

      const params = new URLSearchParams(location.search);
      const dialogMap = dialogs.reduce((acc, { content, id }) => ({ ...acc, [id]: content }), {});
      const dialogData = getDialogData(dialogMap, dialogId);
      const selected = decodeDesignerPathToArrayPath(dialogData, params.get('selected') ?? '');
      const focused = decodeDesignerPathToArrayPath(dialogData, params.get('focused') ?? '');

      // TODO: get these from a second return value from decodeDesignerPathToArrayPath
      const triggerIndex = parseTriggerId(selected);

      //make sure focusPath always valid
      const focusPath = getFocusPath(selected, focused);
      const trigger = triggerIndex != null && dialogData.triggers[triggerIndex];

      const breadcrumbArray: Array<BreadcrumbItem> = [];

      breadcrumbArray.push({
        key: 'dialog-' + props.dialogId,
        label: dialogMap[props.dialogId]?.$designer?.name ?? dialogMap[props.dialogId]?.$designer?.$designer?.name,
        link: {
          projectId: props.projectId,
          dialogId: props.dialogId,
        },
        onClick: () => navTo(skillId ?? null, dialogId),
      });
      if (triggerIndex != null && trigger != null) {
        breadcrumbArray.push({
          key: 'trigger-' + triggerIndex,
          label: trigger.$designer?.name || getFriendlyName(trigger),
          link: {
            projectId: props.projectId,
            dialogId: props.dialogId,
            trigger: triggerIndex,
          },
          onClick: () => navTo(skillId ?? null, dialogId, `${triggerIndex}`),
        });
      }

      // getDialogData returns whatever's at the end of the path, which could be a trigger or an action
      const possibleAction = getDialogData(dialogMap, dialogId, focusPath);

      if (params.get('focused') != null) {
        // we've linked to an action, so put that in too
        breadcrumbArray.push({
          key: 'action-' + focusPath,
          label: getActionName(possibleAction),
        });
      }

      if (typeof possibleAction === 'undefined') {
        const { id: foundId } = dialogs.find(({ id }) => id === dialogId) || dialogs.find(({ isRoot }) => isRoot) || {};
        /**
         * It's improper to fallback to `dialogId` directly:
         *   - If 'action' does not exist at `focused` path, fallback to trigger path;
         *   - If 'trigger' does not exist at `selected` path, fallback to dialog Id;
         *   - If 'dialog' does not exist at `dialogId` path, fallback to main dialog.
         */
        if (foundId != null) {
          navTo(skillId ?? projectId, foundId);
        }
        return;
      }

      setDesignPageLocation(skillId ?? projectId, {
        dialogId,
        selected,
        focused,
        promptTab: getTabFromFragment(),
      });
      setBreadcrumbs(breadcrumbArray);
      /* eslint-disable no-underscore-dangle */
      // @ts-ignore
      globalHistory._onTransitionComplete();
      /* eslint-enable */
    }
  }, [location]);

  useEffect(() => {
    registerEditorAPI('Editing', {
      Undo: () => undo(),
      Redo: () => redo(),
    });
    //leave design page should clear the history
    return clearUndo;
  }, []);

  const onTriggerCreationDismiss = () => {
    setTriggerModalInfo(undefined);
  };

  const openNewTriggerModal = (projectId: string, dialogId: string) => {
    setTriggerModalInfo({ projectId, dialogId });
  };
=======
  const { projectId = '', skillId, location } = props;
>>>>>>> 6d1e5b60

  useEmptyPropsHandler(projectId, location, skillId, props.dialogId);
  const { setPageElementState } = useRecoilValue(dispatcherState);

<<<<<<< HEAD
    updateZoomRate({ currentRate: 1 });
    const breadcrumbArray: Array<BreadcrumbItem> = [];
    if (dialogId != null) {
      breadcrumbArray.push({
        key: 'dialog-' + parentLink?.dialogId,
        label: parentLink?.displayName ?? link.displayName,
        link: { projectId: currentRootProjectId, skillId, dialogId },
        onClick: () => navTo(skillId ?? currentRootProjectId, dialogId),
      });
    }
    if (trigger != null) {
      breadcrumbArray.push({
        key: 'trigger-' + parentLink?.trigger,
        label: link.displayName,
        link: { projectId: currentRootProjectId, skillId, dialogId, trigger },
        onClick: () => selectTo(skillId ?? null, dialogId ?? null, `triggers[${trigger}]`),
      });
    }

    setBreadcrumbs(breadcrumbArray);

    if (trigger != null) {
      selectTo(skillId ?? null, dialogId ?? null, `triggers[${trigger}]`);
    } else if (dialogId != null) {
      navTo(skillId ?? currentRootProjectId, dialogId);
    } else {
      // with no dialog or ID, we must be looking at a bot link
      navTo(skillId ?? currentRootProjectId, null);
    }
  }

  const onCreateDialogComplete = (projectId: string) => (dialogId: string) => {
    const target = projectId;
    if (dialogId) {
      navTo(target, dialogId);
    }
  };

  const pluginConfig: PluginConfig = useMemo(() => {
    const sdkUISchema = schemas?.ui?.content ?? {};
    const userUISchema = schemas?.uiOverrides?.content ?? {};
    return mergePluginConfigs({ uiSchema: sdkUISchema }, plugins, { uiSchema: userUISchema });
  }, [schemas?.ui?.content, schemas?.uiOverrides?.content]);

  const getActionName = (action) => {
    const nameFromAction = action?.$designer?.name as string | undefined;
    let detectedActionName: string;

    if (typeof nameFromAction === 'string') {
      detectedActionName = nameFromAction;
    } else {
      const kind: string = action?.$kind as string;
      const actionNameFromSchema = pluginConfig?.uiSchema?.[kind]?.form?.label as string | (() => string) | undefined;
      if (typeof actionNameFromSchema === 'string') {
        detectedActionName = actionNameFromSchema;
      } else if (typeof actionNameFromSchema === 'function') {
        detectedActionName = actionNameFromSchema();
      } else {
        detectedActionName = formatMessage('Unknown');
      }
    }
    return detectedActionName;
  };

  const { actionSelected, showDisableBtn, showEnableBtn } = useMemo(() => {
    const actionSelected = Array.isArray(visualEditorSelection) && visualEditorSelection.length > 0;
    if (!actionSelected) {
      return { actionSelected: false, showDisableBtn: false, showEnableBtn: false };
    }
    const selectedActions = visualEditorSelection.map((id) => get(currentDialog?.content, id));
    const showDisableBtn = selectedActions.some((x) => get(x, 'disabled') !== true);
    const showEnableBtn = selectedActions.some((x) => get(x, 'disabled') === true);

    if (selectedActions.length === 1 && selectedActions[0] != null) {
      const action = selectedActions[0] as any;
      const actionName = getActionName(action);

      setBreadcrumbs((prev) => [...prev.slice(0, 2), { key: 'action-' + actionName, label: actionName }]);
    }

    return { actionSelected, showDisableBtn, showEnableBtn };
  }, [visualEditorSelection, currentDialog?.content]);

  const { onFocusFlowEditor, onBlurFlowEditor } = useElectronFeatures(actionSelected, canUndo, canRedo);
  const EditorAPI = getEditorAPI();

  const projectTreeHeaderMenuItems = [
    {
      key: 'CreateNewSkill',
      label: formatMessage('Create a new skill'),
      onClick: () => {
        setCreationFlowType('Skill');
        setCreationFlowStatus(CreationFlowStatus.NEW);
        TelemetryClient.track('AddNewSkillStarted', { method: 'newSkill' });
      },
    },
    {
      key: 'OpenSkill',
      label: formatMessage('Open an existing skill'),
      onClick: () => {
        setCreationFlowType('Skill');
        setCreationFlowStatus(CreationFlowStatus.OPEN);
        TelemetryClient.track('AddNewSkillStarted', { method: 'existingSkill' });
      },
    },
    {
      key: 'ConnectRemoteSkill',
      label: formatMessage('Connect a remote skill'),
      onClick: () => {
        setAddSkillDialogModalVisibility(true);
        TelemetryClient.track('AddNewSkillStarted', { method: 'remoteSkill' });
      },
    },
  ];

  const toolbarItems: IToolbarItem[] = [
    {
      type: 'element',
      element: <DiagnosticsHeader onClick={() => navigateTo(createDiagnosticsPageUrl(rootProjectId))} />,
      align: 'right',
    },
    {
      type: 'dropdown',
      text: formatMessage('Edit'),
      align: 'left',
      dataTestid: 'EditFlyout',
      buttonProps: {
        iconProps: { iconName: 'Edit' },
      },
      menuProps: {
        onMenuOpened: () => {
          TelemetryClient.track('ToolbarButtonClicked', { name: 'edit' });
        },
        items: [
          {
            key: 'edit.undo',
            text: formatMessage('Undo'),
            disabled: !canUndo,
            onClick: () => {
              undo();
              TelemetryClient.track('ToolbarButtonClicked', { name: 'undo' });
            },
          },
          {
            key: 'edit.redo',
            text: formatMessage('Redo'),
            disabled: !canRedo,
            onClick: () => {
              redo();
              TelemetryClient.track('ToolbarButtonClicked', { name: 'redo' });
            },
          },
          {
            key: 'edit.cut',
            text: formatMessage('Cut'),
            disabled: !actionSelected,
            onClick: () => {
              EditorAPI.Actions.CutSelection();
              TelemetryClient.track('ToolbarButtonClicked', { name: 'cut' });
            },
          },
          {
            key: 'edit.copy',
            text: formatMessage('Copy'),
            disabled: !actionSelected,
            onClick: () => {
              EditorAPI.Actions.CopySelection();
              TelemetryClient.track('ToolbarButtonClicked', { name: 'copy' });
            },
          },
          {
            key: 'edit.move',
            text: formatMessage('Move'),
            disabled: !actionSelected,
            onClick: () => {
              EditorAPI.Actions.MoveSelection();
              TelemetryClient.track('ToolbarButtonClicked', { name: 'move' });
            },
          },
          {
            key: 'edit.delete',
            text: formatMessage('Delete'),
            disabled: !actionSelected,
            onClick: () => {
              EditorAPI.Actions.DeleteSelection();
              TelemetryClient.track('ToolbarButtonClicked', { name: 'delete' });
            },
          },
        ],
      },
    },
    {
      type: 'dropdown',
      text: formatMessage('Disable'),
      align: 'left',
      disabled: !actionSelected,
      buttonProps: {
        iconProps: { iconName: 'RemoveOccurrence' },
      },
      menuProps: {
        onMenuOpened: () => {
          TelemetryClient.track('ToolbarButtonClicked', { name: 'disableDropdown' });
        },
        items: [
          {
            key: 'disable',
            text: formatMessage('Disable'),
            disabled: !showDisableBtn,
            onClick: () => {
              EditorAPI.Actions.DisableSelection();
              TelemetryClient.track('ToolbarButtonClicked', { name: 'disable' });
            },
          },
          {
            key: 'enable',
            text: formatMessage('Enable'),
            disabled: !showEnableBtn,
            onClick: () => {
              EditorAPI.Actions.EnableSelection();
              TelemetryClient.track('ToolbarButtonClicked', { name: 'enable' });
            },
          },
        ],
      },
    },
  ];

  const createBreadcrumbItem: (breadcrumb: BreadcrumbItem) => IBreadcrumbItem = (breadcrumb: BreadcrumbItem) => {
    return {
      key: breadcrumb.key,
      text: breadcrumb.label,
      onClick: () => breadcrumb.onClick?.(),
    };
  };

  const items = breadcrumbs.map(createBreadcrumbItem);

  const breadcrumbItems = (
    <div style={{ display: 'flex', justifyContent: 'space-between', height: '65px' }}>
      <Breadcrumb
        ariaLabel={formatMessage('Navigation Path')}
        data-testid="Breadcrumb"
        items={items}
        maxDisplayedItems={3}
        styles={breadcrumbClass}
        onReduceData={() => undefined}
      />
      <div style={{ padding: '10px' }}>
        <ActionButton
          styles={{
            label: {
              color: colors.main,
            },
          }}
          onClick={() => {
            setDialogJsonVisibility((current) => !current);
            TelemetryClient.track('EditModeToggled', { jsonView: dialogJsonVisible });
          }}
        >
          {dialogJsonVisible ? formatMessage('Hide code') : formatMessage('Show code')}
        </ActionButton>
      </div>
    </div>
  );

  async function handleCreateDialogSubmit(projectId, dialogName, dialogData) {
    setDialogModalInfo(undefined);
    await createDialog({ id: dialogName, content: dialogData, projectId });
    commitChanges();
  }

  async function handleDeleteDialog(projectId: string, dialogId: string) {
    const refs = getAllRef(dialogId, dialogs);
    let setting: Record<string, string | ((subTitle: string, style: any) => JSX.Element)> = {
      confirmBtnText: formatMessage('Yes'),
      cancelBtnText: formatMessage('Cancel'),
    };
    let title = '';
    let subTitle = '';
    if (refs.length > 0) {
      title = DialogDeleting.TITLE;
      subTitle = `${refs.reduce((result, item) => `${result} ${item} \n`, '')}`;
      setting = {
        onRenderContent,
        style: dialogStyle.console,
      };
    } else {
      title = DialogDeleting.NO_LINKED_TITLE;
    }
    const result = await OpenConfirmModal(title, subTitle, setting);

    if (result) {
      await removeDialog(dialogId, projectId);
      commitChanges();
    }
  }

  async function handleDeleteTrigger(projectId: string, dialogId: string, index: number) {
    const content = DialogdeleteTrigger(
      projectDialogsMap[projectId],
      dialogId,
      index,
      async (trigger) => await deleteTrigger(projectId, dialogId, trigger)
    );

    if (content) {
      await updateDialog({ id: dialogId, content, projectId: skillId ?? projectId });
      const match = /\[(\d+)\]/g.exec(selected);
      const current = match?.[1];
      if (!current) {
        commitChanges();
        return;
      }
      const currentIdx = parseInt(current);
      if (index === currentIdx) {
        if (currentIdx - 1 >= 0) {
          //if the deleted node is selected and the selected one is not the first one, navTo the previous trigger;
          await selectTo(skillId ?? projectId, dialogId, createSelectedPath(currentIdx - 1));
        } else {
          //if the deleted node is selected and the selected one is the first one, navTo the first trigger;
          await navTo(skillId ?? projectId, dialogId);
        }
      } else if (index < currentIdx) {
        //if the deleted node is at the front, navTo the current one;
        await selectTo(skillId ?? projectId, dialogId, createSelectedPath(currentIdx - 1));
      }

      commitChanges();
    }
  }
  const addNewBtnRef = useCallback((addNew) => {
    onboardingAddCoachMarkRef({ addNew });
  }, []);

  const handleCreateQnA = async (data) => {
    const { projectId, dialogId } = creatQnAOnInfo;
    if (!projectId || !dialogId) return;
    await createQnATrigger(projectId, dialogId);

    const { name, url, multiTurn } = data;
    if (url) {
      await createQnAKBFromUrl({ id: `${dialogId}.${locale}`, name, url, multiTurn, projectId });
    } else {
      await createQnAKBFromScratch({ id: `${dialogId}.${locale}`, name, projectId });
    }
    commitChanges();
  };

  const handleCreateDialog = (projectId: string) => {
    createDialogBegin([], onCreateDialogComplete(projectId), projectId);
    setDialogModalInfo(projectId);
  };

  const handleDisplayManifestModal = (currentProjectId: string) => {
    setExportSkillModalInfo(currentProjectId);
  };

  const handleErrorClick = (projectId: string, skillId: string, diagnostic: Diagnostic) => {
    switch (diagnostic.source) {
      case 'appsettings.json': {
        navigateTo(createBotSettingUrl(projectId, skillId, diagnostic.path));
        break;
      }
      case 'manifest.json': {
        setExportSkillModalInfo(skillId || projectId);
      }
    }
  };

  const selectedTrigger = currentDialog?.triggers.find((t) => t.id === selected);
  const withWarning = triggerNotSupported(currentDialog, selectedTrigger);
  const dialogCreateSource = dialogModalInfo ?? skillId ?? currentRootProjectId;

  return (
    <React.Fragment>
      <div css={pageRoot}>
        <LeftRightSplit initialLeftGridWidth="20%" minLeftPixels={200} minRightPixels={800} pageMode={'dialogs'}>
          <ProjectTree
            defaultSelected={{
              projectId: currentRootProjectId,
              skillId: skillId ?? undefined,
              dialogId,
              trigger: parseTriggerId(selectedTrigger?.id),
            }}
            headerMenu={projectTreeHeaderMenuItems}
            onBotCreateDialog={handleCreateDialog}
            onBotDeleteDialog={handleDeleteDialog}
            onBotEditManifest={handleDisplayManifestModal}
            onBotExportZip={exportToZip}
            onBotRemoveSkill={removeSkillFromBotProject}
            onBotStart={startSingleBot}
            onBotStop={stopSingleBot}
            onDialogCreateTrigger={(projectId, dialogId) => {
              setTriggerModalInfo({ projectId, dialogId });
            }}
            onDialogDeleteTrigger={handleDeleteTrigger}
            onErrorClick={handleErrorClick}
            onSelect={handleSelect}
          />
          <div css={contentWrapper} role="main">
            <div css={{ position: 'relative' }} data-testid="DesignPage-ToolBar">
              <span
                ref={addNewBtnRef}
                css={{ width: 120, height: '100%', position: 'absolute', left: 0, visibility: 'hidden' }}
                data-testid="CoachmarkRef-AddNew"
              />
              <Toolbar toolbarItems={toolbarItems} />
            </div>
            <Conversation css={editorContainer}>
              <div css={editorWrapper}>
                <LeftRightSplit
                  initialLeftGridWidth="65%"
                  minLeftPixels={500}
                  minRightPixels={350}
                  pageMode={'dialogs'}
                >
                  <div aria-label={formatMessage('Authoring canvas')} css={visualPanel} role="region">
                    {!isRemoteSkill ? breadcrumbItems : null}
                    {dialogJsonVisible ? (
                      <JsonEditor
                        key={'dialogjson'}
                        editorSettings={userSettings.codeEditor}
                        id={currentDialog.id}
                        schema={schemas.sdk.content}
                        value={currentDialog.content || undefined}
                        onChange={(data) => {
                          updateDialog({
                            id: currentDialog.id,
                            content: data,
                            projectId: skillId ?? currentRootProjectId,
                          });
                        }}
                      />
                    ) : withWarning ? (
                      warningIsVisible && (
                        <WarningMessage
                          okText={formatMessage('Change Recognizer')}
                          onCancel={() => {
                            setWarningIsVisible(false);
                          }}
                          onOk={() => navigateTo(`/bot/${currentRootProjectId}/dialogs/${dialogId}`)}
                        />
                      )
                    ) : (
                      <EditorExtension
                        plugins={pluginConfig}
                        projectId={currentRootProjectId}
                        shell={shellForFlowEditor}
                      >
                        <VisualEditor
                          isRemoteSkill={isRemoteSkill}
                          openNewTriggerModal={() => {
                            if (!dialogId) return;
                            openNewTriggerModal(currentRootProjectId, dialogId);
                          }}
                          onBlur={() => onBlurFlowEditor()}
                          onFocus={() => onFocusFlowEditor()}
                        />
                      </EditorExtension>
                    )}
                  </div>
                  <EditorExtension
                    plugins={pluginConfig}
                    projectId={currentRootProjectId}
                    shell={shellForPropertyEditor}
                  >
                    {isRemoteSkill && skillManifestFile ? (
                      <ManifestEditor formData={skillManifestFile} />
                    ) : (
                      <PropertyEditor key={focusPath + undoVersion} />
                    )}
                  </EditorExtension>
                </LeftRightSplit>
              </div>
            </Conversation>
          </div>
        </LeftRightSplit>
      </div>
      <Suspense fallback={<LoadingSpinner />}>
        {showCreateDialogModal && (
          <EditorExtension plugins={pluginConfig} projectId={dialogCreateSource} shell={shell}>
            <CreateDialogModal
              isOpen={showCreateDialogModal}
              projectId={dialogCreateSource}
              onDismiss={() => {
                createDialogCancel(dialogCreateSource);
                setDialogModalInfo(undefined);
              }}
              onSubmit={(dialogName, dialogData) => {
                handleCreateDialogSubmit(dialogModalInfo ?? skillId ?? currentRootProjectId, dialogName, dialogData);
              }}
            />
          </EditorExtension>
        )}
        {showAddSkillDialogModal && (
          <CreateSkillModal
            projectId={currentRootProjectId}
            onDismiss={() => {
              setAddSkillDialogModalVisibility(false);
            }}
            onSubmit={(manifestUrl, endpointName) => {
              setAddSkillDialogModalVisibility(false);
              addRemoteSkillToBotProject(manifestUrl, endpointName);
            }}
          />
        )}
        {exportSkillModalInfo && (
          <ExportSkillModal
            isOpen
            projectId={exportSkillModalInfo}
            onDismiss={() => setExportSkillModalInfo(undefined)}
            onSubmit={() => setExportSkillModalInfo(undefined)}
          />
        )}
        {triggerModalInfo && (
          <TriggerCreationModal
            isOpen
            dialogId={triggerModalInfo.dialogId}
            projectId={triggerModalInfo.projectId}
            onDismiss={onTriggerCreationDismiss}
            onSubmit={async (dialogId, formData) => {
              await createTrigger(triggerModalInfo.projectId, dialogId, formData);
              commitChanges();
            }}
          />
        )}

        <CreateQnAModal
          dialogId={creatQnAOnInfo.dialogId}
          projectId={creatQnAOnInfo.projectId}
          qnaFiles={qnaFiles}
          onSubmit={handleCreateQnA}
        />

        {displaySkillManifestNameIdentifier && (
          <DisplayManifestModal
            skillNameIdentifier={displaySkillManifestNameIdentifier}
            onDismiss={() => dismissManifestModal()}
          />
        )}
        {brokenSkillInfo && (
          <RepairSkillModal
            skillItem={brokenSkillInfo}
            onDismiss={() => {
              setBrokenSkillInfo(undefined);
            }}
            onNext={(option) => {
              const skillIdToRemove = brokenSkillInfo.skillId;
              if (!skillIdToRemove) return;

              if (option === RepairSkillModalOptionKeys.repairSkill) {
                setCreationFlowType('Skill');
                setCreationFlowStatus(CreationFlowStatus.OPEN);
                setBrokenSkillRepairCallback(() => {
                  removeSkillFromBotProject(skillIdToRemove);
                });
              } else if (option === RepairSkillModalOptionKeys.removeSkill) {
                removeSkillFromBotProject(skillIdToRemove);
              }
              setBrokenSkillInfo(undefined);
            }}
          ></RepairSkillModal>
        )}
        <CreationModal
          onSubmit={() => {
            if (brokenSkillRepairCallback) {
              brokenSkillRepairCallback();
            }
          }}
        ></CreationModal>
      </Suspense>
    </React.Fragment>
=======
  const onMeasuredSizesChanged = (sizes: SplitMeasuredSizes) => {
    setPageElementState('dialogs', { leftSplitWidth: sizes.primary });
  };

  const activeBot = skillId ?? projectId;

  return (
    <div css={contentWrapper} role="main">
      <Split
        resetOnDoubleClick
        initialPrimarySize="20%"
        minPrimarySize="200px"
        minSecondarySize="800px"
        renderSplitter={renderThinSplitter}
        splitterSize="5px"
        onMeasuredSizesChanged={onMeasuredSizesChanged}
      >
        <div css={contentWrapper}>
          <div css={splitPaneContainer}>
            <div css={splitPaneWrapper}>
              <SideBar projectId={activeBot} />
            </div>
          </div>
        </div>

        <div css={contentWrapper} role="main">
          <CommandBar projectId={activeBot} />
          <Conversation css={splitPaneContainer}>
            <div css={splitPaneWrapper}>
              <Split
                resetOnDoubleClick
                initialPrimarySize="65%"
                minPrimarySize="500px"
                minSecondarySize="350px"
                renderSplitter={renderThinSplitter}
              >
                <VisualPanel projectId={activeBot} />
                <PropertyPanel isSkill={activeBot !== projectId} projectId={activeBot} />
              </Split>
            </div>
          </Conversation>
        </div>
      </Split>
      <Modals projectId={activeBot} />
    </div>
>>>>>>> 6d1e5b60
  );
};

export default DesignPage;<|MERGE_RESOLUTION|>--- conflicted
+++ resolved
@@ -10,47 +10,6 @@
 import { dispatcherState } from '../../recoilModel';
 import { renderThinSplitter } from '../../components/Split/ThinSplitter';
 import { Conversation } from '../../components/Conversation';
-<<<<<<< HEAD
-import { dialogStyle } from '../../components/Modal/dialogStyle';
-import { ProjectTree, TreeLink } from '../../components/ProjectTree/ProjectTree';
-import { Toolbar, IToolbarItem } from '../../components/Toolbar';
-import { createDiagnosticsPageUrl, getFocusPath, navigateTo, createBotSettingUrl } from '../../utils/navigation';
-import { getFriendlyName } from '../../utils/dialogUtil';
-import { useShell } from '../../shell';
-import plugins, { mergePluginConfigs } from '../../plugins';
-import { useElectronFeatures } from '../../hooks/useElectronFeatures';
-import { colors } from '../../colors';
-import {
-  visualEditorSelectionState,
-  userSettingsState,
-  dispatcherState,
-  schemasState,
-  validateDialogsSelectorFamily,
-  focusPathState,
-  showCreateDialogModalState,
-  localeState,
-  qnaFilesState,
-  skillsStateSelector,
-  rootBotProjectIdSelector,
-  projectDialogsMapSelector,
-  skillNameIdentifierByProjectIdSelector,
-  SkillInfo,
-  projectMetaDataState,
-  displaySkillManifestState,
-} from '../../recoilModel';
-import { CreateQnAModal } from '../../components/QnA';
-import { triggerNotSupported } from '../../utils/dialogValidator';
-import { undoFunctionState, undoVersionState } from '../../recoilModel/undo/history';
-import { decodeDesignerPathToArrayPath } from '../../utils/convertUtils/designerPathEncoder';
-import { CreationFlowStatus } from '../../constants';
-import { RepairSkillModalOptionKeys } from '../../components/RepairSkillModal';
-import { useBotOperations } from '../../components/BotRuntimeController/useBotOperations';
-import { undoStatusSelectorFamily } from '../../recoilModel/selectors/undo';
-import { DiagnosticsHeader } from '../../components/DiagnosticsHeader';
-import { createQnAOnState, exportSkillModalInfoState } from '../../recoilModel/atoms/appState';
-import TelemetryClient from '../../telemetry/TelemetryClient';
-=======
->>>>>>> 6d1e5b60
 
 import SideBar from './SideBar';
 import CommandBar from './CommandBar';
@@ -63,785 +22,11 @@
 const DesignPage: React.FC<RouteComponentProps<{ dialogId: string; projectId: string; skillId?: string }>> = (
   props
 ) => {
-<<<<<<< HEAD
-  const { location, dialogId, projectId: currentRootProjectId = '', skillId = null } = props;
-  const userSettings = useRecoilValue(userSettingsState);
-
-  const qnaFiles = useRecoilValue(qnaFilesState(skillId ?? currentRootProjectId));
-  const schemas = useRecoilValue(schemasState(skillId ?? currentRootProjectId));
-  const dialogs = useRecoilValue(validateDialogsSelectorFamily(skillId ?? currentRootProjectId));
-  const skills = useRecoilValue(skillsStateSelector);
-  const displaySkillManifestNameIdentifier = useRecoilValue(displaySkillManifestState);
-  const skillsByProjectId = useRecoilValue(skillNameIdentifierByProjectIdSelector);
-  const projectDialogsMap = useRecoilValue(projectDialogsMapSelector);
-  const { startSingleBot, stopSingleBot } = useBotOperations();
-  const focusPath = useRecoilValue(focusPathState(skillId ?? currentRootProjectId));
-  const showCreateDialogModal = useRecoilValue(showCreateDialogModalState);
-  const locale = useRecoilValue(localeState(skillId ?? currentRootProjectId));
-  const undoFunction = useRecoilValue(undoFunctionState(skillId ?? currentRootProjectId));
-  const undoVersion = useRecoilValue(undoVersionState(skillId ?? currentRootProjectId));
-  const rootProjectId = useRecoilValue(rootBotProjectIdSelector) ?? currentRootProjectId;
-  const [showAddSkillDialogModal, setAddSkillDialogModalVisibility] = useState(false);
-  const visualEditorSelection = useRecoilValue(visualEditorSelectionState);
-  const { undo, redo, commitChanges, clearUndo } = undoFunction;
-  const [canUndo, canRedo] = useRecoilValue(undoStatusSelectorFamily(skillId ?? currentRootProjectId));
-  const { isRemote: isRemoteSkill } = useRecoilValue(projectMetaDataState(skillId ?? currentRootProjectId));
-
-  const {
-    removeDialog,
-    updateDialog,
-    createDialogBegin,
-    createDialog,
-    dismissManifestModal,
-    setDesignPageLocation,
-    navTo,
-    selectTo,
-    exportToZip,
-    onboardingAddCoachMarkRef,
-    addRemoteSkillToBotProject,
-    setCreationFlowStatus,
-    setCreationFlowType,
-    removeSkillFromBotProject,
-    updateZoomRate,
-    createQnAKBFromUrl,
-    createQnAKBFromScratch,
-    createTrigger,
-    deleteTrigger,
-    createQnATrigger,
-    createDialogCancel,
-  } = useRecoilValue(dispatcherState);
-
-  const params = new URLSearchParams(location?.search);
-  const selected = decodeDesignerPathToArrayPath(
-    dialogs.find((x) => x.id === props.dialogId)?.content,
-    params.get('selected') || ''
-  );
-
-  const [triggerModalInfo, setTriggerModalInfo] = useState<undefined | { projectId: string; dialogId: string }>(
-    undefined
-  );
-  const creatQnAOnInfo = useRecoilValue(createQnAOnState);
-  const [dialogModalInfo, setDialogModalInfo] = useState<undefined | string>(undefined);
-  const [exportSkillModalInfo, setExportSkillModalInfo] = useRecoilState(exportSkillModalInfoState);
-  const [skillManifestFile, setSkillManifestFile] = useState<undefined | SkillInfo>(undefined);
-  const [brokenSkillInfo, setBrokenSkillInfo] = useState<undefined | TreeLink>(undefined);
-  const [brokenSkillRepairCallback, setBrokenSkillRepairCallback] = useState<undefined | (() => void)>(undefined);
-  const [dialogJsonVisible, setDialogJsonVisibility] = useState(false);
-  const [currentDialog, setCurrentDialog] = useState<DialogInfo>(dialogs[0] as DialogInfo);
-  const [warningIsVisible, setWarningIsVisible] = useState(true);
-  const [breadcrumbs, setBreadcrumbs] = useState<Array<BreadcrumbItem>>([]);
-
-  const shell = useShell('DesignPage', skillId ?? rootProjectId);
-  const shellForFlowEditor = useShell('FlowEditor', skillId ?? rootProjectId);
-  const shellForPropertyEditor = useShell('PropertyEditor', skillId ?? rootProjectId);
-
-  useEffect(() => {
-    if (!skillId) return;
-    const skillNameIdentifier = skillsByProjectId[skillId];
-    if (skillNameIdentifier) {
-      setSkillManifestFile(skills[skillNameIdentifier]);
-    }
-  }, [skills, skillId]);
-
-  useEffect(() => {
-    const currentDialog = dialogs.find(({ id }) => id === dialogId) as DialogInfo | undefined;
-    if (currentDialog) {
-      setCurrentDialog(currentDialog);
-    }
-    setWarningIsVisible(true);
-  }, [dialogId, dialogs, location]);
-
-  // migration: add id to dialog when dialog doesn't have id
-  useEffect(() => {
-    const currentDialog = dialogs.find(({ id }) => id === dialogId);
-
-    const dialogContent = currentDialog?.content ? Object.assign({}, currentDialog.content) : null;
-    if (dialogContent !== null && !dialogContent.id) {
-      dialogContent.id = dialogId;
-      updateDialog({ id: dialogId, content: dialogContent, projectId: currentRootProjectId });
-    }
-  }, [dialogId]);
-
-  useEffect(() => {
-    if (location && props.dialogId && props.projectId) {
-      const { dialogId, projectId } = props;
-
-      let { skillId } = props;
-      if (skillId == null) skillId = projectId;
-
-      const params = new URLSearchParams(location.search);
-      const dialogMap = dialogs.reduce((acc, { content, id }) => ({ ...acc, [id]: content }), {});
-      const dialogData = getDialogData(dialogMap, dialogId);
-      const selected = decodeDesignerPathToArrayPath(dialogData, params.get('selected') ?? '');
-      const focused = decodeDesignerPathToArrayPath(dialogData, params.get('focused') ?? '');
-
-      // TODO: get these from a second return value from decodeDesignerPathToArrayPath
-      const triggerIndex = parseTriggerId(selected);
-
-      //make sure focusPath always valid
-      const focusPath = getFocusPath(selected, focused);
-      const trigger = triggerIndex != null && dialogData.triggers[triggerIndex];
-
-      const breadcrumbArray: Array<BreadcrumbItem> = [];
-
-      breadcrumbArray.push({
-        key: 'dialog-' + props.dialogId,
-        label: dialogMap[props.dialogId]?.$designer?.name ?? dialogMap[props.dialogId]?.$designer?.$designer?.name,
-        link: {
-          projectId: props.projectId,
-          dialogId: props.dialogId,
-        },
-        onClick: () => navTo(skillId ?? null, dialogId),
-      });
-      if (triggerIndex != null && trigger != null) {
-        breadcrumbArray.push({
-          key: 'trigger-' + triggerIndex,
-          label: trigger.$designer?.name || getFriendlyName(trigger),
-          link: {
-            projectId: props.projectId,
-            dialogId: props.dialogId,
-            trigger: triggerIndex,
-          },
-          onClick: () => navTo(skillId ?? null, dialogId, `${triggerIndex}`),
-        });
-      }
-
-      // getDialogData returns whatever's at the end of the path, which could be a trigger or an action
-      const possibleAction = getDialogData(dialogMap, dialogId, focusPath);
-
-      if (params.get('focused') != null) {
-        // we've linked to an action, so put that in too
-        breadcrumbArray.push({
-          key: 'action-' + focusPath,
-          label: getActionName(possibleAction),
-        });
-      }
-
-      if (typeof possibleAction === 'undefined') {
-        const { id: foundId } = dialogs.find(({ id }) => id === dialogId) || dialogs.find(({ isRoot }) => isRoot) || {};
-        /**
-         * It's improper to fallback to `dialogId` directly:
-         *   - If 'action' does not exist at `focused` path, fallback to trigger path;
-         *   - If 'trigger' does not exist at `selected` path, fallback to dialog Id;
-         *   - If 'dialog' does not exist at `dialogId` path, fallback to main dialog.
-         */
-        if (foundId != null) {
-          navTo(skillId ?? projectId, foundId);
-        }
-        return;
-      }
-
-      setDesignPageLocation(skillId ?? projectId, {
-        dialogId,
-        selected,
-        focused,
-        promptTab: getTabFromFragment(),
-      });
-      setBreadcrumbs(breadcrumbArray);
-      /* eslint-disable no-underscore-dangle */
-      // @ts-ignore
-      globalHistory._onTransitionComplete();
-      /* eslint-enable */
-    }
-  }, [location]);
-
-  useEffect(() => {
-    registerEditorAPI('Editing', {
-      Undo: () => undo(),
-      Redo: () => redo(),
-    });
-    //leave design page should clear the history
-    return clearUndo;
-  }, []);
-
-  const onTriggerCreationDismiss = () => {
-    setTriggerModalInfo(undefined);
-  };
-
-  const openNewTriggerModal = (projectId: string, dialogId: string) => {
-    setTriggerModalInfo({ projectId, dialogId });
-  };
-=======
   const { projectId = '', skillId, location } = props;
->>>>>>> 6d1e5b60
 
   useEmptyPropsHandler(projectId, location, skillId, props.dialogId);
   const { setPageElementState } = useRecoilValue(dispatcherState);
 
-<<<<<<< HEAD
-    updateZoomRate({ currentRate: 1 });
-    const breadcrumbArray: Array<BreadcrumbItem> = [];
-    if (dialogId != null) {
-      breadcrumbArray.push({
-        key: 'dialog-' + parentLink?.dialogId,
-        label: parentLink?.displayName ?? link.displayName,
-        link: { projectId: currentRootProjectId, skillId, dialogId },
-        onClick: () => navTo(skillId ?? currentRootProjectId, dialogId),
-      });
-    }
-    if (trigger != null) {
-      breadcrumbArray.push({
-        key: 'trigger-' + parentLink?.trigger,
-        label: link.displayName,
-        link: { projectId: currentRootProjectId, skillId, dialogId, trigger },
-        onClick: () => selectTo(skillId ?? null, dialogId ?? null, `triggers[${trigger}]`),
-      });
-    }
-
-    setBreadcrumbs(breadcrumbArray);
-
-    if (trigger != null) {
-      selectTo(skillId ?? null, dialogId ?? null, `triggers[${trigger}]`);
-    } else if (dialogId != null) {
-      navTo(skillId ?? currentRootProjectId, dialogId);
-    } else {
-      // with no dialog or ID, we must be looking at a bot link
-      navTo(skillId ?? currentRootProjectId, null);
-    }
-  }
-
-  const onCreateDialogComplete = (projectId: string) => (dialogId: string) => {
-    const target = projectId;
-    if (dialogId) {
-      navTo(target, dialogId);
-    }
-  };
-
-  const pluginConfig: PluginConfig = useMemo(() => {
-    const sdkUISchema = schemas?.ui?.content ?? {};
-    const userUISchema = schemas?.uiOverrides?.content ?? {};
-    return mergePluginConfigs({ uiSchema: sdkUISchema }, plugins, { uiSchema: userUISchema });
-  }, [schemas?.ui?.content, schemas?.uiOverrides?.content]);
-
-  const getActionName = (action) => {
-    const nameFromAction = action?.$designer?.name as string | undefined;
-    let detectedActionName: string;
-
-    if (typeof nameFromAction === 'string') {
-      detectedActionName = nameFromAction;
-    } else {
-      const kind: string = action?.$kind as string;
-      const actionNameFromSchema = pluginConfig?.uiSchema?.[kind]?.form?.label as string | (() => string) | undefined;
-      if (typeof actionNameFromSchema === 'string') {
-        detectedActionName = actionNameFromSchema;
-      } else if (typeof actionNameFromSchema === 'function') {
-        detectedActionName = actionNameFromSchema();
-      } else {
-        detectedActionName = formatMessage('Unknown');
-      }
-    }
-    return detectedActionName;
-  };
-
-  const { actionSelected, showDisableBtn, showEnableBtn } = useMemo(() => {
-    const actionSelected = Array.isArray(visualEditorSelection) && visualEditorSelection.length > 0;
-    if (!actionSelected) {
-      return { actionSelected: false, showDisableBtn: false, showEnableBtn: false };
-    }
-    const selectedActions = visualEditorSelection.map((id) => get(currentDialog?.content, id));
-    const showDisableBtn = selectedActions.some((x) => get(x, 'disabled') !== true);
-    const showEnableBtn = selectedActions.some((x) => get(x, 'disabled') === true);
-
-    if (selectedActions.length === 1 && selectedActions[0] != null) {
-      const action = selectedActions[0] as any;
-      const actionName = getActionName(action);
-
-      setBreadcrumbs((prev) => [...prev.slice(0, 2), { key: 'action-' + actionName, label: actionName }]);
-    }
-
-    return { actionSelected, showDisableBtn, showEnableBtn };
-  }, [visualEditorSelection, currentDialog?.content]);
-
-  const { onFocusFlowEditor, onBlurFlowEditor } = useElectronFeatures(actionSelected, canUndo, canRedo);
-  const EditorAPI = getEditorAPI();
-
-  const projectTreeHeaderMenuItems = [
-    {
-      key: 'CreateNewSkill',
-      label: formatMessage('Create a new skill'),
-      onClick: () => {
-        setCreationFlowType('Skill');
-        setCreationFlowStatus(CreationFlowStatus.NEW);
-        TelemetryClient.track('AddNewSkillStarted', { method: 'newSkill' });
-      },
-    },
-    {
-      key: 'OpenSkill',
-      label: formatMessage('Open an existing skill'),
-      onClick: () => {
-        setCreationFlowType('Skill');
-        setCreationFlowStatus(CreationFlowStatus.OPEN);
-        TelemetryClient.track('AddNewSkillStarted', { method: 'existingSkill' });
-      },
-    },
-    {
-      key: 'ConnectRemoteSkill',
-      label: formatMessage('Connect a remote skill'),
-      onClick: () => {
-        setAddSkillDialogModalVisibility(true);
-        TelemetryClient.track('AddNewSkillStarted', { method: 'remoteSkill' });
-      },
-    },
-  ];
-
-  const toolbarItems: IToolbarItem[] = [
-    {
-      type: 'element',
-      element: <DiagnosticsHeader onClick={() => navigateTo(createDiagnosticsPageUrl(rootProjectId))} />,
-      align: 'right',
-    },
-    {
-      type: 'dropdown',
-      text: formatMessage('Edit'),
-      align: 'left',
-      dataTestid: 'EditFlyout',
-      buttonProps: {
-        iconProps: { iconName: 'Edit' },
-      },
-      menuProps: {
-        onMenuOpened: () => {
-          TelemetryClient.track('ToolbarButtonClicked', { name: 'edit' });
-        },
-        items: [
-          {
-            key: 'edit.undo',
-            text: formatMessage('Undo'),
-            disabled: !canUndo,
-            onClick: () => {
-              undo();
-              TelemetryClient.track('ToolbarButtonClicked', { name: 'undo' });
-            },
-          },
-          {
-            key: 'edit.redo',
-            text: formatMessage('Redo'),
-            disabled: !canRedo,
-            onClick: () => {
-              redo();
-              TelemetryClient.track('ToolbarButtonClicked', { name: 'redo' });
-            },
-          },
-          {
-            key: 'edit.cut',
-            text: formatMessage('Cut'),
-            disabled: !actionSelected,
-            onClick: () => {
-              EditorAPI.Actions.CutSelection();
-              TelemetryClient.track('ToolbarButtonClicked', { name: 'cut' });
-            },
-          },
-          {
-            key: 'edit.copy',
-            text: formatMessage('Copy'),
-            disabled: !actionSelected,
-            onClick: () => {
-              EditorAPI.Actions.CopySelection();
-              TelemetryClient.track('ToolbarButtonClicked', { name: 'copy' });
-            },
-          },
-          {
-            key: 'edit.move',
-            text: formatMessage('Move'),
-            disabled: !actionSelected,
-            onClick: () => {
-              EditorAPI.Actions.MoveSelection();
-              TelemetryClient.track('ToolbarButtonClicked', { name: 'move' });
-            },
-          },
-          {
-            key: 'edit.delete',
-            text: formatMessage('Delete'),
-            disabled: !actionSelected,
-            onClick: () => {
-              EditorAPI.Actions.DeleteSelection();
-              TelemetryClient.track('ToolbarButtonClicked', { name: 'delete' });
-            },
-          },
-        ],
-      },
-    },
-    {
-      type: 'dropdown',
-      text: formatMessage('Disable'),
-      align: 'left',
-      disabled: !actionSelected,
-      buttonProps: {
-        iconProps: { iconName: 'RemoveOccurrence' },
-      },
-      menuProps: {
-        onMenuOpened: () => {
-          TelemetryClient.track('ToolbarButtonClicked', { name: 'disableDropdown' });
-        },
-        items: [
-          {
-            key: 'disable',
-            text: formatMessage('Disable'),
-            disabled: !showDisableBtn,
-            onClick: () => {
-              EditorAPI.Actions.DisableSelection();
-              TelemetryClient.track('ToolbarButtonClicked', { name: 'disable' });
-            },
-          },
-          {
-            key: 'enable',
-            text: formatMessage('Enable'),
-            disabled: !showEnableBtn,
-            onClick: () => {
-              EditorAPI.Actions.EnableSelection();
-              TelemetryClient.track('ToolbarButtonClicked', { name: 'enable' });
-            },
-          },
-        ],
-      },
-    },
-  ];
-
-  const createBreadcrumbItem: (breadcrumb: BreadcrumbItem) => IBreadcrumbItem = (breadcrumb: BreadcrumbItem) => {
-    return {
-      key: breadcrumb.key,
-      text: breadcrumb.label,
-      onClick: () => breadcrumb.onClick?.(),
-    };
-  };
-
-  const items = breadcrumbs.map(createBreadcrumbItem);
-
-  const breadcrumbItems = (
-    <div style={{ display: 'flex', justifyContent: 'space-between', height: '65px' }}>
-      <Breadcrumb
-        ariaLabel={formatMessage('Navigation Path')}
-        data-testid="Breadcrumb"
-        items={items}
-        maxDisplayedItems={3}
-        styles={breadcrumbClass}
-        onReduceData={() => undefined}
-      />
-      <div style={{ padding: '10px' }}>
-        <ActionButton
-          styles={{
-            label: {
-              color: colors.main,
-            },
-          }}
-          onClick={() => {
-            setDialogJsonVisibility((current) => !current);
-            TelemetryClient.track('EditModeToggled', { jsonView: dialogJsonVisible });
-          }}
-        >
-          {dialogJsonVisible ? formatMessage('Hide code') : formatMessage('Show code')}
-        </ActionButton>
-      </div>
-    </div>
-  );
-
-  async function handleCreateDialogSubmit(projectId, dialogName, dialogData) {
-    setDialogModalInfo(undefined);
-    await createDialog({ id: dialogName, content: dialogData, projectId });
-    commitChanges();
-  }
-
-  async function handleDeleteDialog(projectId: string, dialogId: string) {
-    const refs = getAllRef(dialogId, dialogs);
-    let setting: Record<string, string | ((subTitle: string, style: any) => JSX.Element)> = {
-      confirmBtnText: formatMessage('Yes'),
-      cancelBtnText: formatMessage('Cancel'),
-    };
-    let title = '';
-    let subTitle = '';
-    if (refs.length > 0) {
-      title = DialogDeleting.TITLE;
-      subTitle = `${refs.reduce((result, item) => `${result} ${item} \n`, '')}`;
-      setting = {
-        onRenderContent,
-        style: dialogStyle.console,
-      };
-    } else {
-      title = DialogDeleting.NO_LINKED_TITLE;
-    }
-    const result = await OpenConfirmModal(title, subTitle, setting);
-
-    if (result) {
-      await removeDialog(dialogId, projectId);
-      commitChanges();
-    }
-  }
-
-  async function handleDeleteTrigger(projectId: string, dialogId: string, index: number) {
-    const content = DialogdeleteTrigger(
-      projectDialogsMap[projectId],
-      dialogId,
-      index,
-      async (trigger) => await deleteTrigger(projectId, dialogId, trigger)
-    );
-
-    if (content) {
-      await updateDialog({ id: dialogId, content, projectId: skillId ?? projectId });
-      const match = /\[(\d+)\]/g.exec(selected);
-      const current = match?.[1];
-      if (!current) {
-        commitChanges();
-        return;
-      }
-      const currentIdx = parseInt(current);
-      if (index === currentIdx) {
-        if (currentIdx - 1 >= 0) {
-          //if the deleted node is selected and the selected one is not the first one, navTo the previous trigger;
-          await selectTo(skillId ?? projectId, dialogId, createSelectedPath(currentIdx - 1));
-        } else {
-          //if the deleted node is selected and the selected one is the first one, navTo the first trigger;
-          await navTo(skillId ?? projectId, dialogId);
-        }
-      } else if (index < currentIdx) {
-        //if the deleted node is at the front, navTo the current one;
-        await selectTo(skillId ?? projectId, dialogId, createSelectedPath(currentIdx - 1));
-      }
-
-      commitChanges();
-    }
-  }
-  const addNewBtnRef = useCallback((addNew) => {
-    onboardingAddCoachMarkRef({ addNew });
-  }, []);
-
-  const handleCreateQnA = async (data) => {
-    const { projectId, dialogId } = creatQnAOnInfo;
-    if (!projectId || !dialogId) return;
-    await createQnATrigger(projectId, dialogId);
-
-    const { name, url, multiTurn } = data;
-    if (url) {
-      await createQnAKBFromUrl({ id: `${dialogId}.${locale}`, name, url, multiTurn, projectId });
-    } else {
-      await createQnAKBFromScratch({ id: `${dialogId}.${locale}`, name, projectId });
-    }
-    commitChanges();
-  };
-
-  const handleCreateDialog = (projectId: string) => {
-    createDialogBegin([], onCreateDialogComplete(projectId), projectId);
-    setDialogModalInfo(projectId);
-  };
-
-  const handleDisplayManifestModal = (currentProjectId: string) => {
-    setExportSkillModalInfo(currentProjectId);
-  };
-
-  const handleErrorClick = (projectId: string, skillId: string, diagnostic: Diagnostic) => {
-    switch (diagnostic.source) {
-      case 'appsettings.json': {
-        navigateTo(createBotSettingUrl(projectId, skillId, diagnostic.path));
-        break;
-      }
-      case 'manifest.json': {
-        setExportSkillModalInfo(skillId || projectId);
-      }
-    }
-  };
-
-  const selectedTrigger = currentDialog?.triggers.find((t) => t.id === selected);
-  const withWarning = triggerNotSupported(currentDialog, selectedTrigger);
-  const dialogCreateSource = dialogModalInfo ?? skillId ?? currentRootProjectId;
-
-  return (
-    <React.Fragment>
-      <div css={pageRoot}>
-        <LeftRightSplit initialLeftGridWidth="20%" minLeftPixels={200} minRightPixels={800} pageMode={'dialogs'}>
-          <ProjectTree
-            defaultSelected={{
-              projectId: currentRootProjectId,
-              skillId: skillId ?? undefined,
-              dialogId,
-              trigger: parseTriggerId(selectedTrigger?.id),
-            }}
-            headerMenu={projectTreeHeaderMenuItems}
-            onBotCreateDialog={handleCreateDialog}
-            onBotDeleteDialog={handleDeleteDialog}
-            onBotEditManifest={handleDisplayManifestModal}
-            onBotExportZip={exportToZip}
-            onBotRemoveSkill={removeSkillFromBotProject}
-            onBotStart={startSingleBot}
-            onBotStop={stopSingleBot}
-            onDialogCreateTrigger={(projectId, dialogId) => {
-              setTriggerModalInfo({ projectId, dialogId });
-            }}
-            onDialogDeleteTrigger={handleDeleteTrigger}
-            onErrorClick={handleErrorClick}
-            onSelect={handleSelect}
-          />
-          <div css={contentWrapper} role="main">
-            <div css={{ position: 'relative' }} data-testid="DesignPage-ToolBar">
-              <span
-                ref={addNewBtnRef}
-                css={{ width: 120, height: '100%', position: 'absolute', left: 0, visibility: 'hidden' }}
-                data-testid="CoachmarkRef-AddNew"
-              />
-              <Toolbar toolbarItems={toolbarItems} />
-            </div>
-            <Conversation css={editorContainer}>
-              <div css={editorWrapper}>
-                <LeftRightSplit
-                  initialLeftGridWidth="65%"
-                  minLeftPixels={500}
-                  minRightPixels={350}
-                  pageMode={'dialogs'}
-                >
-                  <div aria-label={formatMessage('Authoring canvas')} css={visualPanel} role="region">
-                    {!isRemoteSkill ? breadcrumbItems : null}
-                    {dialogJsonVisible ? (
-                      <JsonEditor
-                        key={'dialogjson'}
-                        editorSettings={userSettings.codeEditor}
-                        id={currentDialog.id}
-                        schema={schemas.sdk.content}
-                        value={currentDialog.content || undefined}
-                        onChange={(data) => {
-                          updateDialog({
-                            id: currentDialog.id,
-                            content: data,
-                            projectId: skillId ?? currentRootProjectId,
-                          });
-                        }}
-                      />
-                    ) : withWarning ? (
-                      warningIsVisible && (
-                        <WarningMessage
-                          okText={formatMessage('Change Recognizer')}
-                          onCancel={() => {
-                            setWarningIsVisible(false);
-                          }}
-                          onOk={() => navigateTo(`/bot/${currentRootProjectId}/dialogs/${dialogId}`)}
-                        />
-                      )
-                    ) : (
-                      <EditorExtension
-                        plugins={pluginConfig}
-                        projectId={currentRootProjectId}
-                        shell={shellForFlowEditor}
-                      >
-                        <VisualEditor
-                          isRemoteSkill={isRemoteSkill}
-                          openNewTriggerModal={() => {
-                            if (!dialogId) return;
-                            openNewTriggerModal(currentRootProjectId, dialogId);
-                          }}
-                          onBlur={() => onBlurFlowEditor()}
-                          onFocus={() => onFocusFlowEditor()}
-                        />
-                      </EditorExtension>
-                    )}
-                  </div>
-                  <EditorExtension
-                    plugins={pluginConfig}
-                    projectId={currentRootProjectId}
-                    shell={shellForPropertyEditor}
-                  >
-                    {isRemoteSkill && skillManifestFile ? (
-                      <ManifestEditor formData={skillManifestFile} />
-                    ) : (
-                      <PropertyEditor key={focusPath + undoVersion} />
-                    )}
-                  </EditorExtension>
-                </LeftRightSplit>
-              </div>
-            </Conversation>
-          </div>
-        </LeftRightSplit>
-      </div>
-      <Suspense fallback={<LoadingSpinner />}>
-        {showCreateDialogModal && (
-          <EditorExtension plugins={pluginConfig} projectId={dialogCreateSource} shell={shell}>
-            <CreateDialogModal
-              isOpen={showCreateDialogModal}
-              projectId={dialogCreateSource}
-              onDismiss={() => {
-                createDialogCancel(dialogCreateSource);
-                setDialogModalInfo(undefined);
-              }}
-              onSubmit={(dialogName, dialogData) => {
-                handleCreateDialogSubmit(dialogModalInfo ?? skillId ?? currentRootProjectId, dialogName, dialogData);
-              }}
-            />
-          </EditorExtension>
-        )}
-        {showAddSkillDialogModal && (
-          <CreateSkillModal
-            projectId={currentRootProjectId}
-            onDismiss={() => {
-              setAddSkillDialogModalVisibility(false);
-            }}
-            onSubmit={(manifestUrl, endpointName) => {
-              setAddSkillDialogModalVisibility(false);
-              addRemoteSkillToBotProject(manifestUrl, endpointName);
-            }}
-          />
-        )}
-        {exportSkillModalInfo && (
-          <ExportSkillModal
-            isOpen
-            projectId={exportSkillModalInfo}
-            onDismiss={() => setExportSkillModalInfo(undefined)}
-            onSubmit={() => setExportSkillModalInfo(undefined)}
-          />
-        )}
-        {triggerModalInfo && (
-          <TriggerCreationModal
-            isOpen
-            dialogId={triggerModalInfo.dialogId}
-            projectId={triggerModalInfo.projectId}
-            onDismiss={onTriggerCreationDismiss}
-            onSubmit={async (dialogId, formData) => {
-              await createTrigger(triggerModalInfo.projectId, dialogId, formData);
-              commitChanges();
-            }}
-          />
-        )}
-
-        <CreateQnAModal
-          dialogId={creatQnAOnInfo.dialogId}
-          projectId={creatQnAOnInfo.projectId}
-          qnaFiles={qnaFiles}
-          onSubmit={handleCreateQnA}
-        />
-
-        {displaySkillManifestNameIdentifier && (
-          <DisplayManifestModal
-            skillNameIdentifier={displaySkillManifestNameIdentifier}
-            onDismiss={() => dismissManifestModal()}
-          />
-        )}
-        {brokenSkillInfo && (
-          <RepairSkillModal
-            skillItem={brokenSkillInfo}
-            onDismiss={() => {
-              setBrokenSkillInfo(undefined);
-            }}
-            onNext={(option) => {
-              const skillIdToRemove = brokenSkillInfo.skillId;
-              if (!skillIdToRemove) return;
-
-              if (option === RepairSkillModalOptionKeys.repairSkill) {
-                setCreationFlowType('Skill');
-                setCreationFlowStatus(CreationFlowStatus.OPEN);
-                setBrokenSkillRepairCallback(() => {
-                  removeSkillFromBotProject(skillIdToRemove);
-                });
-              } else if (option === RepairSkillModalOptionKeys.removeSkill) {
-                removeSkillFromBotProject(skillIdToRemove);
-              }
-              setBrokenSkillInfo(undefined);
-            }}
-          ></RepairSkillModal>
-        )}
-        <CreationModal
-          onSubmit={() => {
-            if (brokenSkillRepairCallback) {
-              brokenSkillRepairCallback();
-            }
-          }}
-        ></CreationModal>
-      </Suspense>
-    </React.Fragment>
-=======
   const onMeasuredSizesChanged = (sizes: SplitMeasuredSizes) => {
     setPageElementState('dialogs', { leftSplitWidth: sizes.primary });
   };
@@ -887,7 +72,6 @@
       </Split>
       <Modals projectId={activeBot} />
     </div>
->>>>>>> 6d1e5b60
   );
 };
 
