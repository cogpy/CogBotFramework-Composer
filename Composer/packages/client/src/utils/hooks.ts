--- conflicted
+++ resolved
@@ -7,12 +7,7 @@
 import find from 'lodash/find';
 import { useRecoilValue } from 'recoil';
 
-<<<<<<< HEAD
-import { botProjectsSpaceState, designPageLocationState, pluginsState } from '../recoilModel';
-
-=======
-import { projectIdState, designPageLocationState, extensionsState } from './../recoilModel';
->>>>>>> f742ab8c
+import { designPageLocationState, extensionsState, botProjectsSpaceState } from './../recoilModel';
 import { bottomLinks, topLinks } from './pageLinks';
 import routerCache from './routerCache';
 import { projectIdCache } from './projectCache';
@@ -27,19 +22,13 @@
 };
 
 export const useLinks = () => {
-<<<<<<< HEAD
   const botProjects = useRecoilValue(botProjectsSpaceState);
   // TODO: Refactor to support multi bot. Currently, always set to root bot's projectID
   const rootBotProjectId = botProjects[0];
   const designPageLocation = useRecoilValue(designPageLocationState(rootBotProjectId));
-  const openedDialogId: string = designPageLocation.dialogId || 'Main';
-  const plugins = useRecoilValue(pluginsState);
-=======
-  const projectId = useRecoilValue(projectIdState);
-  const designPageLocation = useRecoilValue(designPageLocationState);
+
   const extensions = useRecoilValue(extensionsState);
   const openedDialogId = designPageLocation.dialogId || 'Main';
->>>>>>> f742ab8c
 
   // add page-contributing extensions
   const pluginPages = extensions.reduce((pages, p) => {
