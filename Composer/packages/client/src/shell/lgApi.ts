--- conflicted
+++ resolved
@@ -4,11 +4,7 @@
 import { useEffect, useState } from 'react';
 import { LgFile } from '@bfc/shared';
 import { useRecoilValue } from 'recoil';
-<<<<<<< HEAD
-=======
-import formatMessage from 'format-message';
 import debounce from 'lodash/debounce';
->>>>>>> 3512747a
 
 import { useResolvers } from '../hooks/useResolver';
 import { Dispatcher } from '../recoilModel/dispatchers';
