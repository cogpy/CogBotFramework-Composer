--- conflicted
+++ resolved
@@ -8,34 +8,15 @@
 import { PrimaryButton } from 'office-ui-fabric-react/lib/Button';
 import formatMessage from 'format-message';
 import { useRecoilValue } from 'recoil';
-import { IConfig, IPublishConfig, defaultPublishConfig } from '@bfc/shared';
-
-import {
-<<<<<<< HEAD
-=======
-  botNameState,
-  botStatusState,
-  luFilesState,
-  qnaFilesState,
-  settingsState,
-  projectIdState,
-  botLoadErrorState,
->>>>>>> 3512747a
-  botEndpointsState,
-  dispatcherState,
-  currentProjectIdState,
-  botStateByProjectIdSelector,
-} from '../../recoilModel';
+import { IConfig, defaultPublishConfig, IPublishConfig } from '@bfc/shared';
+
+import { botEndpointsState, dispatcherState, botStateByProjectIdSelector } from '../../recoilModel';
 import settingsStorage from '../../utils/dialogSettingStorage';
 import { QnaConfig, BotStatus, LuisConfig } from '../../constants';
 import { isAbsHosted } from '../../utils/envUtil';
 import useNotifications from '../../pages/notifications/useNotifications';
 import { navigateTo, openInEmulator } from '../../utils/navigation';
-<<<<<<< HEAD
-=======
 import { getReferredQnaFiles } from '../../utils/qnaUtil';
-import { validatedDialogsSelector } from '../../recoilModel/selectors/validatedDialogs';
->>>>>>> 3512747a
 
 import { getReferredLuFiles } from './../../utils/luUtil';
 import { PublishDialog } from './publishDialog';
@@ -67,7 +48,6 @@
 
   const botActionRef = useRef(null);
   const notifications = useNotifications();
-<<<<<<< HEAD
   const {
     botName,
     botStatus,
@@ -75,17 +55,9 @@
     luFiles,
     dialogSetting: settings,
     botLoadErrorMsg,
+    qnaFiles,
+    projectId,
   } = useRecoilValue(botStateByProjectIdSelector);
-=======
-  const botName = useRecoilValue(botNameState);
-  const botStatus = useRecoilValue(botStatusState);
-  const dialogs = useRecoilValue(validatedDialogsSelector);
-  const luFiles = useRecoilValue(luFilesState);
-  const qnaFiles = useRecoilValue(qnaFilesState);
-  const settings = useRecoilValue(settingsState);
-  const projectId = useRecoilValue(projectIdState);
-  const botLoadErrorMsg = useRecoilValue(botLoadErrorState);
->>>>>>> 3512747a
   const botEndpoints = useRecoilValue(botEndpointsState);
 
   const {
@@ -97,7 +69,6 @@
     setSettings,
     setQnASettings,
   } = useRecoilValue(dispatcherState);
-  const projectId = useRecoilValue(currentProjectIdState);
   const connected = botStatus === BotStatus.connected;
   const publishing = botStatus === BotStatus.publishing;
   const reloading = botStatus === BotStatus.reloading;
@@ -114,44 +85,6 @@
     }
   }, [projectId]);
 
-  useEffect(() => {
-    switch (botStatus) {
-      case BotStatus.failed:
-        openCallout();
-<<<<<<< HEAD
-        setBotStatus(BotStatus.pending, projectId);
-=======
-        stopPollingRuntime();
-        setBotStatus(BotStatus.pending);
->>>>>>> 3512747a
-        break;
-      case BotStatus.published:
-        stopPollingRuntime();
-        handleLoadBot();
-        break;
-      case BotStatus.reloading:
-        startPollingRuntime();
-        break;
-      default:
-      case BotStatus.connected:
-        stopPollingRuntime();
-        break;
-    }
-    // return the stoppolling function so the component will clean up
-    return () => {
-      stopPollingRuntime();
-      return;
-    };
-  }, [botStatus]);
-
-  function dismissDialog() {
-    setModalOpen(false);
-  }
-
-  function openDialog() {
-    setModalOpen(true);
-  }
-
   function dismissCallout() {
     if (calloutVisible) setCalloutVisible(false);
   }
@@ -160,10 +93,6 @@
     setCalloutVisible(true);
   }
 
-<<<<<<< HEAD
-  async function handlePublishLuis(luisConfig) {
-    setBotStatus(BotStatus.publishing, projectId);
-=======
   function startPollingRuntime() {
     if (!botStatusInterval) {
       const cancelInterval = setInterval(() => {
@@ -181,9 +110,42 @@
     }
   }
 
+  useEffect(() => {
+    switch (botStatus) {
+      case BotStatus.failed:
+        openCallout();
+        stopPollingRuntime();
+        setBotStatus(BotStatus.pending, projectId);
+        break;
+      case BotStatus.published:
+        stopPollingRuntime();
+        handleLoadBot();
+        break;
+      case BotStatus.reloading:
+        startPollingRuntime();
+        break;
+      default:
+      case BotStatus.connected:
+        stopPollingRuntime();
+        break;
+    }
+    // return the stoppolling function so the component will clean up
+    return () => {
+      stopPollingRuntime();
+      return;
+    };
+  }, [botStatus]);
+
+  function dismissDialog() {
+    setModalOpen(false);
+  }
+
+  function openDialog() {
+    setModalOpen(true);
+  }
+
   async function handlePublish(config: IPublishConfig) {
-    setBotStatus(BotStatus.publishing);
->>>>>>> 3512747a
+    setBotStatus(BotStatus.publishing, projectId);
     dismissDialog();
     const { luis, qna } = config;
     await setSettings(projectId, {
@@ -195,14 +157,10 @@
   }
 
   async function handleLoadBot() {
-<<<<<<< HEAD
     setBotStatus(BotStatus.reloading, projectId);
-=======
-    setBotStatus(BotStatus.reloading);
     if (settings.qna && settings.qna.subscriptionKey) {
       await setQnASettings(projectId, settings.qna.subscriptionKey);
     }
->>>>>>> 3512747a
     const sensitiveSettings = settingsStorage.get(projectId);
     await publishToTarget(projectId, defaultPublishConfig, { comment: '' }, sensitiveSettings);
   }
