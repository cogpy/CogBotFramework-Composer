// Copyright (c) Microsoft Corporation.
// Licensed under the MIT License.

import { atom } from 'recoil';
<<<<<<< HEAD
import { DialogInfo, Diagnostic, LgFile, LuFile, QnAFile, BotSchemas, Skill } from '@bfc/shared';
=======
import { DialogInfo, Diagnostic, LgFile, LuFile, BotSchemas, Skill, DialogSetting } from '@bfc/shared';
>>>>>>> a053b9d8

import { BotLoadError, DesignPageLocation, QnAAllUpViewStatus } from '../../recoilModel/types';

import { PublishType, BreadcrumbItem } from './../../recoilModel/types';
import { BotStatus } from './../../constants';

const getFullyQualifiedKey = (value: string) => {
  return `Bot_${value}_State`;
};

export const dialogsState = atom<DialogInfo[]>({
  key: getFullyQualifiedKey('dialogs'),
  default: [],
});

export const projectIdState = atom<string>({
  key: getFullyQualifiedKey('projectId'),
  default: '',
});

export const botNameState = atom<string>({
  key: getFullyQualifiedKey('botName'),
  default: '',
});

export const locationState = atom<string>({
  key: getFullyQualifiedKey('location'),
  default: '',
});

export const botEnvironmentState = atom<string>({
  key: getFullyQualifiedKey('botEnvironment'),
  default: 'production',
});

// current bot authoring language
export const localeState = atom<string>({
  key: getFullyQualifiedKey('locale'),
  default: 'en-us',
});

export const BotDiagnosticsState = atom<Diagnostic[]>({
  key: getFullyQualifiedKey('botDiagnostics'),
  default: [],
});

export const botStatusState = atom<BotStatus>({
  key: getFullyQualifiedKey('botStatus'),
  default: BotStatus.unConnected,
});

export const botLoadErrorState = atom<BotLoadError>({
  key: getFullyQualifiedKey('botLoadErrorMsg'),
  default: { title: '', message: '' },
});

export const lgFilesState = atom<LgFile[]>({
  key: getFullyQualifiedKey('lgFiles'),
  default: [],
});

export const luFilesState = atom<LuFile[]>({
  key: getFullyQualifiedKey('luFiles'),
  default: [],
});

export const qnaFilesState = atom<QnAFile[]>({
  key: getFullyQualifiedKey('qnaFiles'),
  default: [],
});

export const schemasState = atom<BotSchemas>({
  key: getFullyQualifiedKey('schemas'),
  default: {},
});

export const skillsState = atom<Skill[]>({
  key: getFullyQualifiedKey('skills'),
  default: [],
});

export const actionsSeedState = atom<any>({
  key: getFullyQualifiedKey('actionsSeed'),
  default: [],
});

export const skillManifestsState = atom<any[]>({
  key: getFullyQualifiedKey('skillManifests'),
  default: [],
});

export const designPageLocationState = atom<DesignPageLocation>({
  key: getFullyQualifiedKey('designPageLocation'),
  default: {
    projectId: '',
    dialogId: '',
    focused: '',
    selected: '',
  },
});

export const breadcrumbState = atom<BreadcrumbItem[]>({
  key: getFullyQualifiedKey('breadcrumb'),
  default: [],
});

export const showCreateDialogModalState = atom<boolean>({
  key: getFullyQualifiedKey('showCreateDialogModal'),
  default: false,
});

export const showAddSkillDialogModalState = atom<boolean>({
  key: getFullyQualifiedKey('showAddSkillDialogModal'),
  default: false,
});

export const settingsState = atom<DialogSetting>({
  key: getFullyQualifiedKey('settings'),
  default: { defaultLanguage: 'en-us', languages: ['en-us'], luis: {}, qna: {} } as DialogSetting,
});

export const publishVersionsState = atom<any>({
  key: getFullyQualifiedKey('publishVersions'),
  default: {},
});

export const publishStatusState = atom<any>({
  key: getFullyQualifiedKey('publishStatus'),
  default: 'inactive',
});

export const lastPublishChangeState = atom<any>({
  key: getFullyQualifiedKey('lastPublishChange'),
  default: null,
});

export const publishTypesState = atom<PublishType[]>({
  key: getFullyQualifiedKey('publishTypes'),
  default: [],
});

export const botOpeningState = atom<boolean>({
  key: getFullyQualifiedKey('botOpening'),
  default: false,
});

export const publishHistoryState = atom<any>({
  key: getFullyQualifiedKey('publishHistory'),
  default: {},
});

export const onCreateDialogCompleteState = atom<any>({
  key: getFullyQualifiedKey('onCreateDialogComplete'),
  default: {
    func: undefined,
  },
});

export const focusPathState = atom<string>({
  key: getFullyQualifiedKey('focusPath'),
  default: '',
});

export const onAddSkillDialogCompleteState = atom<any>({
  key: getFullyQualifiedKey('onAddSkillDialogComplete'),
  default: { func: undefined },
});

export const displaySkillManifestState = atom<any>({
  key: getFullyQualifiedKey('displaySkillManifest'),
  default: undefined,
});

export const showAddLanguageModalState = atom<boolean>({
  key: getFullyQualifiedKey('showAddLanguageModal'),
  default: false,
});

export const showDelLanguageModalState = atom<boolean>({
  key: getFullyQualifiedKey('showDelLanguageModal'),
  default: false,
});

export const onAddLanguageDialogCompleteState = atom<any>({
  key: getFullyQualifiedKey('onAddLanguageDialogComplete'),
  default: { func: undefined },
});

export const onDelLanguageDialogCompleteState = atom<any>({
  key: getFullyQualifiedKey('onDelLanguageDialogComplete'),
  default: { func: undefined },
});

export const qnaAllUpViewStatusState = atom<any>({
  key: getFullyQualifiedKey('qnaAllUpViewStatusState'),
  default: QnAAllUpViewStatus.Success,
});

export const isRecognizerDropdownOpen = atom<boolean>({
  key: getFullyQualifiedKey('isRecognizerDropdownOpen'),
  default: false,
});<|MERGE_RESOLUTION|>--- conflicted
+++ resolved
@@ -2,11 +2,7 @@
 // Licensed under the MIT License.
 
 import { atom } from 'recoil';
-<<<<<<< HEAD
-import { DialogInfo, Diagnostic, LgFile, LuFile, QnAFile, BotSchemas, Skill } from '@bfc/shared';
-=======
-import { DialogInfo, Diagnostic, LgFile, LuFile, BotSchemas, Skill, DialogSetting } from '@bfc/shared';
->>>>>>> a053b9d8
+import { DialogInfo, Diagnostic, LgFile, LuFile, QnAFile, BotSchemas, Skill, DialogSetting } from '@bfc/shared';
 
 import { BotLoadError, DesignPageLocation, QnAAllUpViewStatus } from '../../recoilModel/types';
 
