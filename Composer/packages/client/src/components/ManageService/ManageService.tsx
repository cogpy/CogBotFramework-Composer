--- conflicted
+++ resolved
@@ -69,16 +69,10 @@
 const dialogBodyStyles = { height: 400 };
 const CREATE_NEW_KEY = 'CREATE_NEW';
 
-<<<<<<< HEAD
-export const ManageService = (props: ManageServiceProps) => {
+export const ManageService: React.FC<ManageServiceProps> = (props: ManageServiceProps) => {
   const token = useRecoilValue(primaryTokenState);
   const tenantId = useRecoilValue(currentTenantState);
   const showAuthDialog = useRecoilValue(showAuthDialogState);
-=======
-const ManageService: React.FC<ManageServiceProps> = (props: ManageServiceProps) => {
-  const [showAuthDialog, setShowAuthDialog] = useState(false);
-  const [token, setToken] = useState<string | undefined>();
->>>>>>> 19f81379
 
   const { setApplicationLevelError, requireUserLogin } = useRecoilValue(dispatcherState);
   const [subscriptionId, setSubscription] = useState<string>('');
@@ -240,7 +234,8 @@
     if (token) {
       const tokenCredentials = new TokenCredentials(token);
       const resourceClient = new ResourceManagementClient(tokenCredentials, subscriptionId);
-      const groups = sortBy(await resourceClient.resourceGroups.list(), ['name']);
+      const results = await resourceClient.resourceGroups.list();
+      const groups = sortBy(results, ['name']);
       setResourceGroups([
         {
           id: CREATE_NEW_KEY,
@@ -500,23 +495,7 @@
           <div css={mainElementStyle}>
             <Dropdown
               required
-<<<<<<< HEAD
-=======
-              data-testid="service-useexisting-tenant-selection"
-              disabled={allTenants.length === 1 || !tenantId || tenantId.trim().length === 0}
-              errorMessage={tenantsErrorMessage}
-              label={formatMessage('Azure directory')}
-              options={allTenants.map((t) => ({ key: t.tenantId, text: t.displayName }))}
-              selectedKey={tenantId}
-              styles={dropdownStyles}
-              onChange={(_e, o) => {
-                setTenantId(o?.key as string);
-              }}
-            />
-            <Dropdown
-              required
               data-testid="service-useexisting-subscription-selection"
->>>>>>> 19f81379
               disabled={!(availableSubscriptions?.length > 0)}
               errorMessage={subscriptionsErrorMessage}
               label={formatMessage('Azure subscription')}
@@ -725,23 +704,7 @@
           <div css={mainElementStyle}>
             <Dropdown
               required
-<<<<<<< HEAD
-=======
-              data-testid="service-create-tenant-selection"
-              disabled={allTenants.length === 1 || !tenantId}
-              errorMessage={tenantsErrorMessage}
-              label={formatMessage('Azure directory')}
-              options={allTenants.map((t) => ({ key: t.tenantId, text: t.displayName }))}
-              selectedKey={tenantId}
-              styles={dropdownStyles}
-              onChange={(_e, o) => {
-                setTenantId(o?.key as string);
-              }}
-            />
-            <Dropdown
-              required
               data-testid="service-create-subscription-selection"
->>>>>>> 19f81379
               disabled={availableSubscriptions?.length === 0}
               errorMessage={subscriptionsErrorMessage}
               label={formatMessage('Azure subscription')}
