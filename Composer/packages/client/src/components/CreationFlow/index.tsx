--- conflicted
+++ resolved
@@ -28,16 +28,15 @@
 type CreationFlowProps = RouteComponentProps<{}>;
 
 const CreationFlow: React.FC<CreationFlowProps> = () => {
-<<<<<<< HEAD
   const {
     openBotProject,
-    fetchTemplates,
+    fetchTemplateProjects,
     saveProjectAs,
     saveTemplateId,
     fetchStorages,
     fetchFolderItemsByPath,
     setCreationFlowStatus,
-    updateCurrentPath: updateCurrentPathDispatcher,
+    updateCurrentPathForStorage,
   } = useRecoilValue(dispatcherState);
   const creationFlowStatus = useRecoilValue(creationFlowStatusState);
   const projectId = useRecoilValue(projectIdState);
@@ -45,13 +44,6 @@
   const templateProjects = useRecoilValue(templateProjectsState);
   const storages = useRecoilValue(storagesState);
   const focusedStorageFolder = useRecoilValue(focusedStorageFolderState);
-=======
-  const { state, actions } = useContext(StoreContext);
-  const { openBotProject, fetchTemplateProjects } = useRecoilValue(dispatcherState);
-  const { creationFlowStatus } = state;
-  const { saveProjectAs, saveTemplateId, fetchStorages, fetchFolderItemsByPath, setCreationFlowStatus } = actions;
-  const { templateId, templateProjects, storages, focusedStorageFolder } = state;
->>>>>>> 7064ef94
   const { createProject } = useRecoilValue(dispatcherState);
   const currentStorageIndex = useRef(0);
   const storage = storages[currentStorageIndex.current];
@@ -77,7 +69,7 @@
     }
     if (newPath) {
       const formattedPath = Path.normalize(newPath);
-      await updateCurrentPathDispatcher(formattedPath, storageId);
+      await updateCurrentPathForStorage(formattedPath, storageId);
     }
   };
 
