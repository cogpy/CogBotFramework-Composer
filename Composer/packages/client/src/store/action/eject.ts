--- conflicted
+++ resolved
@@ -5,10 +5,6 @@
 import { ActionTypes } from '../../constants';
 
 import httpClient from './../../utils/httpUtil';
-<<<<<<< HEAD
-import { setRuntimeSettings } from './setting';
-=======
->>>>>>> 89f3f014
 
 export const getRuntimeTemplates: ActionCreator = async ({ dispatch }) => {
   try {
@@ -33,12 +29,6 @@
       type: ActionTypes.EJECT_SUCCESS,
       payload: response.data,
     });
-<<<<<<< HEAD
-    if (response.data.settings?.path) {
-      setRuntimeSettings(store, projectId, response.data.settings.path, response.data.settings.startCommand);
-    }
-=======
->>>>>>> 89f3f014
   } catch (err) {
     dispatch({
       type: ActionTypes.SET_ERROR,
