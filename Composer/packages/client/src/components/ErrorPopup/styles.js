// Copyright (c) Microsoft Corporation.
// Licensed under the MIT License.

import { css } from '@emotion/core';
import { FontWeights, FontSizes } from 'office-ui-fabric-react/lib/Styling';
import { NeutralColors, SharedColors } from '@uifabric/fluent-theme';

import { colors } from '../../colors';

export const consoleStyle = css`
<<<<<<< HEAD
  background: ${colors.black};
  color: ${colors.textOnColor};
=======
  background: ${NeutralColors.gray20};
>>>>>>> 6d1e5b60
  padding: 15px;
  margin-bottom: 20px;
  overflow-y: auto;
  max-height: 434px;

  a {
    color: ${SharedColors.blueMagenta10};
  }
`;
export const dialogSubTitle = css`
  font-size: ${FontSizes.medium};
  font-weight: ${FontWeights.semibold};
`;

export const dialog = {
  title: {
    fontWeight: FontWeights.bold,
  },
};<|MERGE_RESOLUTION|>--- conflicted
+++ resolved
@@ -3,17 +3,12 @@
 
 import { css } from '@emotion/core';
 import { FontWeights, FontSizes } from 'office-ui-fabric-react/lib/Styling';
-import { NeutralColors, SharedColors } from '@uifabric/fluent-theme';
+import { SharedColors } from '@uifabric/fluent-theme';
 
 import { colors } from '../../colors';
 
 export const consoleStyle = css`
-<<<<<<< HEAD
-  background: ${colors.black};
-  color: ${colors.textOnColor};
-=======
-  background: ${NeutralColors.gray20};
->>>>>>> 6d1e5b60
+  background: ${colors.gray(20)};
   padding: 15px;
   margin-bottom: 20px;
   overflow-y: auto;
