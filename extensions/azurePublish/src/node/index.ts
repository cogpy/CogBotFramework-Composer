// Copyright (c) Microsoft Corporation.
// Licensed under the MIT License.

import path from 'path';

import md5 from 'md5';
import { copy, rmdir, emptyDir, readJson, pathExists, writeJson, mkdirSync, writeFileSync } from 'fs-extra';
import { Debugger } from 'debug';
import {
  IBotProject,
  PublishPlugin,
  JSONSchema7,
  IExtensionRegistration,
  PublishResponse,
  PublishResult,
} from '@botframework-composer/types';

import { authConfig, ResourcesItem } from '../types';

import { AzureResourceTypes, AzureResourceDefinitions } from './resourceTypes';
import { mergeDeep } from './mergeDeep';
import { BotProjectDeploy, getAbsSettings, isProfileComplete } from './deploy';
import { BotProjectProvision } from './provision';
import { BackgroundProcessManager } from './backgroundProcessManager';
import { ProvisionConfig } from './provision';
import schema from './schema';
import { stringifyError, AzurePublishErrors, createCustomizeError } from './utils/errorHandler';
import { ProcessStatus } from './types';

// This option controls whether the history is serialized to a file between sessions with Composer
// set to TRUE for history to be saved to disk
// set to FALSE for history to be cached in memory only
const PERSIST_HISTORY = false;
const getProvisionLogName = (name: string) => `provision.${name}.log`;
const instructions = `To create a publish configuration, follow the instructions in the README file in your bot project folder.`;

interface DeployResources {
  name: string;
  environment: string;
  accessToken: string;
  hostname?: string;
  luisResource?: string;
  subscriptionID: string;
  abs?: any;
}

interface PublishConfig {
  fullSettings: any;
  profileName: string; //profile name
  [key: string]: any;
}

interface ResourceType {
  key: string;
  // other keys TBD
  [key: string]: any;
}

interface ProvisionHistoryItem {
  profileName: string;
  jobId: string; // use for unique each provision
  projectId: string;
  time: Date;
  log: string[];
}

function publishResultFromStatus(procStatus: ProcessStatus): PublishResponse {
  const { status, message, log, comment, time } = procStatus;

  return {
    status,
    result: {
      message,
      log: log.map((item) => `---\n${JSON.stringify(item, null, 2)}\n---\n`).join('\n'),
      comment,
      time: time.toString(),
      id: procStatus.id,
      status,
    },
  };
}

// Wrap the entire class definition in the export so the composer object can be available to it
export default async (composer: IExtensionRegistration): Promise<void> => {
  class AzurePublisher implements PublishPlugin<PublishConfig> {
    private historyFilePath: string;
    private publishHistories: Record<string, Record<string, PublishResult[]>>; // use botId profileName as key
    private provisionHistories: Record<string, Record<string, ProcessStatus>>;
    private mode: string;
    public schema: JSONSchema7;
    public instructions: string;
    public name: string;
    public description: string;
    public logger: Debugger;
    public hasView = true;
    public bundleId = 'publish'; /** host custom UI */

    constructor(mode: string, name: string, description: string, bundleId: string) {
      this.publishHistories = {};
      this.provisionHistories = {};
      this.historyFilePath = path.resolve(__dirname, '../../publishHistory.txt');
      if (PERSIST_HISTORY) {
        this.loadHistoryFromFile();
      }
      this.mode = mode || 'azurewebapp';
      this.schema = schema;
      this.instructions = instructions;
      this.name = name;
      this.description = description;
      this.logger = composer.log;
      this.bundleId = bundleId;
    }

    private baseRuntimeFolder = process.env.AZURE_PUBLISH_PATH || path.resolve(__dirname, `../../publishBots`);

    /*******************************************************************************************************************************/
    /* These methods generate all the necessary paths to various files  */
    /*******************************************************************************************************************************/

    // path to working folder containing all the assets
    private getRuntimeFolder = (key: string) => {
      return path.resolve(this.baseRuntimeFolder, `${key}`);
    };

    // path to the runtime code inside the working folder
    private getProjectFolder = (key: string, template: string) => {
      return path.resolve(this.baseRuntimeFolder, `${key}/${template}`);
    };

    // path to the declarative assets
    private getBotFolder = (key: string, template: string) =>
      path.resolve(this.getProjectFolder(key, template), 'ComposerDialogs');

    /*******************************************************************************************************************************/
    /* These methods deal with the publishing history displayed in the Composer UI */
    /*******************************************************************************************************************************/
    private async loadHistoryFromFile() {
      if (await pathExists(this.historyFilePath)) {
        this.publishHistories = await readJson(this.historyFilePath);
      }
    }

    private history = (botId: string, profileName: string): PublishResult[] => {
      if (this.publishHistories?.[botId]?.[profileName]) {
        return this.publishHistories[botId][profileName];
      }
      return [];
    };

    private updateHistory = async (botId: string, profileName: string, newHistory: PublishResult) => {
      if (!this.publishHistories[botId]) {
        this.publishHistories[botId] = {};
      }
      if (!this.publishHistories[botId][profileName]) {
        this.publishHistories[botId][profileName] = [];
      }
      this.publishHistories[botId][profileName].unshift(newHistory);
      if (PERSIST_HISTORY) {
        await writeJson(this.historyFilePath, this.publishHistories);
      }
    };

    private persistProvisionHistory = async (jobId: string, profileName: string, logPath: string) => {
      const currentStatus = BackgroundProcessManager.getStatus(jobId);
      const curr: ProvisionHistoryItem = {
        profileName: profileName,
        jobId: jobId,
        projectId: currentStatus.projectId,
        time: currentStatus.time,
        log: currentStatus.log,
      };
      await writeJson(logPath, curr, { spaces: 2 });
    };

    /*******************************************************************************************************************************/
    /* These methods implement the publish actions */
    /*******************************************************************************************************************************/
    /**
     * Prepare a bot to be built and deployed by copying the runtime and declarative assets into a temporary folder
     * @param project
     * @param settings
     * @param srcTemplate
     * @param resourcekey
     */
    private init = async (project: any, srcTemplate: string, resourcekey: string, runtime: any) => {
      try {
        // point to the declarative assets (possibly in remote storage)
        const botFiles = project.getProject().files;

        if (runtime.key === 'csharp-azurewebapp-v2') {
          const buildFolder = this.getProjectFolder(resourcekey, this.mode);

          // clean up from any previous deploys
          await this.cleanup(resourcekey);

          // copy bot and runtime into projFolder
          await copy(srcTemplate, buildFolder);
        } else {
          const botFolder = this.getBotFolder(resourcekey, this.mode);
          const runtimeFolder = this.getRuntimeFolder(resourcekey);

          // clean up from any previous deploys
          await this.cleanup(resourcekey);

          // create the temporary folder to contain this project
          mkdirSync(runtimeFolder, { recursive: true });

          // create the ComposerDialogs/ folder
          mkdirSync(botFolder, { recursive: true });

          let manifestPath;
          for (const file of botFiles) {
            const pattern = /manifests\/[0-9A-z-]*.json/;
            if (file.relativePath.match(pattern)) {
              manifestPath = path.dirname(file.path);
            }
            // save bot files
            const filePath = path.resolve(botFolder, file.relativePath);
            if (!(await pathExists(path.dirname(filePath)))) {
              mkdirSync(path.dirname(filePath), { recursive: true });
            }
            writeFileSync(filePath, file.content);
          }

          // save manifest
          runtime.setSkillManifest(runtimeFolder, project.fileStorage, manifestPath, project.fileStorage, this.mode);

          // copy bot and runtime into projFolder
          await copy(srcTemplate, runtimeFolder);
        }
      } catch (error) {
        throw createCustomizeError(
          AzurePublishErrors.INITIALIZE_ERROR,
          `Error during init publish folder, ${error.message}`
        );
      }
    };

    /**
     * Remove any previous version of a project's working files
     * @param resourcekey
     */
    private async cleanup(resourcekey: string) {
      try {
        const projFolder = this.getRuntimeFolder(resourcekey);
        await emptyDir(projFolder);
        await rmdir(projFolder);
      } catch (error) {
        this.logger('$O', error);
      }
    }

    /**
     * Take the project from a given folder, build it, and push it to Azure.
     * @param project
     * @param runtime
     * @param botId
     * @param profileName
     * @param jobId
     * @param resourcekey
     * @param customizeConfiguration
     */
    private performDeploymentAction = async (
      project: IBotProject,
      settings: any,
      runtime: any,
      botId: string,
      profileName: string,
      jobId: string,
      resourcekey: string,
      customizeConfiguration: DeployResources
    ) => {
      const { subscriptionID, accessToken, name, environment, hostname, luisResource, abs } = customizeConfiguration;
      // Create the BotProjectDeploy object, which is used to carry out the deploy action.
      const azDeployer = new BotProjectDeploy({
        logger: (msg: any, ...args: any[]) => {
          this.logger(msg, ...args);
          if (msg?.message) {
            BackgroundProcessManager.updateProcess(jobId, 202, msg.message.replace(/\n$/, ''));
          }
        },
        accessToken: accessToken,
        projPath: this.getProjectFolder(resourcekey, this.mode),
        runtime: runtime,
      });

      // Perform the deploy
      await azDeployer.deploy(project, settings, profileName, name, environment, hostname, luisResource, abs);

      // If we've made it this far, the deploy succeeded!
      BackgroundProcessManager.updateProcess(jobId, 200, 'Success');

      // update status and history
      // get the latest status
      const status = BackgroundProcessManager.getStatus(jobId);
      // add it to the history
      await this.updateHistory(botId, profileName, publishResultFromStatus(status).result);
      // clean up the background process
      BackgroundProcessManager.removeProcess(jobId);
      // clean up post-deploy
      await this.cleanup(resourcekey);
    };

    /*******************************************************************************************************************************/
    /* These methods deploy bot to azure async */
    /*******************************************************************************************************************************/
    // move the init folder and publsih together and not wait in publish method. because init folder take a long time
    private asyncPublish = async (config: PublishConfig, project, resourcekey, jobId) => {
      const {
        // these are provided by Composer
        fullSettings, // all the bot's settings - includes sensitive values not included in projet.settings
        profileName, // the name of the publishing profile "My re Prod Slot"

        // these are specific to the azure publish profile shape
        subscriptionID,
        name,
        environment,
        hostname,
        luisResource,
        settings,
        accessToken,
        luResources,
        qnaResources,
        abs
      } = config;
      try {
        // get the appropriate runtime template which contains methods to build and configure the runtime
        const runtime = composer.getRuntimeByProject(project);
        // set runtime code path as runtime template folder path
        let runtimeCodePath = runtime.path;

        // If the project is using an "ejected" runtime, use that version of the code instead of the built-in template
        // TODO: this templatePath should come from the runtime instead of this magic parameter
        if (
          project.settings &&
          project.settings.runtime &&
          project.settings.runtime.customRuntime === true &&
          project.settings.runtime.path
        ) {
          runtimeCodePath = path.isAbsolute(project.settings.runtime.path)
            ? project.settings.runtime.path
            : path.resolve(project.dir, project.settings.runtime.path);
        }

        // Prepare the temporary project
        // this writes all the settings to the root settings/appsettings.json file
        await this.init(project, runtimeCodePath, resourcekey, runtime);

        // Merge all the settings
        // this combines the bot-wide settings, the environment specific settings, and 2 new fields needed for deployed bots
        // these will be written to the appropriate settings file inside the appropriate runtime plugin.
        const mergedSettings = mergeDeep(fullSettings, settings, { luResources, qnaResources });

        // Prepare parameters and then perform the actual deployment action
        const customizeConfiguration: DeployResources = {
          accessToken,
          subscriptionID,
          name,
          environment,
          hostname,
          luisResource,
          abs
        };
        await this.performDeploymentAction(
          project,
          mergedSettings,
          runtime,
          project.id,
          profileName,
          jobId,
          resourcekey,
          customizeConfiguration
        );
      } catch (err) {
        this.logger('%O', err);
        BackgroundProcessManager.updateProcess(jobId, 500, stringifyError(err));
        await this.updateHistory(
          project.id,
          profileName,
          publishResultFromStatus(BackgroundProcessManager.getStatus(jobId)).result
        );
        BackgroundProcessManager.removeProcess(jobId);
        this.cleanup(resourcekey);
      }
    };

    /*******************************************************************************************************************************/
    /* These methods provision resources to azure async */
    /*******************************************************************************************************************************/
    asyncProvision = async (jobId: string, config: ProvisionConfig, project: IBotProject, user): Promise<void> => {
      const { subscription, name } = config;
      // Create the object responsible for actually taking the provision actions.
      const azureProvisioner = new BotProjectProvision({
        ...config,
        logger: (msg: any) => {
          this.logger(msg);
          BackgroundProcessManager.updateProcess(jobId, 202, msg.message);
        },
        tenantId: subscription.tenantId, // does the tenantId ever come back from the subscription API we use? it does not appear in my tests.
      });

      // perform the provision using azureProvisioner.create.
      // this will start the process, then return.
      // However, the process will continue in the background
      try {
        const provisionResults = await azureProvisioner.create(config);
        // GOT PROVISION RESULTS!
        // cast this into the right form for a publish profile
        const publishProfile = {
          name: config.hostname,
          environment: 'composer',
          hostname: config.hostname,
          luisResource: `${config.hostname}-luis`,
          runtimeIdentifier: 'win-x64',
          settings: {
            applicationInsights: {
              InstrumentationKey: provisionResults.appInsights?.instrumentationKey,
            },
            cosmosDb: provisionResults.cosmosDB,
            blobStorage: provisionResults.blobStorage,
            luis: {
              authoringKey: provisionResults.luisAuthoring?.authoringKey,
              authoringEndpoint: provisionResults.luisAuthoring?.authoringEndpoint,
              endpointKey: provisionResults.luisPrediction?.endpointKey,
              endpoint: provisionResults.luisPrediction?.endpoint,
              region: provisionResults.resourceGroup.location,
            },
            MicrosoftAppId: provisionResults.appId,
            MicrosoftAppPassword: provisionResults.appPassword,
          },
<<<<<<< HEAD
          bot: provisionResults.bot,
          subscriptionId: config.subscription.subscriptionId
=======
          subscriptionId: config.subscription.subscriptionId,
>>>>>>> b8bc9fa3
        };

        this.logger(publishProfile);

        BackgroundProcessManager.updateProcess(jobId, 200, 'Provision completed successfully!', publishProfile);
      } catch (error) {
        BackgroundProcessManager.updateProcess(
          jobId,
          500,
          `${stringifyError(error)}
        detail message can see ${getProvisionLogName(name)} in your bot folder`
        );
        // save provision history to log file.
        const provisionHistoryPath = path.resolve(project.dataDir, getProvisionLogName(name));
        await this.persistProvisionHistory(jobId, name, provisionHistoryPath);
      }
      // add in history
      this.addProvisionHistory(project.id, config.name, BackgroundProcessManager.getStatus(jobId));
      BackgroundProcessManager.removeProcess(jobId);
    };


    /**************************************************************************************************
     * plugin methods for publish
     *************************************************************************************************/
    publish = async (config: PublishConfig, project: IBotProject, metadata, user, getAccessToken) => {
      const {
        // these are provided by Composer
        profileName, // the name of the publishing profile "My Azure Prod Slot"

        // these are specific to the azure publish profile shape
        name,
        environment = 'composer',
        settings,
      } = config;

<<<<<<< HEAD
      const abs = getAbsSettings(config);
      const {luResources, qnaResources} = metadata;
=======
      const { luResources, qnaResources } = metadata;
>>>>>>> b8bc9fa3

      // get the bot id from the project
      const botId = project.id;

      // generate an id to track this deploy
      const jobId = BackgroundProcessManager.startProcess(
        202,
        project.id,
        profileName,
        'Accepted for publishing...',
        metadata.comment
      );

      // resource key to map to one provision resource
      const resourcekey = md5([project.name, name, environment].join());

      try {
        // authenticate with azure
        const accessToken = config.accessToken || (await getAccessToken(authConfig.arm));

        // test creds, if not valid, return 500
        if (!accessToken) {
          throw new Error('Required field `accessToken` is missing from publishing profile.');
        }
        if (!settings) {
          throw new Error('Required field `settings` is missing from publishing profile.');
        }
        // verify publish profile
        isProfileComplete(config);

<<<<<<< HEAD
        this.asyncPublish({...config, accessToken, luResources, qnaResources, abs}, project, resourcekey, jobId);
=======
        this.asyncPublish({ ...config, accessToken, luResources, qnaResources }, project, resourcekey, jobId);
>>>>>>> b8bc9fa3

        return publishResultFromStatus(BackgroundProcessManager.getStatus(jobId));
      } catch (err) {
        this.logger('%O', err);
        // can only can accessToken and settings missing. Because asyncPublish is not await.
        BackgroundProcessManager.updateProcess(jobId, 500, stringifyError(err));
        const status = publishResultFromStatus(BackgroundProcessManager.getStatus(jobId));
        await this.updateHistory(botId, profileName, status.result);
        BackgroundProcessManager.removeProcess(jobId);
        this.cleanup(resourcekey as string);

        return status;
      }
    };

    getHistory = async (config: PublishConfig, project: IBotProject, user) => {
      const profileName = config.profileName;
      const botId = project.id;
      return this.history(botId, profileName);
    };

    getStatus = async (config: PublishConfig, project: IBotProject, user) => {
      const profileName = config.profileName;
      const botId = project.id;
      // get status by Job ID first.
      if (config.jobId) {
        const status = BackgroundProcessManager.getStatus(config.jobId);
        if (status) {
          return publishResultFromStatus(status);
        }
      } else {
        // If job id was not present or failed to resolve the status, use the pid and profileName
        const status = BackgroundProcessManager.getStatusByName(project.id, profileName);
        if (status) {
          return publishResultFromStatus(status);
        }
      }
      // if ACTIVE status is found, look for recent status in history
      const current = this.history(botId, profileName);
      if (current.length > 0) {
        return {
          status: current[0].status,
          result: current[0],
        };
      }
      // finally, return a 404 if not found at all
      return {
        status: 404,
        result: {
          message: 'bot not published',
        },
      };
    };

    /**************************************************************************************************
     * plugin methods for provision
     *************************************************************************************************/
    provision = async (config: any, project: IBotProject, user, getAccessToken): Promise<ProcessStatus> => {
      const jobId = BackgroundProcessManager.startProcess(202, project.id, config.name, 'Creating Azure resources...');
      this.asyncProvision(jobId, config, project, user);
      return BackgroundProcessManager.getStatus(jobId);
    };

    getProvisionStatus = async (
      processName: string,
      project: IBotProject,
      user,
      jobId = ''
    ): Promise<ProcessStatus> => {
      const botId = project.id;
      // get status by Job ID first.
      if (jobId) {
        const status = BackgroundProcessManager.getStatus(jobId);
        if (status) {
          return status;
        }
      } else {
        // If job id was not present or failed to resolve the status, use the pid and profileName
        const status = BackgroundProcessManager.getStatusByName(botId, processName);
        if (status) {
          return status;
        }
      }

      // if ACTIVE status is found, look for recent status in history
      return this.getProvisionHistory(botId, processName);
    };

    getResources = async (project: IBotProject, user): Promise<ResourcesItem[]> => {
      const recommendedResources: ResourcesItem[] = [];

      // add in the ALWAYS REQUIRED options

      // Always need an app registration (app id and password)
      recommendedResources.push({
        ...AzureResourceDefinitions[AzureResourceTypes.APP_REGISTRATION],
        required: true,
      });

      // always need hosting compute - either web app or functions
      if (this.mode === 'azurewebapp') {
        recommendedResources.push({
          ...AzureResourceDefinitions[AzureResourceTypes.WEBAPP],
          required: true,
        });
      } else {
        recommendedResources.push({
          ...AzureResourceDefinitions[AzureResourceTypes.AZUREFUNCTIONS],
          required: true,
        });
      }

      // Always need a bot service registration
      recommendedResources.push({
        ...AzureResourceDefinitions[AzureResourceTypes.BOT_REGISTRATION],
        required: true,
      });

      // Now add in optional items
      recommendedResources.push({
        ...AzureResourceDefinitions[AzureResourceTypes.COSMOSDB],
        required: false,
      });
      recommendedResources.push({
        ...AzureResourceDefinitions[AzureResourceTypes.APPINSIGHTS],
        required: false,
      });
      recommendedResources.push({
        ...AzureResourceDefinitions[AzureResourceTypes.BLOBSTORAGE],
        required: false,
      });

      // TODO: determine if QNA or LUIS is REQUIRED or OPTIONAL
      const requireLUIS = false;
      const requireQNA = false;

      recommendedResources.push({
        ...AzureResourceDefinitions[AzureResourceTypes.LUIS_AUTHORING],
        required: requireLUIS,
      });

      recommendedResources.push({
        ...AzureResourceDefinitions[AzureResourceTypes.LUIS_PREDICTION],
        required: requireLUIS,
      });

      recommendedResources.push({
        ...AzureResourceDefinitions[AzureResourceTypes.QNA],
        required: requireQNA,
      });

      return recommendedResources;
    };

    private addProvisionHistory = (botId: string, profileName: string, newValue: ProcessStatus) => {
      if (!this.provisionHistories[botId]) {
        this.provisionHistories[botId] = {};
      }
      this.provisionHistories[botId][profileName] = newValue;
    };

    private getProvisionHistory = (botId: string, profileName: string) => {
      if (this.provisionHistories?.[botId]?.[profileName]) {
        return this.provisionHistories[botId][profileName];
      }
      return {
        id: '',
        projectId: botId,
        processName: profileName,
        time: new Date(),
        log: [],
        status: 500,
        message: 'not found',
      } as ProcessStatus;
    };
  }

  const azurePublish = new AzurePublisher(
    'azurewebapp',
    'azurePublish',
    'Publish bot to Azure Web App (Preview)',
    'azurePublish'
  );
  const azureFunctionsPublish = new AzurePublisher(
    'azurefunctions',
    'azureFunctionsPublish',
    'Publish bot to Azure Functions (Preview)',
    'azureFunctionsPublish'
  );

  await composer.addPublishMethod(azurePublish);
  await composer.addPublishMethod(azureFunctionsPublish);
};<|MERGE_RESOLUTION|>--- conflicted
+++ resolved
@@ -428,12 +428,8 @@
             MicrosoftAppId: provisionResults.appId,
             MicrosoftAppPassword: provisionResults.appPassword,
           },
-<<<<<<< HEAD
           bot: provisionResults.bot,
           subscriptionId: config.subscription.subscriptionId
-=======
-          subscriptionId: config.subscription.subscriptionId,
->>>>>>> b8bc9fa3
         };
 
         this.logger(publishProfile);
@@ -470,12 +466,8 @@
         settings,
       } = config;
 
-<<<<<<< HEAD
       const abs = getAbsSettings(config);
       const {luResources, qnaResources} = metadata;
-=======
-      const { luResources, qnaResources } = metadata;
->>>>>>> b8bc9fa3
 
       // get the bot id from the project
       const botId = project.id;
@@ -506,11 +498,7 @@
         // verify publish profile
         isProfileComplete(config);
 
-<<<<<<< HEAD
         this.asyncPublish({...config, accessToken, luResources, qnaResources, abs}, project, resourcekey, jobId);
-=======
-        this.asyncPublish({ ...config, accessToken, luResources, qnaResources }, project, resourcekey, jobId);
->>>>>>> b8bc9fa3
 
         return publishResultFromStatus(BackgroundProcessManager.getStatus(jobId));
       } catch (err) {
