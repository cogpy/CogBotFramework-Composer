// Copyright (c) Microsoft Corporation.
// Licensed under the MIT License.

import * as path from 'path';
import * as util from 'util';

import { TokenCredentials } from '@azure/ms-rest-js';
import { ApplicationInsightsManagementClient } from '@azure/arm-appinsights';
import { AzureBotService } from '@azure/arm-botservice';
<<<<<<< HEAD
import { GraphRbacManagementClient } from '@azure/graph';
=======
>>>>>>> 1486be7f
import * as fs from 'fs-extra';
import * as rp from 'request-promise';

import { BotProjectDeployConfig } from './botProjectDeployConfig';
import { BotProjectDeployLoggerType } from './botProjectLoggerType';
import { AzureResourceManangerConfig } from './azureResourceManager/azureResourceManagerConfig';
<<<<<<< HEAD
import { AzureResourceMananger } from './azureResourceManager/azureResourceManager';
import archiver = require('archiver');
=======
import { AzureResourceMananger, AzureResourceDeploymentStatus } from './azureResourceManager/azureResourceManager';
>>>>>>> 1486be7f

const exec = util.promisify(require('child_process').exec);
const { promisify } = require('util');

const luBuild = require('@microsoft/bf-lu/lib/parser/lubuild/builder.js');
const readdir = promisify(fs.readdir);

export class BotProjectDeploy {
  private subId: string;
  private accessToken: string;
  private graphToken: string;
  private projPath: string;
  private deploymentSettingsPath: string;
  private deployFilePath: string;
  private zipPath: string;
  private publishFolder: string;
  private settingsPath: string;
  private dotnetProjectPath: string;
  private generatedFolder: string;
  private remoteBotPath: string;
  private azureResourceManagementClient?: AzureResourceMananger;
  private logger: (string) => any;

  private provisionStatus: any;
  private armInstance: any;

  // Will be assigned by create or deploy
  private tenantId = '';

  constructor(config: BotProjectDeployConfig) {
    this.subId = config.subId;
    this.logger = config.logger;
    this.accessToken = config.accessToken;
    this.graphToken = config.graphToken;
    this.projPath = config.projPath;
    this.tenantId = config.tenantId;
    this.provisionStatus = {};

    // set path to .deployment file which points at the BotProject.csproj
    this.deployFilePath = config.deployFilePath ?? path.join(this.projPath ?? '.', '.deployment');

    // path to the zipped assets
    this.zipPath = config.zipPath ?? path.join(this.projPath ?? '.', 'code.zip');

    // path to the built, ready to deploy code assets
    this.publishFolder = config.publishFolder ?? path.join(this.projPath ?? '.', 'bin', 'Release', 'netcoreapp3.1');

    // path to the source appsettings.deployment.json file
    this.settingsPath = config.settingsPath ?? path.join(this.projPath ?? '.', 'appsettings.deployment.json');

    // path to the deployed settings file that contains additional luis information
    this.deploymentSettingsPath =
      config.deploymentSettingsPath ?? path.join(this.publishFolder ?? '.', 'appsettings.deployment.json');

    // path to the dotnet project file
    this.dotnetProjectPath =
      config.dotnetProjectPath ?? path.join(this.projPath ?? '.', 'Microsoft.BotFramework.Composer.WebApp.csproj');

    // path to the built, ready to deploy declarative assets
    this.remoteBotPath = config.remoteBotPath ?? path.join(this.publishFolder ?? '.', 'ComposerDialogs');

    // path to the ready to deploy generated folder
    this.generatedFolder = config.generatedFolder ?? path.join(this.remoteBotPath ?? '.', 'generated');
  }

  private getErrorMesssage(err) {
    if (err.body) {
      if (err.body.error) {
        if (err.body.error.details) {
          const details = err.body.error.details;
          let errMsg = '';
          for (const detail of details) {
            errMsg += detail.message;
          }
          return errMsg;
        } else {
          return err.body.error.message;
        }
      } else {
        return JSON.stringify(err.body, null, 2);
      }
    } else {
      return JSON.stringify(err, null, 2);
    }
  }

  /**
   * For more information about this api, please refer to this doc: https://docs.microsoft.com/en-us/rest/api/resources/Tenants/List
   */
  private async getTenantId() {
    if (!this.accessToken) {
      if (!this.accessToken) {
        throw new Error(
          'Error: Missing access token. Please provide a non-expired Azure access token. Tokens can be obtained by running az account get-access-token'
        );
      }
    }
    if (!this.subId) {
      throw new Error(`Error: Missing subscription Id. Please provide a valid Azure subscription id.`);
    }
    try {
      const tenantUrl = `https://management.azure.com/subscriptions/${this.subId}?api-version=2020-01-01`;
      const options = {
        headers: { Authorization: `Bearer ${this.accessToken}` },
      } as rp.RequestPromiseOptions;
      const response = await rp.get(tenantUrl, options);
      const jsonRes = JSON.parse(response);
      if (jsonRes.tenantId === undefined) {
        throw new Error(`No tenants found in the account.`);
      }
      return jsonRes.tenantId;
    } catch (err) {
      throw new Error(`Get Tenant Id Failed, details: ${this.getErrorMesssage(err)}`);
    }
  }

  /***********************************************************************************************
   * Azure API accessors
   **********************************************************************************************/

  private async createApp(displayName: string, appPassword: string) {
    const applicationUri = 'https://graph.microsoft.com/v1.0/applications';
    const requestBody = {
      displayName: displayName,
      passwordCredentials: [
        {
          value: appPassword,
          startDate: new Date(),
          endDate: new Date(new Date().setFullYear(new Date().getFullYear() + 2)),
        },
      ],
      availableToOtherTenants: true,
      replyUrls: ['https://token.botframework.com/.auth/web/redirect']
    }
    const options = {
      body: requestBody,
      json: true,
      headers: { Authorization: `Bearer ${this.accessToken}` },
    } as rp.RequestPromiseOptions;
    const response = await rp.post(applicationUri, options);
    return response;
  }

  private async getFiles(dir: string): Promise<string[]> {
    const dirents = await readdir(dir, { withFileTypes: true });
    const files = await Promise.all(
      dirents.map((dirent) => {
        const res = path.resolve(dir, dirent.name);
        return dirent.isDirectory() ? this.getFiles(res) : res;
      })
    );
    return Array.prototype.concat(...files);
  }

  private async botPrepareDeploy(pathToDeploymentFile: string) {
    return new Promise((resolve, reject) => {
      const data = `[config]\nproject = Microsoft.BotFramework.Composer.WebApp.csproj`;
      fs.writeFile(pathToDeploymentFile, data, (err) => {
        if (err) {
          reject(err);
        }
        resolve();
      });
    });
  }

  private async dotnetPublish(publishFolder: string, projFolder: string, botPath?: string) {
    // perform the dotnet publish command
    // this builds the app and prepares it to be deployed
    // results in a built copy in publishFolder/
    await exec(`dotnet publish "${this.dotnetProjectPath}" -c release -o "${publishFolder}" -v q`);
    const remoteBotPath = path.join(publishFolder, 'ComposerDialogs');
    const localBotPath = path.join(projFolder, 'ComposerDialogs');
    // Then, copy the declarative assets into the build folder.
    if (botPath) {
      this.logger({
        status: BotProjectDeployLoggerType.DEPLOY_INFO,
        message: `Publishing dialogs from external bot project: ${botPath}`,
      });
      await fs.copy(botPath, remoteBotPath, {
        overwrite: true,
        recursive: true,
      });
    } else {
      await fs.copy(localBotPath, remoteBotPath, {
        overwrite: true,
        recursive: true,
      });
    }
  }

  private async zipDirectory(source: string, out: string) {
    const archive = archiver('zip', { zlib: { level: 9 } });
    const stream = fs.createWriteStream(out);

    return new Promise((resolve, reject) => {
      archive
        .directory(source, false)
        .on('error', (err) => reject(err))
        .pipe(stream);

      stream.on('close', () => resolve());
      archive.finalize();
    });
  }

  private notEmptyLuisModel(file: string) {
    return fs.readFileSync(file).length > 0;
  }

  // Run through the lubuild process
  // This happens in the build folder, NOT in the original source folder
  private async publishLuis(
    name: string,
    language: string,
    luisEndpoint: string,
    luisAuthoringEndpoint: string,
    luisEndpointKey: string,
    luisAuthoringKey?: string,
    luisAuthoringRegion?: string,
    luisResource?: string
  ) {
    if (luisAuthoringKey && luisAuthoringRegion) {
      // publishing luis
      const botFiles = await this.getFiles(this.remoteBotPath);
      const modelFiles = botFiles.filter((name) => {
        return name.endsWith('.lu') && this.notEmptyLuisModel(name);
      });

      if (!(await fs.pathExists(this.generatedFolder))) {
        await fs.mkdir(this.generatedFolder);
      }
      const builder = new luBuild.Builder((msg) =>
        this.logger({
          status: BotProjectDeployLoggerType.DEPLOY_INFO,
          message: msg,
        })
      );

      const loadResult = await builder.loadContents(modelFiles, language || '', '', luisAuthoringRegion || '');

      if (!luisEndpoint) {
        luisEndpoint = `https://${luisAuthoringRegion}.api.cognitive.microsoft.com`;
      }

      if (!luisAuthoringEndpoint) {
        luisAuthoringEndpoint = luisEndpoint;
      }

      const buildResult = await builder.build(
        loadResult.luContents,
        loadResult.recognizers,
        luisAuthoringKey,
        luisAuthoringEndpoint,
        name,
        '',
        language,
        false,
        loadResult.multiRecognizers,
        loadResult.settings
      );
      await builder.writeDialogAssets(buildResult, true, this.generatedFolder);

      this.logger({
        status: BotProjectDeployLoggerType.DEPLOY_INFO,
        message: `lubuild succeed`,
      });

      const luisConfigFiles = (await this.getFiles(this.remoteBotPath)).filter((filename) =>
        filename.includes('luis.settings')
      );
      const luisAppIds: any = {};

      for (const luisConfigFile of luisConfigFiles) {
        const luisSettings = await fs.readJson(luisConfigFile);
        Object.assign(luisAppIds, luisSettings.luis);
      }

      const luisConfig: any = {
        endpoint: luisEndpoint,
        endpointKey: luisEndpointKey,
        authoringRegion: luisAuthoringRegion,
        authoringKey: luisAuthoringRegion,
      };

      Object.assign(luisConfig, luisAppIds);

      // Update deploymentSettings with the luis config
      const settings: any = await fs.readJson(this.deploymentSettingsPath);
      settings.luis = luisConfig;

      await fs.writeJson(this.deploymentSettingsPath, settings, {
        spaces: 4,
      });

      let jsonRes;
      try {
        // Assign a LUIS key to the endpoint of each app
        const getAccountUri = `${luisEndpoint}/luis/api/v2.0/azureaccounts`;
        const options = {
          headers: { Authorization: `Bearer ${this.accessToken}`, 'Ocp-Apim-Subscription-Key': luisAuthoringKey },
        } as rp.RequestPromiseOptions;
        const response = await rp.get(getAccountUri, options);
        jsonRes = JSON.parse(response);
      } catch (err) {
        // handle the token invalid
        const error = JSON.parse(err.error);
        if (error?.error?.message && error?.error?.message.indexOf('access token expiry') > 0) {
          throw new Error(
            `Type: ${error?.error?.code}, Message: ${error?.error?.message}, run az account get-access-token, then replace the accessToken in your configuration`
          );
        } else {
          throw err;
        }
      }
      const account = this.getAccount(jsonRes, luisResource ? luisResource : `${name}-luis`);

      for (const k in luisAppIds) {
        const luisAppId = luisAppIds[k];
        this.logger({
          status: BotProjectDeployLoggerType.DEPLOY_INFO,
          message: `Assigning to luis app id: ${luisAppId}`,
        });

        const luisAssignEndpoint = `${luisEndpoint}/luis/api/v2.0/apps/${luisAppId}/azureaccounts`;
        const options = {
          body: account,
          json: true,
          headers: { Authorization: `Bearer ${this.accessToken}`, 'Ocp-Apim-Subscription-Key': luisAuthoringKey },
        } as rp.RequestPromiseOptions;
        const response = await rp.post(luisAssignEndpoint, options);
        this.logger({
          status: BotProjectDeployLoggerType.DEPLOY_INFO,
          message: response,
        });
      }
      this.logger({
        status: BotProjectDeployLoggerType.DEPLOY_INFO,
        message: 'Luis Publish Success! ...',
      });
    }
  }
  /**
   * Deploy a bot to a location
   */
  public async deploy(
    name: string,
    luisAuthoringKey?: string,
    luisAuthoringRegion?: string,
    botPath?: string,
    language?: string,
    hostname?: string,
    luisResource?: string
  ) {
    try {
      // Check for existing deployment files
      if (!fs.pathExistsSync(this.deployFilePath)) {
        await this.botPrepareDeploy(this.deployFilePath);
      }

      if (await fs.pathExists(this.zipPath)) {
        await fs.remove(this.zipPath);
      }

      // dotnet publish
      await this.dotnetPublish(this.publishFolder, this.projPath, botPath);

      // LUIS build
      const settings = await fs.readJSON(this.settingsPath);
      const luisSettings = settings.luis;

      let luisEndpointKey = '';
      let luisEndpoint = '';
      let luisAuthoringEndpoint = '';

      if (luisSettings) {
        // if luisAuthoringKey is not set, use the one from the luis settings
        luisAuthoringKey = luisAuthoringKey || luisSettings.authoringKey;
        luisAuthoringRegion = luisAuthoringRegion || luisSettings.region;
        luisEndpointKey = luisSettings.endpointKey;
        luisEndpoint = luisSettings.endpoint;
        luisAuthoringEndpoint = luisSettings.authoringEndpoint;
      }

      if (!language) {
        language = 'en-us';
      }

      await this.publishLuis(
        name,
        language,
        luisEndpoint,
        luisAuthoringEndpoint,
        luisEndpointKey,
        luisAuthoringKey,
        luisAuthoringRegion,
        luisResource
      );

      // Build a zip file of the project
      this.logger({
        status: BotProjectDeployLoggerType.DEPLOY_INFO,
        message: 'Packing up the bot service ...',
      });
      await this.zipDirectory(this.publishFolder, this.zipPath);
      this.logger({
        status: BotProjectDeployLoggerType.DEPLOY_INFO,
        message: 'Packing Service Success!',
      });

      // Deploy the zip file to the web app
      this.logger({
        status: BotProjectDeployLoggerType.DEPLOY_INFO,
        message: 'Publishing to Azure ...',
      });

      await this.deployZip(this.accessToken, this.zipPath, name, hostname);
      this.logger({
        status: BotProjectDeployLoggerType.DEPLOY_SUCCESS,
        message: 'Publish To Azure Success!',
      });
    } catch (error) {
      this.logger({
        status: BotProjectDeployLoggerType.DEPLOY_ERROR,
        message: JSON.stringify(error, Object.getOwnPropertyNames(error)),
      });
      throw error;
    }
  }

  private getAccount(accounts: any, filter: string) {
    for (const account of accounts) {
      if (account.AccountName === filter) {
        return account;
      }
    }
  }

  // Upload the zip file to Azure
  private async deployZip(token: string, zipPath: string, name: string, hostname?: string) {
    this.logger({
      status: BotProjectDeployLoggerType.DEPLOY_INFO,
      message: 'Retrieve publishing details ...',
    });

    const publishEndpoint = `https://${hostname}.scm.azurewebsites.net/zipdeploy`;
    const fileContent = await fs.readFile(zipPath);
    const options = {
      body: fileContent,
      encoding: null,
      headers: {
        Authorization: `Bearer ${token}`,
        'Content-Type': 'application/zip',
        'Content-Length': fileContent.length,
      },
    } as rp.RequestPromiseOptions;
    try {
      const response = await rp.post(publishEndpoint, options);
      this.logger({
        status: BotProjectDeployLoggerType.DEPLOY_INFO,
        message: response,
      });
    } catch (err) {
      if (err.statusCode === 403) {
        throw new Error(
          `Token expired, please run az account get-access-token, then replace the accessToken in your configuration`
        );
      } else {
        throw err;
      }
    }
  }

  public getProvisionStatus() {
    if (this.armInstance) {
      return this.armInstance.getStatus();
    } else {
      return this.provisionStatus;
    }
  }

  /**
   * Provision a set of Azure resources for use with a bot
   */
  public async create(
    name: string,
    location: string,
    appId: string,
    appPassword?: string,
    createLuisResource = false,
    createLuisAuthoringResource = false,
    createCosmosDb = false,
    createStorage = false,
    createAppInsights = false
  ) {
    try {
      // clear previous provisionStatus
      this.provisionStatus = null;

      if (!this.tenantId) {
        this.tenantId = await this.getTenantId();
      }
<<<<<<< HEAD
      const tokenCredentials = new TokenCredentials(this.accessToken);
      const graphCreds = new TokenCredentials(this.graphToken);
      const graphClient = new GraphRbacManagementClient(graphCreds, this.tenantId, {
        baseUri: 'https://graph.windows.net',
      });
=======
>>>>>>> 1486be7f

      let settings: any = {};
      if (fs.existsSync(this.settingsPath)) {
        settings = await fs.readJson(this.settingsPath);
      }

      // Validate settings
      if (!appId) {
        appId = settings.MicrosoftAppId;
      }

      // If the appId is not specified, create one
      if (!appId) {
        // this requires an app password. if one not specified, fail.
        if (!appPassword) {
          this.logger({
            status: BotProjectDeployLoggerType.PROVISION_INFO,
            message: `App password is required`,
          });
          throw new Error(`App password is required`);
        }
        this.logger({
          status: BotProjectDeployLoggerType.PROVISION_INFO,
          message: '> Creating App Registration ...',
        });

        // create the app registration
        const appCreated = await this.createApp(name, appPassword);
        this.logger({
          status: BotProjectDeployLoggerType.PROVISION_INFO,
          message: JSON.stringify(appCreated, null, 4),
        });

        // use the newly created app
        appId = appCreated.appId ?? '';
      }

      this.logger({
        status: BotProjectDeployLoggerType.PROVISION_INFO,
        message: `> Create App Id Success! ID: ${appId}`,
      });

      const resourceGroupName = `${name}`;

      // timestamp will be used as deployment name
      const timeStamp = new Date().getTime().toString();

      // azure resource manager class config
      const armConfig = {
        createOrNot: {
          appInsights: createAppInsights,
          cosmosDB: createCosmosDb,
          blobStorage: createStorage,
          luisResource: createLuisResource,
          luisAuthoringResource: createLuisAuthoringResource,
          webApp: true,
          bot: true,
<<<<<<< HEAD
=======
          deployments: true
>>>>>>> 1486be7f
        },
        bot: {
          appId: appId ?? undefined,
        },
        resourceGroup: {
          name: resourceGroupName,
          location: location,
        },
        subId: this.subId,
        creds: tokenCredentials,
        logger: this.logger,
      } as AzureResourceManangerConfig;
      const armInstance = new AzureResourceMananger(armConfig);
<<<<<<< HEAD
      this.armInstance = armInstance;
=======
      if (!this.azureResourceManagementClient) {
        this.azureResourceManagementClient = armInstance;
      }

      await armInstance.deployResources();
>>>>>>> 1486be7f

      await armInstance.deployResources();
      // If application insights created, update the application insights settings in azure bot service
      if (createAppInsights) {
        this.logger({
          status: BotProjectDeployLoggerType.PROVISION_INFO,
          message: `> Linking Application Insights settings to Bot Service ...`,
        });

        const appinsightsClient = new ApplicationInsightsManagementClient(tokenCredentials, this.subId);
        const appComponents = await appinsightsClient.components.get(resourceGroupName, resourceGroupName);
        const appinsightsId = appComponents.appId;
        const appinsightsInstrumentationKey = appComponents.instrumentationKey;
        const apiKeyOptions = {
          name: `${resourceGroupName}-provision-${timeStamp}`,
          linkedReadProperties: [
            `/subscriptions/${this.subId}/resourceGroups/${resourceGroupName}/providers/microsoft.insights/components/${resourceGroupName}/api`,
            `/subscriptions/${this.subId}/resourceGroups/${resourceGroupName}/providers/microsoft.insights/components/${resourceGroupName}/agentconfig`,
          ],
          linkedWriteProperties: [
            `/subscriptions/${this.subId}/resourceGroups/${resourceGroupName}/providers/microsoft.insights/components/${resourceGroupName}/annotations`,
          ],
        };
        const appinsightsApiKeyResponse = await appinsightsClient.aPIKeys.create(
          resourceGroupName,
          resourceGroupName,
          apiKeyOptions
        );
        const appinsightsApiKey = appinsightsApiKeyResponse.apiKey;

        this.logger({
          status: BotProjectDeployLoggerType.PROVISION_INFO,
          message: `> AppInsights AppId: ${appinsightsId} ...`,
        });
        this.logger({
          status: BotProjectDeployLoggerType.PROVISION_INFO,
          message: `> AppInsights InstrumentationKey: ${appinsightsInstrumentationKey} ...`,
        });
        this.logger({
          status: BotProjectDeployLoggerType.PROVISION_INFO,
          message: `> AppInsights ApiKey: ${appinsightsApiKey} ...`,
        });

        if (appinsightsId && appinsightsInstrumentationKey && appinsightsApiKey) {
          const botServiceClient = new AzureBotService(tokenCredentials, this.subId);
          const botCreated = await botServiceClient.bots.get(resourceGroupName, name);
          if (botCreated.properties) {
            botCreated.properties.developerAppInsightKey = appinsightsInstrumentationKey;
            botCreated.properties.developerAppInsightsApiKey = appinsightsApiKey;
            botCreated.properties.developerAppInsightsApplicationId = appinsightsId;
            const botUpdateResult = await botServiceClient.bots.update(resourceGroupName, name, botCreated);

            if (botUpdateResult._response.status != 200) {
              this.logger({
                status: BotProjectDeployLoggerType.PROVISION_ERROR,
                message: `! Something went wrong while trying to link Application Insights settings to Bot Service Result: ${JSON.stringify(
                  botUpdateResult
                )}`,
              });
              throw new Error(`Linking Application Insights Failed.`);
            }
            this.logger({
              status: BotProjectDeployLoggerType.PROVISION_INFO,
              message: `> Linking Application Insights settings to Bot Service Success!`,
            });
          } else {
            this.logger({
              status: BotProjectDeployLoggerType.PROVISION_WARNING,
              message: `! The Bot doesn't have a keys properties to update.`,
            });
          }
        }
      }
      const output = armInstance.getOutput();
      const applicationOutput = {
        MicrosoftAppId: appId,
        MicrosoftAppPassword: appPassword
      };
      Object.assign(output, applicationOutput);

      this.logger({
        status: BotProjectDeployLoggerType.PROVISION_INFO,
        message: output,
      });
      // update provisionStatus
      this.provisionStatus = armInstance.getStatus();
      this.armInstance = null;

      const provisionResult = {} as any;

      provisionResult.settings = output;
      provisionResult.name = name;
      if (createLuisResource) {
        provisionResult.luisResource = `${name}-luis`;
      } else {
        provisionResult.luisResource = '';
      }

      return provisionResult;
    } catch (err) {
      this.logger({
        status: BotProjectDeployLoggerType.PROVISION_ERROR,
        message: JSON.stringify(err, Object.getOwnPropertyNames(err)),
      });
    }
  }

  public getProvisionStatus(){
    if (!this.azureResourceManagementClient) {
      return new AzureResourceDeploymentStatus();
    }

    return this.azureResourceManagementClient.getStatus();
  }

  /**
   * createAndDeploy
   * provision the Azure resources AND deploy a bot to those resources
   */
  public async createAndDeploy(
    name: string,
    location: string,
    appId: string,
    appPassword: string,
    luisAuthoringKey?: string,
    luisAuthoringRegion?: string
  ) {
    await this.create(name, location, appId, appPassword);
    await this.deploy(name, luisAuthoringKey, luisAuthoringRegion);
  }
}<|MERGE_RESOLUTION|>--- conflicted
+++ resolved
@@ -7,22 +7,14 @@
 import { TokenCredentials } from '@azure/ms-rest-js';
 import { ApplicationInsightsManagementClient } from '@azure/arm-appinsights';
 import { AzureBotService } from '@azure/arm-botservice';
-<<<<<<< HEAD
-import { GraphRbacManagementClient } from '@azure/graph';
-=======
->>>>>>> 1486be7f
 import * as fs from 'fs-extra';
 import * as rp from 'request-promise';
+import archiver from 'archiver';
 
 import { BotProjectDeployConfig } from './botProjectDeployConfig';
 import { BotProjectDeployLoggerType } from './botProjectLoggerType';
 import { AzureResourceManangerConfig } from './azureResourceManager/azureResourceManagerConfig';
-<<<<<<< HEAD
-import { AzureResourceMananger } from './azureResourceManager/azureResourceManager';
-import archiver = require('archiver');
-=======
 import { AzureResourceMananger, AzureResourceDeploymentStatus } from './azureResourceManager/azureResourceManager';
->>>>>>> 1486be7f
 
 const exec = util.promisify(require('child_process').exec);
 const { promisify } = require('util');
@@ -46,9 +38,6 @@
   private azureResourceManagementClient?: AzureResourceMananger;
   private logger: (string) => any;
 
-  private provisionStatus: any;
-  private armInstance: any;
-
   // Will be assigned by create or deploy
   private tenantId = '';
 
@@ -59,7 +48,6 @@
     this.graphToken = config.graphToken;
     this.projPath = config.projPath;
     this.tenantId = config.tenantId;
-    this.provisionStatus = {};
 
     // set path to .deployment file which points at the BotProject.csproj
     this.deployFilePath = config.deployFilePath ?? path.join(this.projPath ?? '.', '.deployment');
@@ -155,12 +143,12 @@
         },
       ],
       availableToOtherTenants: true,
-      replyUrls: ['https://token.botframework.com/.auth/web/redirect']
-    }
+      replyUrls: ['https://token.botframework.com/.auth/web/redirect'],
+    };
     const options = {
       body: requestBody,
       json: true,
-      headers: { Authorization: `Bearer ${this.accessToken}` },
+      headers: { Authorization: `Bearer ${this.graphToken}` },
     } as rp.RequestPromiseOptions;
     const response = await rp.post(applicationUri, options);
     return response;
@@ -496,14 +484,6 @@
     }
   }
 
-  public getProvisionStatus() {
-    if (this.armInstance) {
-      return this.armInstance.getStatus();
-    } else {
-      return this.provisionStatus;
-    }
-  }
-
   /**
    * Provision a set of Azure resources for use with a bot
    */
@@ -519,20 +499,10 @@
     createAppInsights = false
   ) {
     try {
-      // clear previous provisionStatus
-      this.provisionStatus = null;
-
       if (!this.tenantId) {
         this.tenantId = await this.getTenantId();
       }
-<<<<<<< HEAD
       const tokenCredentials = new TokenCredentials(this.accessToken);
-      const graphCreds = new TokenCredentials(this.graphToken);
-      const graphClient = new GraphRbacManagementClient(graphCreds, this.tenantId, {
-        baseUri: 'https://graph.windows.net',
-      });
-=======
->>>>>>> 1486be7f
 
       let settings: any = {};
       if (fs.existsSync(this.settingsPath)) {
@@ -590,10 +560,7 @@
           luisAuthoringResource: createLuisAuthoringResource,
           webApp: true,
           bot: true,
-<<<<<<< HEAD
-=======
-          deployments: true
->>>>>>> 1486be7f
+          deployments: true,
         },
         bot: {
           appId: appId ?? undefined,
@@ -607,15 +574,9 @@
         logger: this.logger,
       } as AzureResourceManangerConfig;
       const armInstance = new AzureResourceMananger(armConfig);
-<<<<<<< HEAD
-      this.armInstance = armInstance;
-=======
       if (!this.azureResourceManagementClient) {
         this.azureResourceManagementClient = armInstance;
       }
-
-      await armInstance.deployResources();
->>>>>>> 1486be7f
 
       await armInstance.deployResources();
       // If application insights created, update the application insights settings in azure bot service
@@ -692,7 +653,7 @@
       const output = armInstance.getOutput();
       const applicationOutput = {
         MicrosoftAppId: appId,
-        MicrosoftAppPassword: appPassword
+        MicrosoftAppPassword: appPassword,
       };
       Object.assign(output, applicationOutput);
 
@@ -700,9 +661,6 @@
         status: BotProjectDeployLoggerType.PROVISION_INFO,
         message: output,
       });
-      // update provisionStatus
-      this.provisionStatus = armInstance.getStatus();
-      this.armInstance = null;
 
       const provisionResult = {} as any;
 
@@ -723,7 +681,7 @@
     }
   }
 
-  public getProvisionStatus(){
+  public getProvisionStatus() {
     if (!this.azureResourceManagementClient) {
       return new AzureResourceDeploymentStatus();
     }
