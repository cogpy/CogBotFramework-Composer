--- conflicted
+++ resolved
@@ -469,11 +469,8 @@
             templateVersion,
             name,
             locationRef,
-<<<<<<< HEAD
+            jobId,
             runtimeChoice,
-=======
-            jobId,
->>>>>>> 35b5d894
             user
           );
 
