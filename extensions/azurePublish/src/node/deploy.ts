// Copyright (c) Microsoft Corporation.
// Licensed under the MIT License.

import * as path from 'path';

import * as fs from 'fs-extra';
import * as rp from 'request-promise';
import archiver from 'archiver';

import { BotProjectDeployConfig, BotProjectDeployLoggerType } from './types';
import { build, publishLuisToPrediction } from './luisAndQnA';
import { AzurePublishErrors, createCustomizeError, stringifyError } from './utils/errorHandler';
import { AzureBotService } from '@azure/arm-botservice';
import { TokenCredentials } from '@azure/ms-rest-js';
import { KeyVaultApi } from './keyvaultHelper/keyvaultApi';
import { KeyVaultApiConfig } from './keyvaultHelper/keyvaultApiConfig';

export class BotProjectDeploy {
  private accessToken: string;
  private projPath: string;
  private zipPath: string;
  private logger: (...args: any[]) => void;
  private runtime: any;

  constructor(config: BotProjectDeployConfig) {
    this.logger = config.logger;
    this.accessToken = config.accessToken;
    this.projPath = config.projPath;
    // get the appropriate runtime
    this.runtime = config.runtime;

    // path to the zipped assets
    this.zipPath = config.zipPath ?? path.join(this.projPath, 'code.zip');
  }

  /*******************************************************************************************************************************/
  /* This section has to do with deploying to existing Azure resources
  /*******************************************************************************************************************************/

  /**
   * Deploy a bot to a location
   */
  public async deploy(
    project: any,
    settings: any,
    profileName: string,
    name: string,
    environment: string,
    hostname?: string,
    luisResource?: string,
    absSettings?: any
  ) {
    try {
      this.logger(absSettings);

      await this.linkBotWithWebapp(settings, absSettings, hostname);

      if (absSettings) {
        await this.BindKeyVault(absSettings, hostname);
      }

      // STEP 1: CLEAN UP PREVIOUS BUILDS
      // cleanup any previous build
      if (await fs.pathExists(this.zipPath)) {
        await fs.remove(this.zipPath);
      }

      // STEP 2: UPDATE LUIS
      // Do the LUIS build if LUIS settings are present
      let language = settings.defaultLanguage || settings.luis.defaultLanguage;
      if (!language) {
        language = 'en-us';
      }

      this.logger({
        status: BotProjectDeployLoggerType.DEPLOY_INFO,
        message: 'Building the bot app...',
      });
      await build(project, this.projPath, settings);

      this.logger({
        status: BotProjectDeployLoggerType.DEPLOY_INFO,
        message: 'Build succeeded!',
      });

      // this function returns an object that contains the luis APP ids mapping
      // each dialog to its matching app.
      const luisAppIds = await publishLuisToPrediction(
        name,
        environment,
        this.accessToken,
        settings.luis,
        luisResource,
        this.projPath,
        this.logger
      );

      const qnaConfig = await project.builder.getQnaConfig();

      // amend luis settings with newly generated values
      settings.luis = {
        ...settings.luis,
        ...luisAppIds,
      };
      settings.qna = {
        ...settings.qna,
        ...qnaConfig,
      };

      // STEP 3: BUILD
      // run any platform specific build steps.
      // this returns a pathToArtifacts where the deployable version lives.
      const pathToArtifacts = await this.runtime.buildDeploy(this.projPath, project, settings, profileName);

      // STEP 4: ZIP THE ASSETS
      // Build a zip file of the project
      this.logger({
        status: BotProjectDeployLoggerType.DEPLOY_INFO,
        message: 'Creating build artifact...',
      });
      await this.zipDirectory(pathToArtifacts, this.zipPath);
      this.logger({
        status: BotProjectDeployLoggerType.DEPLOY_INFO,
        message: 'Build artifact ready!',
      });

      // STEP 5: DEPLOY THE ZIP FILE TO AZURE
      // Deploy the zip file to the web app
      this.logger({
        status: BotProjectDeployLoggerType.DEPLOY_INFO,
        message: 'Publishing to Azure ...',
      });
      await this.deployZip(this.accessToken, this.zipPath, name, environment, hostname);
      this.logger({
        status: BotProjectDeployLoggerType.DEPLOY_SUCCESS,
        message: 'Published successfully!',
      });
    } catch (error) {
      this.logger({
        status: BotProjectDeployLoggerType.DEPLOY_ERROR,
        message: JSON.stringify(error, Object.getOwnPropertyNames(error)),
      });
      throw error;
    }
  }

  private async zipDirectory(source: string, out: string) {
    try {
      const archive = archiver('zip', { zlib: { level: 9 } });
      // eslint-disable-next-line security/detect-non-literal-fs-filename
      const stream = fs.createWriteStream(out);
      return new Promise((resolve, reject) => {
        archive
          .glob('**/*', {
            cwd: source,
            dot: true,
            ignore: ['**/code.zip', 'node_modules/**/*'],
          })
          .on('error', (err) => reject(err))
          .pipe(stream);

        stream.on('close', () => resolve());
        archive.finalize();
      });
    } catch (error) {
      createCustomizeError(AzurePublishErrors.ZIP_FOLDER_ERROR, stringifyError(error));
    }
  }

  // Upload the zip file to Azure
  // DOCS HERE: https://docs.microsoft.com/en-us/azure/app-service/deploy-zip
  private async deployZip(token: string, zipPath: string, name: string, env: string, hostname?: string) {
    this.logger({
      status: BotProjectDeployLoggerType.DEPLOY_INFO,
      message: 'Uploading zip file...',
    });

<<<<<<< HEAD
    const publishEndpoint = `https://${hostname ? hostname : name + (env ? '-' + env : '')
      }.scm.azurewebsites.net/zipdeploy/?isAsync=true`;
=======
    const publishEndpoint = `https://${
      hostname ? hostname : name + (env ? '-' + env : '')
    }.scm.azurewebsites.net/zipdeploy/?isAsync=true`;
    // eslint-disable-next-line security/detect-non-literal-fs-filename
>>>>>>> b8bc9fa3
    const fileReadStream = fs.createReadStream(zipPath, { autoClose: true });
    fileReadStream.on('error', function (err) {
      this.logger('%O', err);
      throw err;
    });

    try {
      const response = await rp.post({
        uri: publishEndpoint,
        auth: {
          bearer: token,
        },
        body: fileReadStream,
      });
      this.logger({
        status: BotProjectDeployLoggerType.DEPLOY_INFO,
        message: response,
      });
    } catch (err) {
      // close file read stream
      fileReadStream.close();
      if (err.statusCode === 403) {
        throw createCustomizeError(
          AzurePublishErrors.DEPLOY_ZIP_ERROR,
          `Token expired, please run az account get-access-token, then replace the accessToken in your configuration`
        );
      } else {
        throw createCustomizeError(AzurePublishErrors.DEPLOY_ZIP_ERROR, stringifyError(err));
      }
    }
  }

  /**
   * link the bot channel registration with azure web app service
   * @param absSettings the abs settings
   * @param hostname the hostname of webapp which bot service would be linked to
   */
  private async linkBotWithWebapp(settings: any, absSettings: any, hostname: string) {
    let subscriptionId = settings.subscriptionId;
    let resourceGroupName = settings.resourceGroup;
    let botName = settings.botName;

    if (!absSettings.resourceId || !hostname) {
      this.logger({
        status: BotProjectDeployLoggerType.DEPLOY_INFO,
        message: 'Abs settings incomplete, skip linking bot with webapp ...'
      });
      return;
    }
    try {
      if (!subscriptionId) {
        subscriptionId = absSettings.resourceId.match(/subscriptions\/([\w-]*)\//)[1];
      }
      if (!resourceGroupName) {
        resourceGroupName = absSettings.resourceId.match(/resourceGroups\/([^\/]*)/)[1];
      }
      if (!botName) {
        botName = absSettings.resourceId.match(/botServices\/([^\/]*)/)[1];
      }
    } catch (error) {
      this.logger({
        status: BotProjectDeployLoggerType.DEPLOY_INFO,
        message: 'Abs settings resourceId is incomplete, skip linking bot with webapp ...'
      });
      return;
    }

    this.logger({
      status: BotProjectDeployLoggerType.DEPLOY_INFO,
      message: 'Linking bot with webapp ...'
    });

    const creds = new TokenCredentials(this.accessToken);
    const azureBotSerivce = new AzureBotService(creds, subscriptionId);

    const botGetResult = await azureBotSerivce.bots.get(resourceGroupName, botName);
    if (botGetResult?._response?.status >= 300) {
      this.logger({
        status: BotProjectDeployLoggerType.DEPLOY_ERROR,
        message: botGetResult._response?.bodyAsText,
      });
      throw createCustomizeError(AzurePublishErrors.ABS_ERROR, botGetResult._response?.bodyAsText);
    }

    const bot = botGetResult._response.parsedBody;
    bot.properties.endpoint = `https://${hostname}.azurewebsites.net/api/messages`;

    const botUpdateResult = await azureBotSerivce.bots.update(resourceGroupName, botName, {
      tags: {
        webapp: hostname
      },
      properties: bot.properties
    });

    if (botUpdateResult?._response?.status >= 300) {
      this.logger({
        status: BotProjectDeployLoggerType.DEPLOY_ERROR,
        message: botUpdateResult._response?.bodyAsText,
      });
      throw createCustomizeError(AzurePublishErrors.ABS_ERROR, botUpdateResult._response?.bodyAsText);
    }
  }

  /**
   * Bind key vault settings to webapp
   * @param absSettings
   */
  private async BindKeyVault(absSettings: any, hostname: string) {
    const webAppName = hostname;
    const hint = absSettings.appPasswordHint;
    if (!hint) {
      this.logger({
        status: BotProjectDeployLoggerType.DEPLOY_INFO,
        message: 'appPasswordHint incomplete, return ...'
      });
    }

    const hintsList = hint.split('/');
    if (hintsList.length !== 11) {
      this.logger({
        status: BotProjectDeployLoggerType.DEPLOY_INFO,
        message: 'appPasswordHint incomplete, return ...'
      });
    }
    const vaultName = hintsList[8] ?? '';
    const secretName = hintsList[10] ?? '';
    const subscriptionId = hintsList[2] ?? '';
    const resourceGroupName = hintsList[4] ?? '';

    const email = absSettings.email;

    this.logger(`${subscriptionId}, ${resourceGroupName}, ${webAppName}, ${hintsList}, ${vaultName}, ${secretName}, ${email}`);

    this.logger({
      status: BotProjectDeployLoggerType.DEPLOY_INFO,
      message: 'Binding Key Vault ...'
    });

    const creds = new TokenCredentials(this.accessToken);

    const keyVaultApiConfig = {
      creds: creds,
      logger: this.logger,
      subscriptionId: subscriptionId
    } as KeyVaultApiConfig;
    const keyVaultApi = new KeyVaultApi(keyVaultApiConfig);

    await keyVaultApi.WebAppAssignIdentity(resourceGroupName, webAppName);

    const principalId = await keyVaultApi.WebAppIdentityShow(resourceGroupName, webAppName);
    this.logger(`principal id : ${principalId}`);

    const tenantId = await this.getTenantId(this.accessToken, subscriptionId);
    await keyVaultApi.KeyVaultSetPolicy(resourceGroupName, vaultName, email, principalId, tenantId);

    this.logger('getting secret ...')
    // const secret = await keyVaultApi.KeyVaultGetSecret(resourceGroupName, vaultName, secretName);

    const secret = await keyVaultApi.KeyVaultGetSecretValue(resourceGroupName, vaultName, secretName);

    this.logger(`secret: ${secret}`);
    // await keyVaultApi.UpdateKeyVaultAppSettings(resourceGroupName, webAppName, secret);

    await keyVaultApi.UpdateKeyVaultValueAppSettings(resourceGroupName, webAppName, secret);
  }

  private async getTenantId(accessToken: string, subId: string) {
    if (!accessToken) {
      throw new Error(
        'Error: Missing access token. Please provide a non-expired Azure access token. Tokens can be obtained by running az account get-access-token'
      );
    }
    if (!subId) {
      throw new Error(`Error: Missing subscription Id. Please provide a valid Azure subscription id.`);
    }
    try {
      const tenantUrl = `https://management.azure.com/subscriptions/${subId}?api-version=2020-01-01`;
      const options = {
        headers: { Authorization: `Bearer ${accessToken}` },
      };
      const response = await rp.get(tenantUrl, options);
      const jsonRes = JSON.parse(response);
      if (jsonRes.tenantId === undefined) {
        throw new Error(`No tenants found in the account.`);
      }
      return jsonRes.tenantId;
    } catch (err) {
      throw new Error(`Get Tenant Id Failed`);
    }
  }
}

export const isProfileComplete = (profile) => {
  if (!profile) {
    throw new Error('Required field `settings` is missing from publishing profile.');
  }
  if (!profile.hostname && !profile.name) {
    throw new Error("Required field `name` or `hostname` is missing from publishing profile.");
  }
  if (!profile.settings?.MicrosoftAppId) {
    throw Error('Required field `MicrosoftAppId` is missing from publishing profile.');
  }
}

export const getAbsSettings = (config) => {
  return {
    appPasswordHint: config.appPasswordHint,
    subscriptionId: config.subscriptionId,
    resourceGroup: config.resourceGroup,
    resourceId: config.resourceId,
    botName: config.botName
  };
}<|MERGE_RESOLUTION|>--- conflicted
+++ resolved
@@ -175,15 +175,8 @@
       message: 'Uploading zip file...',
     });
 
-<<<<<<< HEAD
     const publishEndpoint = `https://${hostname ? hostname : name + (env ? '-' + env : '')
       }.scm.azurewebsites.net/zipdeploy/?isAsync=true`;
-=======
-    const publishEndpoint = `https://${
-      hostname ? hostname : name + (env ? '-' + env : '')
-    }.scm.azurewebsites.net/zipdeploy/?isAsync=true`;
-    // eslint-disable-next-line security/detect-non-literal-fs-filename
->>>>>>> b8bc9fa3
     const fileReadStream = fs.createReadStream(zipPath, { autoClose: true });
     fileReadStream.on('error', function (err) {
       this.logger('%O', err);
