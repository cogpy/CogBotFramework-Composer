--- conflicted
+++ resolved
@@ -4,10 +4,7 @@
 import differenceWith from 'lodash/differenceWith';
 import isEqual from 'lodash/isEqual';
 import { DialogInfo, DialogSchemaFile, DialogSetting, SkillManifest, BotAssets, BotProjectFile } from '@bfc/shared';
-<<<<<<< HEAD
-=======
 import { LuFile, LgFile, QnAFile } from '@bfc/types';
->>>>>>> b6d3ec33
 
 import * as client from './http';
 import { IFileChange, ChangeType, FileExtensions } from './types';
