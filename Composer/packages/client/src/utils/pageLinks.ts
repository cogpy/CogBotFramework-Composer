// Copyright (c) Microsoft Corporation.
// Licensed under the MIT License.
import formatMessage from 'format-message';

export const topLinks = (projectId: string, openedDialogId: string) => {
  const botLoaded = !!projectId;
  let links = [
    {
      to: '/home',
      iconName: 'Home',
      labelName: formatMessage('Home'),
      exact: true,
      disabled: false,
    },
    {
      to: `/bot/${projectId}/dialogs/${openedDialogId}`,
      iconName: 'SplitObject',
      labelName: formatMessage('Design'),
      exact: false,
      disabled: !botLoaded,
    },
    {
      to: `/bot/${projectId}/language-generation`,
      iconName: 'Robot',
      labelName: formatMessage('Bot Responses'),
      exact: false,
      disabled: !botLoaded,
    },
    {
      to: `/bot/${projectId}/language-understanding`,
      iconName: 'People',
      labelName: formatMessage('User Input'),
      exact: false,
      disabled: !botLoaded,
    },
    {
      to: `/bot/${projectId}/notifications`,
      iconName: 'Warning',
      labelName: formatMessage('Notifications'),
      exact: true,
      disabled: !botLoaded,
    },
    {
      to: `/bot/${projectId}/publish`,
      iconName: 'CloudUpload',
      labelName: formatMessage('Publish'),
      exact: true,
      disabled: !botLoaded,
    },
    {
      to: `/bot/${projectId}/skills`,
      iconName: 'PlugDisconnected',
      labelName: formatMessage('Skills'),
      exact: true,
      disabled: !botLoaded,
    },
<<<<<<< HEAD
    {
      to: `/bot/${projectId}/settings/`,
      iconName: 'Settings',
      labelName: formatMessage('Settings'),
      exact: false,
      disabled: !botLoaded,
    },
    {
      to: `/plugins`,
      iconName: 'OEM',
      labelName: formatMessage('Plugins'),
      exact: true,
      disabled: false,
    },
=======
>>>>>>> b8b9cc46
  ];

  if (process.env.COMPOSER_AUTH_PROVIDER === 'abs-h') {
    links = links.filter((link) => link.to !== '/home');
  }

  return links;
};

export const bottomLinks = [
  {
    to: `/settings`,
    iconName: 'Settings',
    labelName: formatMessage('Settings'),
    exact: false,
    disabled: false,
  },
];<|MERGE_RESOLUTION|>--- conflicted
+++ resolved
@@ -54,14 +54,6 @@
       exact: true,
       disabled: !botLoaded,
     },
-<<<<<<< HEAD
-    {
-      to: `/bot/${projectId}/settings/`,
-      iconName: 'Settings',
-      labelName: formatMessage('Settings'),
-      exact: false,
-      disabled: !botLoaded,
-    },
     {
       to: `/plugins`,
       iconName: 'OEM',
@@ -69,8 +61,6 @@
       exact: true,
       disabled: false,
     },
-=======
->>>>>>> b8b9cc46
   ];
 
   if (process.env.COMPOSER_AUTH_PROVIDER === 'abs-h') {
