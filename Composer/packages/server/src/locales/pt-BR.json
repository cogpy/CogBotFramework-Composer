--- conflicted
+++ resolved
@@ -3954,11 +3954,7 @@
     "message": "{ total, plural,\n     =1 {Iniciando bot...}\n  other {Iniciando os bots... ({ running }/{ total } em execução)}\n}"
   },
   "total_plural_1_stopping_bot_other_stopping_bots_ru_f6afe9bd": {
-<<<<<<< HEAD
     "message": "{ total, plural,\n     =1 {Stopping bot..}\n other {Stopping bots... ({ running }/{ total } running) }\n}"
-=======
-    "message": "{ total, plural,\n     =1 {Stopping bot..}\n  outros {Stopping bots.. ({ running }/{ total } running)}\n}"
->>>>>>> 689833ce
   },
   "trigger_f0ee1fbf": {
     "message": "Gatilho"
