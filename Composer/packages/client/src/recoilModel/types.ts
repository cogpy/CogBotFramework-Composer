--- conflicted
+++ resolved
@@ -1,7 +1,6 @@
 // Copyright (c) Microsoft Corporation.
 // Licensed under the MIT License.
 import { JSONSchema7 } from '@bfc/extension';
-<<<<<<< HEAD
 import {
   AppUpdaterSettings,
   CodeEditorSettings,
@@ -12,9 +11,6 @@
   PromptTab,
   DialogSetting,
 } from '@bfc/shared';
-=======
-import { AppUpdaterSettings, CodeEditorSettings, PromptTab } from '@bfc/shared';
->>>>>>> 6e4bbb98
 
 import { AppUpdaterStatus } from '../constants';
 
@@ -114,19 +110,6 @@
   dialogNavWidth: number;
 };
 
-<<<<<<< HEAD
-export type BotAssets = {
-  projectId: string;
-  dialogs: DialogInfo[];
-  luFiles: LuFile[];
-  qnaFiles: QnAFile[];
-  lgFiles: LgFile[];
-  skillManifests: SkillManifest[];
-  setting: DialogSetting;
-};
-
-=======
->>>>>>> 6e4bbb98
 export type BoilerplateVersion = {
   latestVersion?: string;
   currentVersion?: string;
