--- conflicted
+++ resolved
@@ -119,13 +119,11 @@
   "activity_received_2f20fa9d": {
     "message": "Activity received"
   },
-<<<<<<< HEAD
   "adapters_fd4173b1": {
     "message": "Adapters"
-=======
+  },
   "adaptive_card_785723e3": {
     "message": "Adaptive card"
->>>>>>> 1fe494c2
   },
   "adaptive_dialog_61a05dde": {
     "message": "Adaptive dialog"
@@ -343,8 +341,8 @@
   "automatically_generate_dialogs_that_collect_inform_e7cf619e": {
     "message": "Automatically generate dialogs that collect information from a user to manage conversations."
   },
-  "azure_bot_service_adapters_ea8540d2": {
-    "message": "Azure Bot Service adapters"
+  "azure_bot_service_channels_5b358c1c": {
+    "message": "Azure Bot Service channels"
   },
   "back_2900f52a": {
     "message": "Back"
@@ -535,6 +533,12 @@
   "choose_one_2c4277df": {
     "message": "Choose One"
   },
+  "choose_publishing_profile_ee7ecc78": {
+    "message": "Choose publishing profile"
+  },
+  "choose_subscription_3d78d10d": {
+    "message": "Choose subscription"
+  },
   "chris_whitten_11df1f35": {
     "message": "Chris Whitten"
   },
@@ -556,6 +560,9 @@
   "collapse_34080b4d": {
     "message": "Collapse"
   },
+  "collapse_debug_panel_6f1c5869": {
+    "message": "Collapse debug panel"
+  },
   "collapse_navigation_17228b95": {
     "message": "Collapse Navigation"
   },
@@ -847,6 +854,9 @@
   "debug_break_870a75df": {
     "message": "Debug break"
   },
+  "debug_panel_header_2ee4d70c": {
+    "message": "Debug Panel Header"
+  },
   "debugging_options_20e2e9da": {
     "message": "Debugging options"
   },
@@ -1015,6 +1025,9 @@
   "do_you_wish_to_continue_96469eaf": {
     "message": "Do you wish to continue?"
   },
+  "documentation_d82f6eec": {
+    "message": "Documentation"
+  },
   "does_not_exist_3a34b418": {
     "message": "Does Not Exist"
   },
@@ -1555,6 +1568,9 @@
   "install_microsoft_net_core_sdk_2de509f0": {
     "message": "Install Microsoft .NET Core SDK"
   },
+  "install_more_adapters_in_a_package_settings_a_e8b0df7a": {
+    "message": "Install more adapters in <a>Package Settings</a>."
+  },
   "install_pre_release_versions_of_composer_daily_to__ceb41b54": {
     "message": "Install pre-release versions of Composer, daily, to access and test the latest features. <a>Learn more</a>."
   },
@@ -1603,6 +1619,9 @@
   "is_missing_or_empty_a551462e": {
     "message": "is missing or empty"
   },
+  "issues_4680a499": {
+    "message": "Issues"
+  },
   "it_s_not_a_built_in_function_or_a_custom_function_1527ed83": {
     "message": "it''s not a built-in function or a custom function."
   },
@@ -1969,6 +1988,9 @@
   "move_up_b1c4d3a5": {
     "message": "Move Up"
   },
+  "ms_teams_15993b97": {
+    "message": "MS Teams"
+  },
   "msft_ignite_ai_show_e131edef": {
     "message": "MSFT Ignite AI Show"
   },
@@ -2395,6 +2417,9 @@
   "publish_models_9a36752a": {
     "message": "Publish models"
   },
+  "publish_profile_to_configure_ca758e68": {
+    "message": "Publish profile to configure:"
+  },
   "publish_profiles_36fb522d": {
     "message": "Publish profiles"
   },
@@ -2923,6 +2948,9 @@
   "submit_a3cc6859": {
     "message": "Submit"
   },
+  "subscription_id_250f5e1f": {
+    "message": "Subscription Id:"
+  },
   "suggested_actions_94d06bfa": {
     "message": "Suggested Actions"
   },
@@ -3360,6 +3388,9 @@
   },
   "weather_bot_c38920cd": {
     "message": "Weather Bot"
+  },
+  "webchat_a134b64b": {
+    "message": "Webchat"
   },
   "welcome_73d18b4d": {
     "message": "Welcome!"
