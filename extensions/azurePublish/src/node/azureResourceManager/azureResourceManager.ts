// Copyright (c) Microsoft Corporation.
// Licensed under the MIT License.
/* eslint-disable no-underscore-dangle */

import { CognitiveServicesManagementClient } from '@azure/arm-cognitiveservices';
import { StorageManagementClient } from '@azure/arm-storage';
import { ApplicationInsightsManagementClient } from '@azure/arm-appinsights';
import { WebSiteManagementClient } from '@azure/arm-appservice';
import { AzureBotService } from '@azure/arm-botservice';
import { ResourceManagementClient } from '@azure/arm-resources';
import { CosmosDBManagementClient } from '@azure/arm-cosmosdb';
import { SearchManagementClient } from '@azure/arm-search';

import { BotProjectDeployLoggerType } from '../types';
import { createCustomizeError, ProvisionErrors, stringifyError } from '../utils/errorHandler';
import { LuisAuthoringSupportLocation } from '../../types';

import {
  AzureResourceManangerConfig,
  CosmosDBConfig,
  LuisAuthoringResourceConfig,
  LuisResourceConfig,
  ApplicationInsightsConfig,
  BlobStorageConfig,
  WebAppConfig,
  BotConfig,
  ResourceGroupConfig,
  DeploymentsConfig,
  QnAResourceConfig,
  AzureFunctionsConfig,
} from './azureResourceManagerConfig';

export class AzureResourceMananger {
  // Logger
  private logger: any;

  // Credentials
  private creds: any;

  // Subscription id
  private subscriptionId: string;

  constructor(config: AzureResourceManangerConfig) {
    this.logger = config.logger;
    this.creds = config.creds;
    this.subscriptionId = config.subscriptionId;
  }

  /**
   * Create resource group
   * @param config
   */
  public async createResourceGroup(config: ResourceGroupConfig): Promise<ResourceGroupConfig> {
    if (!config.name) {
<<<<<<< HEAD
      throw createCustomizeError(ProvisionErrors.CREATE_RESOURCEGROUP_ERROR, 'You should provide a valid resource group name.');
    }
    // Create a new resource group
    if (!config.location) {
      throw createCustomizeError(ProvisionErrors.CREATE_RESOURCEGROUP_ERROR, 'You should provide a valid resource group name.');
=======
      throw createCustomizeError(
        ProvisionErrors.CREATE_RESOURCEGROUP_ERROR,
        'You should provide a valid resource group name.'
      );
    }
    // Create a new resource group
    if (!config.location) {
      throw createCustomizeError(
        ProvisionErrors.CREATE_RESOURCEGROUP_ERROR,
        'You should provide a valid resource group name.'
      );
>>>>>>> b8bc9fa3
    }

    try {
      const resourceManagementClient = new ResourceManagementClient(this.creds, this.subscriptionId);

      this.logger({
        status: BotProjectDeployLoggerType.PROVISION_INFO,
        message: 'Checking the Existence of the Resource Group ...',
      });

      const validateExist = await resourceManagementClient.resourceGroups.checkExistence(config.name);

      // IF A RESOURCE GROUP EXISTS, USE THIS ONE!
      if (validateExist.body) {
        // Already Exists a resource group with the provided name
        const resourceGroupGetResult = await resourceManagementClient.resourceGroups.get(config.name);
        if (resourceGroupGetResult._response.status >= 300) {
          // Something went wrong at resource group get
          this.logger({
            status: BotProjectDeployLoggerType.PROVISION_ERROR,
            message: resourceGroupGetResult._response.bodyAsText,
          });
          throw createCustomizeError(
            ProvisionErrors.CREATE_RESOURCEGROUP_ERROR,
            resourceGroupGetResult._response.bodyAsText
          );
        }

        this.logger({
          status: BotProjectDeployLoggerType.PROVISION_INFO,
          message: `Use the Resource Group: ${config.name} at ${resourceGroupGetResult.location}`,
        });

        // If the resource group exists, use the existing location property
        return {
          name: config.name,
          location: resourceGroupGetResult.location,
        };
      } else {
        this.logger({
          status: BotProjectDeployLoggerType.PROVISION_INFO,
          message: 'Creating Resource Group ...',
        });

        const resourceGroupResult = await resourceManagementClient.resourceGroups.createOrUpdate(config.name, {
          location: config.location,
        });

        if (resourceGroupResult._response.status >= 300) {
          throw createCustomizeError(
            ProvisionErrors.CREATE_RESOURCEGROUP_ERROR,
            resourceGroupResult._response.bodyAsText
          );
        }

        return config;
      }
    } catch (err) {
      this.logger({
        status: BotProjectDeployLoggerType.PROVISION_ERROR,
        message: JSON.stringify(err, Object.getOwnPropertyNames(err)),
      });
      throw createCustomizeError(ProvisionErrors.CREATE_RESOURCEGROUP_ERROR, stringifyError(err));
    }
  }

  /**
   * Deploy luis authoring resource
   * @param config
   */
  public async deployLuisAuthoringResource(config: LuisAuthoringResourceConfig) {
    try {
      this.logger({
        status: BotProjectDeployLoggerType.PROVISION_INFO,
        message: 'Deploying Luis Authoring Resource ...',
      });
      const cognitiveServicesManagementClient = new CognitiveServicesManagementClient(this.creds, this.subscriptionId);
      // check location is validated
      let authoringLocation = config.location;
      if (!LuisAuthoringSupportLocation.includes(config.location)) {
        authoringLocation = 'westus'; // default as westus
      }
      const deployResult = await cognitiveServicesManagementClient.accounts.create(
        config.resourceGroupName,
        config.name,
        {
          kind: 'LUIS.Authoring',
          sku: {
            name: config.sku ?? 'F0',
          },
          location: authoringLocation,
        }
      );
      if (deployResult._response.status >= 300) {
        this.logger({
          status: BotProjectDeployLoggerType.PROVISION_ERROR,
          message: deployResult._response.bodyAsText,
        });
        throw createCustomizeError(
          ProvisionErrors.CREATE_LUIS_AUTHORING_RESOURCE_ERROR,
          deployResult._response.bodyAsText
        );
      }

      const authoringEndpoint = deployResult.properties?.endpoint ?? '';
      const keys = await cognitiveServicesManagementClient.accounts.listKeys(config.resourceGroupName, config.name);
      const authoringKey = keys?.key1 ?? '';
      return { authoringKey, authoringEndpoint };
    } catch (err) {
      this.logger({
        status: BotProjectDeployLoggerType.PROVISION_ERROR,
        message: JSON.stringify(err, Object.getOwnPropertyNames(err)),
      });
      throw createCustomizeError(ProvisionErrors.CREATE_LUIS_AUTHORING_RESOURCE_ERROR, stringifyError(err));
    }
  }

  /**
   * Deploy luis resource
   * @param config
   */
  public async deployLuisResource(config: LuisResourceConfig): Promise<{ endpoint: string; endpointKey: string }> {
    try {
      this.logger({
        status: BotProjectDeployLoggerType.PROVISION_INFO,
        message: 'Deploying Luis Resource ...',
      });
      const cognitiveServicesManagementClient = new CognitiveServicesManagementClient(this.creds, this.subscriptionId);
      // check luis publish location is validated
      let authoringLocation = config.location;
      if (!LuisAuthoringSupportLocation.includes(config.location)) {
        authoringLocation = 'westus'; // default as westus
      }
      const deployResult = await cognitiveServicesManagementClient.accounts.create(
        config.resourceGroupName,
        config.name,
        {
          kind: 'LUIS',
          sku: {
            name: config.sku ?? 'S0',
          },
          location: authoringLocation,
        }
      );
      if (deployResult._response.status >= 300) {
        this.logger({
          status: BotProjectDeployLoggerType.PROVISION_ERROR,
          message: deployResult._response.bodyAsText,
        });
        throw createCustomizeError(ProvisionErrors.CREATE_LUIS_ERROR, deployResult._response.bodyAsText);
      }

      const endpoint = deployResult.properties?.endpoint ?? '';
      const keys = await cognitiveServicesManagementClient.accounts.listKeys(config.resourceGroupName, config.name);
      const endpointKey = keys?.key1 ?? '';
      return { endpoint, endpointKey };
    } catch (err) {
      this.logger({
        status: BotProjectDeployLoggerType.PROVISION_ERROR,
        message: JSON.stringify(err, Object.getOwnPropertyNames(err)),
      });
      throw createCustomizeError(ProvisionErrors.CREATE_LUIS_ERROR, stringifyError(err));
    }
  }

  /**
   * QnA Resource depends on serveral components, including appinights and web config
   * @param config
   */
  public async deployQnAReource(config: QnAResourceConfig): Promise<{ endpoint: string; subscriptionKey: string }> {
    try {
      this.logger({
        status: BotProjectDeployLoggerType.PROVISION_INFO,
        message: 'Deploying QnA Resource ...',
      });

      // initialize the name
      const qnaMakerSearchName = `${config.name}-search`.toLowerCase().replace('_', '');
      const qnaMakerWebAppName = `${config.name}-qnahost`.toLowerCase().replace('_', '');
      const qnaMakerServiceName = `${config.name}-qna`;

      // only support westus in qna
      if (config.location !== 'westus') {
        config.location = 'westus';
      }

      // deploy search service
      const searchManagementClient = new SearchManagementClient(this.creds, this.subscriptionId);
      const searchServiceDeployResult = await searchManagementClient.services.createOrUpdate(
        config.resourceGroupName,
        qnaMakerSearchName,
        {
          location: config.location,
          sku: {
            name: 'standard',
          },
          replicaCount: 1,
          partitionCount: 1,
          hostingMode: 'default',
        }
      );

      if (searchServiceDeployResult._response.status >= 300) {
        this.logger({
          status: BotProjectDeployLoggerType.PROVISION_ERROR,
          message: searchServiceDeployResult._response.bodyAsText,
        });
        throw createCustomizeError(ProvisionErrors.CREATE_QNA_ERROR, searchServiceDeployResult._response.bodyAsText);
      }

      // deploy websites
      // Create new Service Plan or update the exisiting service plan created before
      const webSiteManagementClient = new WebSiteManagementClient(this.creds, this.subscriptionId);
      const servicePlanName = config.resourceGroupName;
      const servicePlanResult = await webSiteManagementClient.appServicePlans.createOrUpdate(
        config.resourceGroupName,
        servicePlanName,
        {
          location: config.location,
          sku: {
            name: 'S1',
            tier: 'Standard',
            size: 'S1',
            family: 'S',
            capacity: 1,
          },
        }
      );

      if (servicePlanResult._response.status >= 300) {
        this.logger({
          status: BotProjectDeployLoggerType.PROVISION_ERROR,
          message: servicePlanResult._response.bodyAsText,
        });
        throw createCustomizeError(ProvisionErrors.CREATE_QNA_ERROR, servicePlanResult._response.bodyAsText);
      }

      // deploy or update exisiting app insights component
      const applicationInsightsManagementClient = new ApplicationInsightsManagementClient(
        this.creds,
        this.subscriptionId
      );
      const appinsightsName = config.resourceGroupName;
      const appinsightsDeployResult = await applicationInsightsManagementClient.components.createOrUpdate(
        config.resourceGroupName,
        appinsightsName,
        {
          location: config.location,
          applicationType: 'web',
          kind: 'web',
        }
      );
      if (appinsightsDeployResult._response.status >= 300 || appinsightsDeployResult.provisioningState != 'Succeeded') {
        this.logger({
          status: BotProjectDeployLoggerType.PROVISION_ERROR,
          message: appinsightsDeployResult._response.bodyAsText,
        });
        throw createCustomizeError(ProvisionErrors.CREATE_QNA_ERROR, appinsightsDeployResult._response.bodyAsText);
      }

      // deploy qna host webapp
      const webAppResult = await webSiteManagementClient.webApps.createOrUpdate(
        config.resourceGroupName,
        qnaMakerWebAppName,
        {
          name: qnaMakerWebAppName,
          serverFarmId: servicePlanResult.name,
          location: config.location,
          siteConfig: {
            cors: {
              allowedOrigins: ['*'],
            },
          },
          enabled: true,
        }
      );

      if (webAppResult._response.status >= 300) {
        this.logger({
          status: BotProjectDeployLoggerType.PROVISION_ERROR,
          message: webAppResult._response.bodyAsText,
        });
        throw createCustomizeError(ProvisionErrors.CREATE_QNA_ERROR, webAppResult._response.bodyAsText);
      }

      // add web config for websites
      const azureSearchAdminKey = (
        await searchManagementClient.adminKeys.get(config.resourceGroupName, qnaMakerSearchName)
      ).primaryKey;
      const appInsightsComponent = await applicationInsightsManagementClient.components.get(
        config.resourceGroupName,
        appinsightsName
      );
      const userAppInsightsKey = appInsightsComponent.instrumentationKey;
      const userAppInsightsName = appinsightsName;
      const userAppInsightsAppId = appInsightsComponent.appId;
      const primaryEndpointKey = `${qnaMakerWebAppName}-PrimaryEndpointKey`;
      const secondaryEndpointKey = `${qnaMakerWebAppName}-SecondaryEndpointKey`;
      const defaultAnswer = 'No good match found in KB.';
      const QNAMAKER_EXTENSION_VERSION = 'latest';

      const webAppConfigUpdateResult = await webSiteManagementClient.webApps.createOrUpdateConfiguration(
        config.resourceGroupName,
        qnaMakerWebAppName,
        {
          appSettings: [
            {
              name: 'AzureSearchName',
              value: qnaMakerSearchName,
            },
            {
              name: 'AzureSearchAdminKey',
              value: azureSearchAdminKey,
            },
            {
              name: 'UserAppInsightsKey',
              value: userAppInsightsKey,
            },
            {
              name: 'UserAppInsightsName',
              value: userAppInsightsName,
            },
            {
              name: 'UserAppInsightsAppId',
              value: userAppInsightsAppId,
            },
            {
              name: 'PrimaryEndpointKey',
              value: primaryEndpointKey,
            },
            {
              name: 'SecondaryEndpointKey',
              value: secondaryEndpointKey,
            },
            {
              name: 'DefaultAnswer',
              value: defaultAnswer,
            },
            {
              name: 'QNAMAKER_EXTENSION_VERSION',
              value: QNAMAKER_EXTENSION_VERSION,
            },
          ],
        }
      );
      if (webAppConfigUpdateResult._response.status >= 300) {
        this.logger({
          status: BotProjectDeployLoggerType.PROVISION_ERROR,
          message: webAppConfigUpdateResult._response.bodyAsText,
        });
        throw createCustomizeError(ProvisionErrors.CREATE_QNA_ERROR, webAppConfigUpdateResult._response.bodyAsText);
      }

      // Create qna account
      const cognitiveServicesManagementClient = new CognitiveServicesManagementClient(this.creds, this.subscriptionId);
      const deployResult = await cognitiveServicesManagementClient.accounts.create(
        config.resourceGroupName,
        qnaMakerServiceName,
        {
          kind: 'QnAMaker',
          sku: {
            name: config.sku ?? 'S0',
          },
          location: config.location,
          properties: {
            apiProperties: {
              qnaRuntimeEndpoint: `https://${webAppResult.hostNames?.[0]}`,
            },
          },
        }
      );
      if (deployResult._response.status >= 300) {
        this.logger({
          status: BotProjectDeployLoggerType.PROVISION_ERROR,
          message: deployResult._response.bodyAsText,
        });
        throw createCustomizeError(ProvisionErrors.CREATE_QNA_ERROR, deployResult._response.bodyAsText);
      }

      const endpoint = webAppResult.hostNames?.[0];
      const keys = await cognitiveServicesManagementClient.accounts.listKeys(
        config.resourceGroupName,
        qnaMakerServiceName
      );
      const subscriptionKey = keys?.key1 ?? '';
      return {
        endpoint: endpoint,
        subscriptionKey: subscriptionKey,
      };
    } catch (err) {
      this.logger({
        status: BotProjectDeployLoggerType.PROVISION_ERROR,
        message: JSON.stringify(err, Object.getOwnPropertyNames(err)),
      });
      throw createCustomizeError(ProvisionErrors.CREATE_QNA_ERROR, stringifyError(err));
    }
  }

  /**
   * Deploy application insights
   * @param config
   */
  public async deployAppInsightsResource(config: ApplicationInsightsConfig): Promise<{ instrumentationKey: string }> {
    try {
      this.logger({
        status: BotProjectDeployLoggerType.PROVISION_INFO,
        message: 'Deploying Application Insights Resource ...',
      });
      const applicationInsightsManagementClient = new ApplicationInsightsManagementClient(
        this.creds,
        this.subscriptionId
      );
      const deployResult = await applicationInsightsManagementClient.components.createOrUpdate(
        config.resourceGroupName,
        config.name,
        {
          location: config.location,
          applicationType: config.applicationType ?? 'web',
          kind: 'web',
        }
      );
      if (deployResult._response.status >= 300 || deployResult.provisioningState != 'Succeeded') {
        this.logger({
          status: BotProjectDeployLoggerType.PROVISION_ERROR,
          message: deployResult._response.bodyAsText,
        });
        throw createCustomizeError(ProvisionErrors.CREATE_APP_INSIGHT_ERROR, deployResult._response.bodyAsText);
      }

      // Update output and status
      return {
        instrumentationKey: deployResult.instrumentationKey,
      };
    } catch (err) {
      this.logger({
        status: BotProjectDeployLoggerType.PROVISION_ERROR,
        message: JSON.stringify(err, Object.getOwnPropertyNames(err)),
      });
      throw createCustomizeError(ProvisionErrors.CREATE_APP_INSIGHT_ERROR, stringifyError(err));
    }
  }

  public async connectAppInsightsToBotService(config: any) {
    this.logger({
      status: BotProjectDeployLoggerType.PROVISION_INFO,
      message: `> Linking Application Insights settings to Bot Service ...`,
    });
    // timestamp will be used as deployment name
    const timeStamp = new Date().getTime().toString();

    const appinsightsClient = new ApplicationInsightsManagementClient(this.creds, this.subscriptionId);
    const appComponents = await appinsightsClient.components.get(config.resourceGroupName, config.name);
    const appinsightsId = appComponents.appId;
    const appinsightsInstrumentationKey = appComponents.instrumentationKey;
    const apiKeyOptions = {
      name: `${config.resourceGroupName}-provision-${timeStamp}`,
      linkedReadProperties: [
        `/subscriptions/${this.subscriptionId}/resourceGroups/${config.resourceGroupName}/providers/microsoft.insights/components/${config.name}/api`,
        `/subscriptions/${this.subscriptionId}/resourceGroups/${config.resourceGroupName}/providers/microsoft.insights/components/${config.name}/agentconfig`,
      ],
      linkedWriteProperties: [
        `/subscriptions/${this.subscriptionId}/resourceGroups/${config.resourceGroupName}/providers/microsoft.insights/components/${config.name}/annotations`,
      ],
    };

    let appinsightsApiKeyResponse;
    try {
      appinsightsApiKeyResponse = await appinsightsClient.aPIKeys.create(
        config.resourceGroupName,
        config.resourceGroupName,
        apiKeyOptions
      );

      const appinsightsApiKey = appinsightsApiKeyResponse.apiKey;

      this.logger({
        status: BotProjectDeployLoggerType.PROVISION_INFO,
        message: `> AppInsights AppId: ${appinsightsId} ...`,
      });
      this.logger({
        status: BotProjectDeployLoggerType.PROVISION_INFO,
        message: `> AppInsights InstrumentationKey: ${appinsightsInstrumentationKey} ...`,
      });
      this.logger({
        status: BotProjectDeployLoggerType.PROVISION_INFO,
        message: `> AppInsights ApiKey: ${appinsightsApiKey} ...`,
      });

      if (appinsightsId && appinsightsInstrumentationKey && appinsightsApiKey) {
        const botServiceClient = new AzureBotService(this.creds, this.subscriptionId);
        const botCreated = await botServiceClient.bots.get(config.resourceGroupName, config.name);
        if (botCreated.properties) {
          botCreated.properties.developerAppInsightKey = appinsightsInstrumentationKey;
          botCreated.properties.developerAppInsightsApiKey = appinsightsApiKey;
          botCreated.properties.developerAppInsightsApplicationId = appinsightsId;
          let botUpdateResult;
          try {
            botUpdateResult = await botServiceClient.bots.update(config.resourceGroupName, config.name, botCreated);
          } catch (err) {
            this.logger({
              status: BotProjectDeployLoggerType.PROVISION_ERROR,
              message: `! Something went wrong while trying to link Application Insights settings to Bot Service Result: ${JSON.stringify(
                botUpdateResult
              )}`,
            });
            throw err;
          }
          this.logger({
            status: BotProjectDeployLoggerType.PROVISION_INFO,
            message: `> Linking Application Insights settings to Bot Service Success!`,
          });
        } else {
          this.logger({
            status: BotProjectDeployLoggerType.PROVISION_WARNING,
            message: `! The Bot doesn't have a keys properties to update.`,
          });
        }
      }
    } catch (err) {
      this.logger({
        status: BotProjectDeployLoggerType.PROVISION_ERROR,
        message: JSON.stringify(err, Object.getOwnPropertyNames(err)),
      });
      throw createCustomizeError(ProvisionErrors.CONNECT_APP_INSIGHT_ERROR, stringifyError(err));
    }
  }

  /**
   * Deploy cosmos db
   * @param config
   */
  public async deployCosmosDBResource(config: CosmosDBConfig) {
    try {
      this.logger({
        status: BotProjectDeployLoggerType.PROVISION_INFO,
        message: 'Deploying Cosmos DB Resource ...',
      });

      // Create DB accounts
      const cosmosDBManagementClient = new CosmosDBManagementClient(this.creds, this.subscriptionId);
      const dbAccountDeployResult = await cosmosDBManagementClient.databaseAccounts.createOrUpdate(
        config.resourceGroupName,
        config.name,
        {
          location: config.location,
          locations: [
            {
              locationName: config.location,
              failoverPriority: 0,
            },
          ],
        }
      );

      if (dbAccountDeployResult._response.status >= 300 || dbAccountDeployResult.provisioningState != 'Succeeded') {
        this.logger({
          status: BotProjectDeployLoggerType.PROVISION_ERROR,
          message: dbAccountDeployResult._response.bodyAsText,
        });
        throw createCustomizeError(ProvisionErrors.CREATE_COSMOSDB_ERROR, dbAccountDeployResult._response.bodyAsText);
      }

      // Create DB
      const dbDeployResult = await cosmosDBManagementClient.sqlResources.createUpdateSqlDatabase(
        config.resourceGroupName,
        config.name,
        config.databaseName,
        {
          resource: {
            id: config.databaseName,
          },
          options: {},
        }
      );

      if (dbDeployResult._response.status >= 300) {
        this.logger({
          status: BotProjectDeployLoggerType.PROVISION_ERROR,
          message: dbDeployResult._response.bodyAsText,
        });
        throw createCustomizeError(ProvisionErrors.CREATE_COSMOSDB_ERROR, dbDeployResult._response.bodyAsText);
      }

      // Create Container
      const containerCreateResult = await cosmosDBManagementClient.sqlResources.createUpdateSqlContainer(
        config.resourceGroupName,
        config.name,
        config.databaseName,
        config.containerName,
        {
          resource: {
            id: config.containerName,
            indexingPolicy: {
              indexingMode: 'Consistent',
              automatic: true,
              includedPaths: [
                {
                  path: '/*',
                },
              ],
              excludedPaths: [
                {
                  path: '/"_etag"/?',
                },
              ],
            },
            partitionKey: {
              paths: ['/id'],
              kind: 'Hash',
            },
            conflictResolutionPolicy: {
              mode: 'LastWriterWins',
              conflictResolutionPath: '/_ts',
            },
          },
          options: {},
        }
      );

      if (containerCreateResult._response.status >= 300) {
        this.logger({
          status: BotProjectDeployLoggerType.PROVISION_ERROR,
          message: containerCreateResult._response.bodyAsText,
        });
        throw createCustomizeError(ProvisionErrors.CREATE_COSMOSDB_ERROR, containerCreateResult._response.bodyAsText);
      }

      const authKeyResult = await cosmosDBManagementClient.databaseAccounts.listKeys(
        config.resourceGroupName,
        config.name
      );
      if (authKeyResult._response.status >= 300) {
        this.logger({
          status: BotProjectDeployLoggerType.PROVISION_ERROR,
          message: authKeyResult._response.bodyAsText,
        });
        throw createCustomizeError(ProvisionErrors.CREATE_COSMOSDB_ERROR, authKeyResult._response.bodyAsText);
      }

      const authKey = authKeyResult.primaryMasterKey;
      const cosmosDBEndpoint = dbAccountDeployResult.documentEndpoint;

      return {
        authKey,
        cosmosDBEndpoint,
        databaseId: config.databaseName,
        containerId: config.containerName,
        collectionId: 'botstate-collection',
      };
    } catch (err) {
      this.logger({
        status: BotProjectDeployLoggerType.PROVISION_ERROR,
        message: JSON.stringify(err, Object.getOwnPropertyNames(err)),
      });
      throw createCustomizeError(ProvisionErrors.CREATE_COSMOSDB_ERROR, stringifyError(err));
    }
  }

  /**
   * Deploy blob storage
   * @param config
   */
  public async deployBlobStorageResource(
    config: BlobStorageConfig
  ): Promise<{ name: string; connectionString: string; container: string }> {
    try {
      this.logger({
        status: BotProjectDeployLoggerType.PROVISION_INFO,
        message: 'Deploying Blob Storage Resource ...',
      });
      const storageManagementClient = new StorageManagementClient(this.creds, this.subscriptionId);

      const deployResult = await storageManagementClient.storageAccounts.create(config.resourceGroupName, config.name, {
        location: config.location,
        kind: 'StorageV2',
        sku: {
          name: config.sku ?? 'Standard_LRS',
        },
      });
      if (deployResult._response.status >= 300 || deployResult.provisioningState != 'Succeeded') {
        this.logger({
          status: BotProjectDeployLoggerType.PROVISION_ERROR,
          message: deployResult._response.bodyAsText,
        });
        throw createCustomizeError(ProvisionErrors.CREATE_BLOB_STORAGE_ERROR, deployResult._response.bodyAsText);
      }

      const accountKeysResult = await storageManagementClient.storageAccounts.listKeys(
        config.resourceGroupName,
        config.name
      );
      const connectionString = accountKeysResult?.keys?.[0].value ?? '';

      return { name: config.name, connectionString, container: config.containerName };
    } catch (err) {
      this.logger({
        status: BotProjectDeployLoggerType.PROVISION_ERROR,
        message: JSON.stringify(err, Object.getOwnPropertyNames(err)),
      });
      throw createCustomizeError(ProvisionErrors.CREATE_BLOB_STORAGE_ERROR, stringifyError(err));
    }
  }

  /**
   * Deploy web app
   * @param config
   */
  public async deployWebAppResource(config: WebAppConfig): Promise<string> {
    try {
      this.logger({
        status: BotProjectDeployLoggerType.PROVISION_INFO,
        message: 'Deploying Web App Resource ...',
      });
      const webSiteManagementClient = new WebSiteManagementClient(this.creds, this.subscriptionId);

      // Create new Service Plan
      const servicePlanResult = await webSiteManagementClient.appServicePlans.createOrUpdate(
        config.resourceGroupName,
        config.name,
        {
          location: config.location,
          sku: {
            name: 'S1',
            tier: 'Standard',
            size: 'S1',
            family: 'S',
            capacity: 1,
          },
        }
      );

      if (servicePlanResult._response.status >= 300) {
        this.logger({
          status: BotProjectDeployLoggerType.PROVISION_ERROR,
          message: servicePlanResult._response.bodyAsText,
        });
        throw createCustomizeError(ProvisionErrors.CREATE_WEB_APP_ERROR, servicePlanResult._response.bodyAsText);
      }

      const webAppName = config.name;
      const webAppResult = await webSiteManagementClient.webApps.createOrUpdate(config.resourceGroupName, config.name, {
        name: webAppName,
        serverFarmId: servicePlanResult.name,
        location: config.location,
        kind: 'app',
        siteConfig: {
          appSettings: [
            {
              name: 'WEBSITE_NODE_DEFAULT_VERSION',
              value: '10.14.1',
            },
            {
              name: 'MicrosoftAppId',
              value: config.appId,
            },
            {
              name: 'MicrosoftAppPassword',
              value: config.appPwd,
            },
          ],
          cors: {
            allowedOrigins: ['https://botservice.hosting.portal.azure.net', 'https://hosting.onecloud.azure-test.net/'],
          },
        },
      });

      if (webAppResult._response.status >= 300) {
        this.logger({
          status: BotProjectDeployLoggerType.PROVISION_ERROR,
          message: webAppResult._response.bodyAsText,
        });
        throw createCustomizeError(ProvisionErrors.CREATE_WEB_APP_ERROR, webAppResult._response.bodyAsText);
      }

      const siteHost = webAppResult?.hostNames?.[0];
      return siteHost;
    } catch (err) {
      this.logger({
        status: BotProjectDeployLoggerType.PROVISION_ERROR,
        message: JSON.stringify(err, Object.getOwnPropertyNames(err)),
      });
      throw createCustomizeError(ProvisionErrors.CREATE_WEB_APP_ERROR, stringifyError(err));
    }
  }

  /**
   * Deploy Azure Functions instance
   * @param config
   */
  public async deployAzureFunctions(config: AzureFunctionsConfig) {
    try {
      this.logger({
        status: BotProjectDeployLoggerType.PROVISION_INFO,
        message: 'Deploying Azure Functions Resource ...',
      });
      const webSiteManagementClient = new WebSiteManagementClient(this.creds, this.subscriptionId);
      const azureFunctionsName = config.name;
      const azureFunctionsResult = await webSiteManagementClient.webApps.createOrUpdate(
        config.resourceGroupName,
        config.name,
        {
          name: azureFunctionsName,
          location: config.location,
          kind: 'functionapp',
          httpsOnly: true,
          siteConfig: {
            appSettings: [
              {
                name: 'MicrosoftAppId',
                value: config.appId,
              },
              {
                name: 'MicrosoftAppPassword',
                value: config.appPwd,
              },
              {
                name: 'FUNCTIONS_EXTENSION_VERSION',
                value: '~3',
              },
              {
                name: 'FUNCTIONS_WORKER_RUNTIME',
                value: 'dotnet',
              },
              {
                name: 'APPINSIGHTS_INSTRUMENTATIONKEY',
                value: config.instrumentationKey ?? '',
              },
            ],
          },
        }
      );

      if (azureFunctionsResult._response.status >= 300) {
        this.logger({
          status: BotProjectDeployLoggerType.PROVISION_ERROR,
          message: azureFunctionsResult._response.bodyAsText,
        });
        throw createCustomizeError(
          ProvisionErrors.CREATE_FUNCTIONS_RESOURCE_ERROR,
          azureFunctionsResult._response.bodyAsText
        );
      }

      const siteHost = azureFunctionsResult?.hostNames?.[0];
      this.logger({
        status: BotProjectDeployLoggerType.PROVISION_INFO,
        message: 'Deploying Azure Functions Success',
      });
      return siteHost;
    } catch (err) {
      this.logger({
        status: BotProjectDeployLoggerType.PROVISION_ERROR,
        message: JSON.stringify(err, Object.getOwnPropertyNames(err)),
      });
      throw createCustomizeError(ProvisionErrors.CREATE_FUNCTIONS_RESOURCE_ERROR, stringifyError(err));
    }
  }

  /**
   * Deploy bot channel registration
   * @param config
   */
  public async deployBotResource(config: BotConfig) {
    try {
      this.logger({
        status: BotProjectDeployLoggerType.PROVISION_INFO,
        message: 'Deploying Bot Resource ...',
      });
      const azureBotSerivce = new AzureBotService(this.creds, this.subscriptionId);

      const botResult = await azureBotSerivce.bots.create(config.resourceGroupName, config.name, {
        properties: {
          displayName: config.displayName ?? config.name,
          endpoint: config.endpoint ?? '',
          msaAppId: config.appId ?? '',
        },
        sku: {
          name: 'F0',
        },
        name: config.name,
        location: 'global',
        kind: 'bot',
        tags: {
          webapp: config.webAppHostname
        }
      });

      if (botResult?._response?.status >= 300) {
        this.logger({
          status: BotProjectDeployLoggerType.PROVISION_ERROR,
          message: botResult._response?.bodyAsText,
        });
        throw createCustomizeError(ProvisionErrors.BOT_REGISTRATION_ERROR, botResult._response?.bodyAsText);
      }
    } catch (err) {
      this.logger({
        status: BotProjectDeployLoggerType.PROVISION_ERROR,
        message: JSON.stringify(err, Object.getOwnPropertyNames(err)),
      });
      throw createCustomizeError(ProvisionErrors.BOT_REGISTRATION_ERROR, stringifyError(err));
    }
  }

  /**
   * Deploy guid deployment counter, indicates how many deployments have been made
   * @param config
   */
  public async deployDeploymentCounter(config: DeploymentsConfig) {
    try {
      this.logger({
        status: BotProjectDeployLoggerType.PROVISION_INFO,
        message: 'Deploying Deployments Counter ...',
      });

      const resourceClient = new ResourceManagementClient(this.creds, this.subscriptionId);

      const counterResult = await resourceClient.deployments.createOrUpdate(config.resourceGroupName, config.name, {
        properties: {
          mode: 'Incremental',
          template: {
            $schema: 'https://schema.management.azure.com/schemas/2015-01-01/deploymentTemplate.json#',
            contentVersion: '1.0.0.0',
            resources: [],
          },
        },
      });

      if (counterResult._response.status >= 300) {
        this.logger({
          status: BotProjectDeployLoggerType.PROVISION_ERROR,
          message: counterResult._response.bodyAsText,
        });
        throw createCustomizeError(ProvisionErrors.CREATE_COUNTER_ERROR, counterResult._response.bodyAsText);
      }
    } catch (err) {
      this.logger({
        status: BotProjectDeployLoggerType.PROVISION_ERROR,
        message: JSON.stringify(err, Object.getOwnPropertyNames(err)),
      });
      throw createCustomizeError(ProvisionErrors.CREATE_COUNTER_ERROR, stringifyError(err));
    }
  }
}<|MERGE_RESOLUTION|>--- conflicted
+++ resolved
@@ -52,25 +52,11 @@
    */
   public async createResourceGroup(config: ResourceGroupConfig): Promise<ResourceGroupConfig> {
     if (!config.name) {
-<<<<<<< HEAD
       throw createCustomizeError(ProvisionErrors.CREATE_RESOURCEGROUP_ERROR, 'You should provide a valid resource group name.');
     }
     // Create a new resource group
     if (!config.location) {
       throw createCustomizeError(ProvisionErrors.CREATE_RESOURCEGROUP_ERROR, 'You should provide a valid resource group name.');
-=======
-      throw createCustomizeError(
-        ProvisionErrors.CREATE_RESOURCEGROUP_ERROR,
-        'You should provide a valid resource group name.'
-      );
-    }
-    // Create a new resource group
-    if (!config.location) {
-      throw createCustomizeError(
-        ProvisionErrors.CREATE_RESOURCEGROUP_ERROR,
-        'You should provide a valid resource group name.'
-      );
->>>>>>> b8bc9fa3
     }
 
     try {
