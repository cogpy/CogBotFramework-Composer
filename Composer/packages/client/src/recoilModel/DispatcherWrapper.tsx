--- conflicted
+++ resolved
@@ -11,7 +11,6 @@
 import { prepareAxios } from './../utils/auth';
 import filePersistence from './persistence/FilePersistence';
 import createDispatchers, { Dispatcher } from './dispatchers';
-<<<<<<< HEAD
 import {
   dialogsState,
   projectIdState,
@@ -21,10 +20,6 @@
   settingsState,
   lgFilesState,
 } from './atoms';
-import { BotAssets } from './types';
-=======
-import { dialogsState, projectIdState, luFilesState, skillManifestsState, settingsState, lgFilesState } from './atoms';
->>>>>>> 6e4bbb98
 
 const getBotAssets = async (snapshot: Snapshot): Promise<BotAssets> => {
   const result = await Promise.all([
