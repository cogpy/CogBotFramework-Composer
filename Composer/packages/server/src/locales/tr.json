--- conflicted
+++ resolved
@@ -711,11 +711,7 @@
     "message": "Tümünü temizle"
   },
   "click_start_and_your_bot_will_be_up_and_running_on_424c29da": {
-<<<<<<< HEAD
     "message": "Başlat’a tıkladığınızda botunuz çalışır duruma gelir. Çalışmaya başladıktan sonra, test etmek için \"Web Sohbeti’nde aç\" seçeneğini belirleyebilirsiniz."
-=======
-    "message": "Başlat'a tıkladığınızda botunuz çalışır duruma gelir. Çalışmaya başladıktan sonra, test etmek için \"Web Sohbeti’nde aç\" seçeneğini belirleyebilirsiniz."
->>>>>>> 689833ce
   },
   "click_the_start_button_to_test_your_bot_using_web__821e827c": {
     "message": "Web Sohbeti veya Emulator’ı kullanarak botunuzu test etmek için başlat düğmesine tıklayın. Bot Framework Emulator henüz yüklü değilse, <a>buradan</a> indirebilirsiniz."
@@ -868,11 +864,7 @@
     "message": "Composer ile ilgili soru sormak ve soruları yanıtlamak için toplulukla bağlantı kurun"
   },
   "connect_your_bot_to_microsoft_teams_and_webchat_or_90a228b8": {
-<<<<<<< HEAD
     "message": "Botunuzu Microsoft Teams’e ve Web Sohbeti’ne bağlayın ya da DirectLine Speech’i etkinleştirin."
-=======
-    "message": "Botunuzu Microsoft Teams’e ve Web Sohbeti’ne bağlayın ya da DirectLine Speech'i etkinleştirin."
->>>>>>> 689833ce
   },
   "connect_your_bot_to_teams_external_channels_or_ena_687b7580": {
     "message": "Botunuzu Teams’e ve dış kanallara bağlayın ya da konuşmayı etkinleştirin."
@@ -1415,11 +1407,7 @@
     "message": "Çok aşamalı ayıklamayı etkinleştir"
   },
   "enable_orchestrator_cdbbd2c5": {
-<<<<<<< HEAD
     "message": "Orchestrator’ı etkinleştir"
-=======
-    "message": "Orchestrator'ı etkinleştir"
->>>>>>> 689833ce
   },
   "enable_speech_e30d6a2a": {
     "message": "Konuşmayı Etkinleştir"
@@ -1443,11 +1431,7 @@
     "message": "EndOfConversation etkinliği"
   },
   "endpoint_url_eddd8ea9": {
-<<<<<<< HEAD
     "message": "Uç nokta URL’si"
-=======
-    "message": "Uç nokta URL'si"
->>>>>>> 689833ce
   },
   "endpoints_ff946539": {
     "message": "Uç Noktalar"
@@ -1990,11 +1974,7 @@
     "message": "Microsoft .NET Core SDK yükle"
   },
   "install_net_core_sdk_67e62ca9": {
-<<<<<<< HEAD
     "message": ".NET Core SDK’sını yükle"
-=======
-    "message": ".NET Core SDK'sını yükle"
->>>>>>> 689833ce
   },
   "install_node_js_1857298c": {
     "message": "Node.js’yi yükle"
@@ -2114,11 +2094,7 @@
     "message": "Language Understanding yazma anahtarı"
   },
   "language_understanding_luis_is_an_azure_cognitive__21ee0f60": {
-<<<<<<< HEAD
     "message": "Language Understanding (LUIS), doğal dil girişini anlamak ve konuşma akışını yönlendirmek için makine öğrenmesi kullanan bir Azure Bilişsel Hizmetidir. <a>Daha fazla bilgi.</a> Azure’daki mevcut bir Language Understanding (LUIS) anahtarını kullanın veya yeni bir anahtar oluşturun. <a2>Daha fazla bilgi</a2>"
-=======
-    "message": "Language Understanding (LUIS), doğal dil girişini anlamak ve konuşma akışını yönlendirmek için makine öğrenmesi kullanan bir Azure Bilişsel Hizmetidir. <a>Daha fazla bilgi.</a> Azure'daki mevcut bir Language Understanding (LUIS) anahtarını kullanın veya yeni bir anahtar oluşturun. <a2>Daha fazla bilgi</a2>"
->>>>>>> 689833ce
   },
   "language_understanding_region_ec8fb05c": {
     "message": "Language Understanding bölgesi"
@@ -2676,11 +2652,7 @@
     "message": "Ekleme"
   },
   "once_you_publish_your_bot_to_azure_you_will_be_rea_93048067": {
-<<<<<<< HEAD
     "message": "Botunuzu Azure’da yayımladığınızda bağlantı eklemeye hazır olursunuz."
-=======
-    "message": "Botunuzu Azure'da yayımladığınızda bağlantı eklemeye hazır olursunuz."
->>>>>>> 689833ce
   },
   "ondialogevents_types_3dc569b5": {
     "message": "OnDialogEvents Türleri"
@@ -2692,11 +2664,7 @@
     "message": "Aç"
   },
   "open_github_811d5819": {
-<<<<<<< HEAD
     "message": "GitHub’ı aç"
-=======
-    "message": "GitHub'ı aç"
->>>>>>> 689833ce
   },
   "open_inline_editor_a5aabcfa": {
     "message": "Satır içi düzenleyiciyi aç"
@@ -2807,11 +2775,7 @@
     "message": "Açılır pencere düzenleyicisi"
   },
   "power_virtual_agents_bots_cannot_be_run_at_the_mom_a866be28": {
-<<<<<<< HEAD
     "message": "Power Virtual Agents botları şu anda çalıştırılamıyor. Botu Power Virtual Agents’ta yayımlayın ve orada test edin."
-=======
-    "message": "Power Virtual Agents botları şu anda çalıştırılamıyor. Botu Power Virtual Agents'ta yayımlayın ve orada test edin."
->>>>>>> 689833ce
   },
   "power_virtual_agents_bots_cannot_use_this_function_fcfeaf62": {
     "message": "Power Virtual Agents botları şu anda bu işlevselliği kullanamıyor."
@@ -2949,11 +2913,7 @@
     "message": "Botunuzu yayımlayın"
   },
   "publish_your_bot_to_azure_and_manage_published_bot_67751ca9": {
-<<<<<<< HEAD
     "message": "Botunuzu Azure’da yayımlayın ve yayımlanan botları burada yönetin."
-=======
-    "message": "Botunuzu Azure'da yayımlayın ve yayımlanan botları burada yönetin."
->>>>>>> 689833ce
   },
   "publish_your_bots_6e1ba7c2": {
     "message": "Robotlarınızı yayımlayın"
@@ -3004,17 +2964,10 @@
     "message": "Soru-Cevap Oluşturma tanıtımı"
   },
   "qna_maker_is_an_azure_cognitive_services_that_can__77546394": {
-<<<<<<< HEAD
     "message": "Soru-Cevap Oluşturma, bir web sitesi SSS’sinden soru-cevap çiftleri ayıklayabilen bir Azure Bilişsel Hizmetidir. <a>Daha fazla bilgi.</a> Azure’dan mevcut bir anahtarı kullanın veya yeni bir anahtar oluşturun. <a2>Daha fazla bilgi.</a2>"
   },
   "qna_maker_is_an_azure_cognitive_services_that_can__8166388a": {
     "message": "Soru-Cevap Oluşturma, bir web sitesi SSS’sinden soru-cevap çiftleri ayıklayabilen bir Azure Bilişsel Hizmetidir. <a>Daha fazla bilgi.</a> Azure’dan mevcut bir anahtarı kullanın veya yeni bir anahtar oluşturun. <a2>Daha fazla bilgi</a2>"
-=======
-    "message": "Soru-Cevap Oluşturma, bir web sitesi SSS’sinden soru-cevap çiftleri ayıklayabilen bir Azure Bilişsel Hizmetidir. <a>Daha fazla bilgi.</a> Azure'dan mevcut bir anahtarı kullanın veya yeni bir anahtar oluşturun. <a2>Daha fazla bilgi.</a2>"
-  },
-  "qna_maker_is_an_azure_cognitive_services_that_can__8166388a": {
-    "message": "Soru-Cevap Oluşturma, bir web sitesi SSS’sinden soru-cevap çiftleri ayıklayabilen bir Azure Bilişsel Hizmetidir. <a>Daha fazla bilgi.</a> Azure'dan mevcut bir anahtarı kullanın veya yeni bir anahtar oluşturun. <a2>Daha fazla bilgi</a2>"
->>>>>>> 689833ce
   },
   "qna_maker_subscription_key_a645be58": {
     "message": "Soru-Cevap Oluşturma aboneliği anahtarı:"
@@ -3536,11 +3489,7 @@
     "message": "Beceri Bildirimi URL’si"
   },
   "skill_manifest_url_was_copied_to_the_clipboard_4cfad630": {
-<<<<<<< HEAD
     "message": "Beceri bildirimi URL’si panoya kopyalandı"
-=======
-    "message": "Beceri bildirimi URL'si panoya kopyalandı"
->>>>>>> 689833ce
   },
   "skillname_manifest_ef3d9fed": {
     "message": "{ skillName } Bildirimi"
@@ -3714,11 +3663,7 @@
     "message": "Kullanım Koşulları"
   },
   "test_and_debug_your_bots_in_bot_framework_emulator_89b76229": {
-<<<<<<< HEAD
     "message": "Bot Framework Emulator’da botlarınızı test edin ve bunların hatalarını ayıklayın"
-=======
-    "message": "Bot Framework Emulator'da botlarınızı test edin ve bunların hatalarını ayıklayın"
->>>>>>> 689833ce
   },
   "test_in_emulator_b1b3c278": {
     "message": "Emulator\"da Test Et"
@@ -3763,17 +3708,10 @@
     "message": "Silmeye çalıştığınız iletişim kutusu şu anda aşağıdaki iletişim kutularında kullanılıyor. Bu iletişim kutusunun kaldırılması, Botunuzun ek bir eylem olmadan hatalı çalışmasına yol açabilir."
   },
   "the_endpoint_url_7c04ee13": {
-<<<<<<< HEAD
     "message": "Uç nokta URL’si"
   },
   "the_endpoint_url_of_your_web_app_resource_10f73ba7": {
     "message": "Web uygulaması kaynağınızın uç nokta URL’si"
-=======
-    "message": "Uç nokta URL'si"
-  },
-  "the_endpoint_url_of_your_web_app_resource_10f73ba7": {
-    "message": "Web uygulaması kaynağınızın uç nokta URL'si"
->>>>>>> 689833ce
   },
   "the_file_name_can_not_be_empty_cbdbe9c8": {
     "message": "Dosya adı boş olamaz"
@@ -4169,7 +4107,6 @@
     "message": "Yeni bir konuşma oluşturmak için Azure Bot kullanın"
   },
   "use_azure_qna_maker_to_create_a_simple_question_an_a38d6770": {
-<<<<<<< HEAD
     "message": "Bir web sitesi SSS’sinden basit bir soru ve yanıt botu oluşturmak için Azure Soru-Cevap Oluşturma kullanın."
   },
   "use_azure_qna_maker_to_create_a_simple_question_an_b24bef9f": {
@@ -4177,15 +4114,6 @@
   },
   "use_azure_qna_maker_to_extract_question_and_answer_942c2dcd": {
     "message": "Çevrimiçi bir SSS’den soru-yanıt çiftleri ayıklamak için Azure Soru-Cevap Oluşturma kullanın. "
-=======
-    "message": "Bir web sitesi SSS'sinden basit bir soru ve yanıt botu oluşturmak için Azure Soru-Cevap Oluşturma kullanın."
-  },
-  "use_azure_qna_maker_to_create_a_simple_question_an_b24bef9f": {
-    "message": "Bir web sitesi SSS'sinden basit bir soru ve yanıt botu oluşturmak için Azure Soru-Cevap Oluşturma kullanın. "
-  },
-  "use_azure_qna_maker_to_extract_question_and_answer_942c2dcd": {
-    "message": "Çevrimiçi bir SSS'den soru-yanıt çiftleri ayıklamak için Azure Soru-Cevap Oluşturma kullanın. "
->>>>>>> 689833ce
   },
   "use_custom_luis_authoring_key_9c71470b": {
     "message": "Özel LUIS yazma anahtarını kullanın"
@@ -4206,11 +4134,7 @@
     "message": "Doğal dil girişini anlamak ve konuşma akışını yönlendirmek için makine öğrenmesi kullanın."
   },
   "use_orchestrator_for_multi_bot_projects_bots_that__1b481cdd": {
-<<<<<<< HEAD
     "message": "Çoklu bot projeleri (birden çok bottan oluşan veya becerilere bağlanan botlar) için Orchestrator’ı kullanın."
-=======
-    "message": "Çoklu bot projeleri (birden çok bottan oluşan veya becerilere bağlanan botlar) için Orchestrator'ı kullanın."
->>>>>>> 689833ce
   },
   "use_speech_to_enable_voice_input_and_output_for_yo_742c511d": {
     "message": "Botunuz için ses girişini ve çıkışını etkinleştirmek üzere Konuşma’yı kullanın."
@@ -4429,11 +4353,7 @@
     "message": "Artık hazırsınız!"
   },
   "your_bot_is_configured_with_only_a_luis_authoring__179ab81c": {
-<<<<<<< HEAD
     "message": "Botunuz yalnızca aylık 1.000 çağrı sınırı olan bir LUIS yazma anahtarıyla yapılandırılır. Botunuz bu sınıra ulaşırsa, teste devam etmek için bir <a>yayımlama profili</a> kullanarak botunuzu Azure’da yayımlayın.<a2>Daha fazla bilgi</a2>"
-=======
-    "message": "Botunuz yalnızca aylık 1.000 çağrı sınırı olan bir LUIS yazma anahtarıyla yapılandırılır. Botunuz bu sınıra ulaşırsa, teste devam etmek için bir <a>yayımlama profili</a> kullanarak botunuzu Azure'da yayımlayın.<a2>Daha fazla bilgi</a2>"
->>>>>>> 689833ce
   },
   "your_bot_is_using_luis_and_qna_for_natural_languag_53830684": {
     "message": "Botunuz, doğal dil anlama için LUIS ve Soru-Cevap kullanıyor."
@@ -4472,11 +4392,7 @@
     "message": "Abonelik listeniz boş, lütfen aboneliğinizi ekleyin veya başka bir hesapla oturum açın."
   },
   "your_teams_adapter_is_configured_for_your_publishe_e84e9275": {
-<<<<<<< HEAD
     "message": "Teams bağdaştırıcınız, yayımlanmış botunuz için yapılandırıldı. Botunuzu Teams’te test edebilmeniz için bildirimi kopyalayın, Teams’te App Studio’yu açın ve bildirimi ekleyin"
-=======
-    "message": "Teams bağdaştırıcınız, yayımlanmış botunuz için yapılandırıldı. Botunuzu Teams’te test edebilmeniz için bildirimi kopyalayın, Teams’te App Studio'yu açın ve bildirimi ekleyin"
->>>>>>> 689833ce
   },
   "zoom_in_3205e865": {
     "message": "Yakınlaştır"
