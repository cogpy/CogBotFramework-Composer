--- conflicted
+++ resolved
@@ -315,13 +315,8 @@
       formData.subscriptionId ?? '<YOUR SUBSCRIPTION ID>'
     } --name ${formData.hostname ?? '<RESOURCE NAME>'}
     --appPassword=<16 CHAR PASSWORD>
-<<<<<<< HEAD
-    --location=${currentLocation || 'westus'}
-    --resourceGroup=${currentResourceGroupName || '<RESOURCE GROUP NAME>'}
-=======
     --location=${formData.region || 'westus'}
     --resourceGroup=${formData.resourceGroup || '<RESOURCE GROUP NAME>'}
->>>>>>> 5b374b0c
     --createLuisResource=${createLuisResource}
     --createLuisAuthoringResource=${createLuisAuthoringResource}
     --createCosmosDb=${createCosmosDb}
@@ -443,12 +438,8 @@
       }
     } catch (err) {
       // todo: how do we handle API errors in this component
-<<<<<<< HEAD
-      console.error('ERROR', err);
-=======
       // eslint-disable-next-line no-console
       console.log('ERROR', err);
->>>>>>> 5b374b0c
     }
   };
 
@@ -490,12 +481,8 @@
         }
       } catch (err) {
         // todo: how do we handle API errors in this component
-<<<<<<< HEAD
-        console.error('ERROR', err);
-=======
         // eslint-disable-next-line no-console
         console.log('ERROR', err);
->>>>>>> 5b374b0c
         if (isMounted.current) {
           setResourceGroups(undefined);
         }
