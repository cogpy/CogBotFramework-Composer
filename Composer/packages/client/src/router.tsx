--- conflicted
+++ resolved
@@ -15,7 +15,7 @@
 import { openAlertModal } from './components/Modal/AlertDialog';
 import { dialogStyle } from './components/Modal/dialogStyle';
 import { LoadingSpinner } from './components/LoadingSpinner';
-import { LoginPage } from './pages/login';
+// import { LoginPage } from './pages/login';
 
 const DesignPage = React.lazy(() => import('./pages/design/DesignPage'));
 const LUPage = React.lazy(() => import('./pages/language-understanding/LUPage'));
@@ -58,11 +58,6 @@
           <SettingPage path="settings/*" />
           <BotCreationFlowRouter path="projects/*" />
           <BotCreationFlowRouter path="home" />
-<<<<<<< HEAD
-          <About path="about" />
-          <LoginPage path="azure/login" />
-=======
->>>>>>> 517d8927
           <NotFound default />
         </Router>
       </Suspense>
