--- conflicted
+++ resolved
@@ -39,8 +39,6 @@
                     builder.AddJsonFile("appsettings.deployment.json", optional: true, reloadOnChange: true);
                 }
 
-<<<<<<< HEAD
-=======
                 var configuration = builder.Build();
                 var botRoot = configuration.GetValue<string>("bot") ?? ".";
                 var configFile = Path.GetFullPath(Path.Combine(botRoot, @"settings/appsettings.json"));
@@ -49,7 +47,6 @@
                     .UseLuisConfigAdaptor()
                     .UseLuisSettings();
 
->>>>>>> f8aaf64f
                 builder.AddEnvironmentVariables()
                        .AddCommandLine(args);
             })
