// Copyright (c) Microsoft Corporation.
// Licensed under the MIT License.

/** @jsx jsx */
import { css, jsx } from '@emotion/core';
import React, { useMemo, useState } from 'react';
import { Dropdown, IDropdownOption, ResponsiveMode } from 'office-ui-fabric-react/lib/Dropdown';
import { Label } from 'office-ui-fabric-react/lib/Label';
import { PrimaryButton } from 'office-ui-fabric-react/lib/Button';
import { TooltipHost } from 'office-ui-fabric-react/lib/Tooltip';
import { Sticky, StickyPositionType } from 'office-ui-fabric-react/lib/Sticky';
import { ScrollablePane, ScrollbarVisibility } from 'office-ui-fabric-react/lib/ScrollablePane';
import {
  DetailsList,
  DetailsListLayoutMode,
  SelectionMode,
  CheckboxVisibility,
} from 'office-ui-fabric-react/lib/DetailsList';
import formatMessage from 'format-message';
import { useRecoilValue } from 'recoil';

<<<<<<< HEAD
import { calculateTimeDiff } from '../../../../utils';
=======
import { calculateTimeDiff } from '../../../../utils/fileUtil';
import { StoreContext } from '../../../../store';
>>>>>>> 14d11a76
import { ContentProps, SCHEMA_URIS, VERSION_REGEX } from '../constants';
import { botNameState, dispatcherState } from '../../../../recoilModel';

const styles = {
  detailListContainer: css`
    position: relative;
    max-height: 40vh;
    padding-top: 10px;
    overflow: hidden;
    flex-grow: 1;
    min-height: 250px;
  `,
  create: css`
    display: flex;
  `,
};

export const SelectManifest: React.FC<ContentProps> = ({ completeStep, skillManifests, setSkillManifest }) => {
  const actions = useRecoilValue(dispatcherState);
  const botName = useRecoilValue(botNameState);
  const [manifestVersion, setManifestVersion] = useState<string>(SCHEMA_URIS[0]);
  const [errors, setErrors] = useState<{ version?: string }>({});

  const [version] = VERSION_REGEX.exec(manifestVersion) || [''];
  const fileName = `${botName}-${version.replace(/\./g, '-')}-manifest`;

  const options: IDropdownOption[] = useMemo(
    () =>
      SCHEMA_URIS.map((key, index) => {
        const [version] = VERSION_REGEX.exec(key) || [];

        return {
          text: formatMessage('Version {version}', { version }),
          key,
          selected: !index,
        };
      }),
    []
  );

  const handleChange = (_e: React.FormEvent<HTMLDivElement>, option?: IDropdownOption) => {
    if (option) {
      setManifestVersion(option.key as string);
    }
  };

  const handleCreate = () => {
    if (skillManifests.some((manifest) => manifest.id === fileName)) {
      setErrors({ version: formatMessage('{fileName} already exists', { fileName }) });
      return;
    } else if (!version) {
      setErrors({ version: formatMessage('Please select a version of the manifest schema') });
      return;
    }
    actions.createSkillManifest({ id: fileName, content: { $schema: manifestVersion } });
    setSkillManifest(fileName);
    completeStep();
  };

  // for detail file list in open panel
  const tableColumns = [
    {
      key: 'column1',
      name: formatMessage('Name'),
      fieldName: 'id',
      minWidth: 150,
      maxWidth: 200,
      isRowHeader: true,
      isResizable: true,
      isSorted: true,
      isSortedDescending: false,
      sortAscendingAriaLabel: formatMessage('Sorted A to Z'),
      sortDescendingAriaLabel: formatMessage('Sorted Z to A'),
      data: 'string',
      onRender: (item) => {
        return <span aria-label={item.name}>{item.id}</span>;
      },
      isPadded: true,
    },
    {
      key: 'column2',
      name: formatMessage('Date Modified'),
      fieldName: 'lastModified',
      minWidth: 60,
      maxWidth: 70,
      isResizable: true,
      data: 'number',
      onRender: (item) => {
        return <span>{calculateTimeDiff(item.dateModified)}</span>;
      },
      isPadded: true,
    },
  ];

  function onRenderDetailsHeader(props, defaultRender) {
    return (
      <Sticky isScrollSynced stickyPosition={StickyPositionType.Header}>
        {defaultRender({
          ...props,
          onRenderColumnHeaderTooltip: (tooltipHostProps) => <TooltipHost {...tooltipHostProps} />,
        })}
      </Sticky>
    );
  }

  return (
    <div>
      <div>
        <Label
          required
          styles={{
            root: { fontWeight: '400' },
          }}
        >
          {formatMessage('Manifest Version')}
        </Label>
        <div css={styles.create}>
          <Dropdown
            errorMessage={errors?.version}
            options={options}
            responsiveMode={ResponsiveMode.large}
            styles={{
              root: {
                width: '250px',
              },
            }}
            onChange={handleChange}
          />
          <PrimaryButton
            styles={{
              root: {
                marginLeft: 8,
              },
            }}
            onClick={handleCreate}
          >
            {formatMessage('Create')}
          </PrimaryButton>
        </div>
      </div>
      <div css={styles.detailListContainer}>
        <ScrollablePane scrollbarVisibility={ScrollbarVisibility.auto}>
          <DetailsList
            isHeaderVisible
            checkboxVisibility={CheckboxVisibility.hidden}
            columns={tableColumns}
            compact={false}
            getKey={(item) => item.name}
            items={skillManifests}
            layoutMode={DetailsListLayoutMode.justified}
            selectionMode={SelectionMode.single}
            onActiveItemChanged={({ id }) => setSkillManifest(id)}
            onRenderDetailsHeader={onRenderDetailsHeader}
          />
        </ScrollablePane>
      </div>
    </div>
  );
};<|MERGE_RESOLUTION|>--- conflicted
+++ resolved
@@ -19,12 +19,7 @@
 import formatMessage from 'format-message';
 import { useRecoilValue } from 'recoil';
 
-<<<<<<< HEAD
-import { calculateTimeDiff } from '../../../../utils';
-=======
 import { calculateTimeDiff } from '../../../../utils/fileUtil';
-import { StoreContext } from '../../../../store';
->>>>>>> 14d11a76
 import { ContentProps, SCHEMA_URIS, VERSION_REGEX } from '../constants';
 import { botNameState, dispatcherState } from '../../../../recoilModel';
 
