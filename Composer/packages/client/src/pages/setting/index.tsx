// Copyright (c) Microsoft Corporation.
// Licensed under the MIT License.

/** @jsx jsx */
import { jsx } from '@emotion/core';
import { useMemo, useEffect } from 'react';
import formatMessage from 'format-message';
import { RouteComponentProps } from '@reach/router';
import { FontIcon } from 'office-ui-fabric-react/lib/Icon';
import { Text } from 'office-ui-fabric-react/lib/Text';
import { useRecoilValue } from 'recoil';

<<<<<<< HEAD
import { useLocation } from '../../utils/hooks';
import { TestController } from '../../components/TestController';
import { OpenConfirmModal } from '../../components/Modal/Confirm';
import { navigateTo } from '../../utils';
import { Page } from '../../components/Page';
import { INavTreeItem } from '../../components/NavTree';
import { projectIdState } from '../../recoilModel/atoms/botState';
import { dispatcherState } from '../../recoilModel';
=======
import { StoreContext } from '../../store';
import { TestController } from '../../components/TestController/TestController';
import { OpenConfirmModal } from '../../components/Modal/ConfirmDialog';
import { navigateTo } from '../../utils';
import { Page } from '../../components/Page/Page';
import { INavTreeItem } from '../../components/NavTree/NavTree';
import { useLocation } from '../../utils/hooks';
>>>>>>> e5f1acad

import { SettingsRoutes } from './router';

const getProjectLink = (path: string, id?: string) => {
  return id ? `/settings/bot/${id}/${path}` : `/settings/${path}`;
};

const SettingPage: React.FC<RouteComponentProps<{ '*': string }>> = () => {
  const { deleteBotProject } = useRecoilValue(dispatcherState);
  const projectId = useRecoilValue(projectIdState);
  const { navigate } = useLocation();

  // If no project is open and user tries to access a bot-scoped settings (e.g., browser history, deep link)
  // Redirect them to the default settings route that is not bot-scoped
  useEffect(() => {
    if (!projectId && location.pathname.indexOf('/settings/bot/') !== -1) {
      navigate('/settings/application');
    }
  }, [projectId]);

  const settingLabels = {
    botSettings: formatMessage('Bot Settings'),
    appSettings: formatMessage('Application Settings'),
    runtime: formatMessage('Runtime Config'),
    about: formatMessage('About'),
  };

  const links: INavTreeItem[] = [
    {
      id: 'dialog-settings',
      name: settingLabels.botSettings,
      url: getProjectLink('dialog-settings', projectId),
      disabled: !projectId,
    },
    { id: 'application', name: settingLabels.appSettings, url: getProjectLink('application') },
    { id: 'runtime', name: settingLabels.runtime, url: getProjectLink('runtime', projectId), disabled: !projectId },
    { id: 'about', name: settingLabels.about, url: getProjectLink('about') },

    // { key: '/settings/publish', name: settingLabels.publish, url: '' },

    // { key: 'services', name: formatMessage('Services') },
    // { key: 'publishing-staging', name: formatMessage('Publishing and staging'), disabled: true },
  ];

  const openDeleteBotModal = async () => {
    const boldWarningText = formatMessage(
      'Warning: the action you are about to take cannot be undone. Going further will delete this bot and any related files in the bot project folder.'
    );
    const warningText = formatMessage('External resources will not be changed.');
    const title = formatMessage('Delete Bot');
    const checkboxLabel = formatMessage('I want to delete this bot');
    const settings = {
      onRenderContent: () => {
        return (
          <div
            style={{
              background: '#ffddcc',
              display: 'flex',
              flexDirection: 'row',
              marginBottom: '24px',
            }}
          >
            <FontIcon
              iconName="Warning12"
              style={{
                color: '#DD4400',
                fontSize: 36,
                padding: '32px',
              }}
            />
            <div
              style={{
                display: 'flex',
                flexDirection: 'column',
              }}
            >
              <Text
                block
                style={{
                  fontWeight: 'bold',
                  marginTop: '24px',
                  marginRight: '24px',
                  marginBottom: '24px',
                }}
              >
                {boldWarningText}
              </Text>
              <Text
                block
                style={{
                  marginRight: '24px',
                  marginBottom: '24px',
                }}
              >
                {warningText}
              </Text>
            </div>
          </div>
        );
      },
      disabled: true,
      checkboxLabel,
      confirmBtnText: formatMessage('Delete'),
    };
    const res = await OpenConfirmModal(title, null, settings);
    if (res) {
      await deleteBotProject(projectId);
      navigateTo('home');
    }
  };

  const toolbarItems = [
    {
      type: 'action',
      text: formatMessage('Delete'),
      buttonProps: {
        iconProps: {
          iconName: 'Delete',
        },
        onClick: openDeleteBotModal,
      },
      align: 'left',
    },
    {
      type: 'element',
      element: <TestController />,
      align: 'right',
    },
  ];

  const title = useMemo(() => {
    const page = links.find((l) => location.pathname.includes(l.url));
    if (page) {
      return page.name;
    }

    return settingLabels.appSettings;
  }, [location.pathname]);

  return (
    <Page
      mainRegionName={formatMessage('Settings editor')}
      navLinks={links}
      navRegionName={formatMessage('Settings menu')}
      title={title}
      toolbarItems={toolbarItems}
    >
      <SettingsRoutes projectId={projectId} />
    </Page>
  );
};

export default SettingPage;<|MERGE_RESOLUTION|>--- conflicted
+++ resolved
@@ -10,24 +10,14 @@
 import { Text } from 'office-ui-fabric-react/lib/Text';
 import { useRecoilValue } from 'recoil';
 
-<<<<<<< HEAD
-import { useLocation } from '../../utils/hooks';
-import { TestController } from '../../components/TestController';
-import { OpenConfirmModal } from '../../components/Modal/Confirm';
-import { navigateTo } from '../../utils';
-import { Page } from '../../components/Page';
-import { INavTreeItem } from '../../components/NavTree';
 import { projectIdState } from '../../recoilModel/atoms/botState';
 import { dispatcherState } from '../../recoilModel';
-=======
-import { StoreContext } from '../../store';
 import { TestController } from '../../components/TestController/TestController';
 import { OpenConfirmModal } from '../../components/Modal/ConfirmDialog';
 import { navigateTo } from '../../utils';
 import { Page } from '../../components/Page/Page';
 import { INavTreeItem } from '../../components/NavTree/NavTree';
 import { useLocation } from '../../utils/hooks';
->>>>>>> e5f1acad
 
 import { SettingsRoutes } from './router';
 
