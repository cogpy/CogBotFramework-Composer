--- conflicted
+++ resolved
@@ -11,14 +11,7 @@
 import { useRecoilValue } from 'recoil';
 
 import grayComposerIcon from '../../images/grayComposerIcon.svg';
-<<<<<<< HEAD
-import { useShell } from '../../shell';
-import plugins from '../../plugins';
 import { dispatcherState, botStateByProjectIdSelector } from '../../recoilModel';
-=======
-import { schemasState, designPageLocationState, dispatcherState } from '../../recoilModel';
-import { validatedDialogsSelector } from '../../recoilModel/selectors/validatedDialogs';
->>>>>>> f714ecd4
 
 import { middleTriggerContainer, middleTriggerElements, triggerButton, visualEditor } from './styles';
 
@@ -63,12 +56,7 @@
   const [triggerButtonVisible, setTriggerButtonVisibility] = useState(false);
   const { designPageLocation } = useRecoilValue(botStateByProjectIdSelector);
   const { onboardingAddCoachMarkRef } = useRecoilValue(dispatcherState);
-<<<<<<< HEAD
-  const { dialogs, schemas } = useRecoilValue(botStateByProjectIdSelector);
-=======
-  const dialogs = useRecoilValue(validatedDialogsSelector);
-  const schemas = useRecoilValue(schemasState);
->>>>>>> f714ecd4
+  const { validatedDialogs: dialogs, schemas } = useRecoilValue(botStateByProjectIdSelector);
   const { dialogId, selected } = designPageLocation;
 
   const addRef = useCallback((visualEditor) => onboardingAddCoachMarkRef({ visualEditor }), []);
