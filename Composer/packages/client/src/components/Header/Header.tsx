// Copyright (c) Microsoft Corporation.
// Licensed under the MIT License.

/** @jsx jsx */
import { jsx } from '@emotion/core';
import formatMessage from 'format-message';
import { IconButton, IButtonStyles } from 'office-ui-fabric-react/lib/Button';
import { useCallback, Fragment, memo } from 'react';
import { useRecoilValue } from 'recoil';

import composerIcon from '../../images/composerIcon.svg';
import { AppUpdaterStatus } from '../../constants';
import { dispatcherState, appUpdateState, botNameState, localeState } from '../../recoilModel';

import { updateAvailableIcon, headerContainer, title, botName, divider, headerTextContainer } from './styles';

<<<<<<< HEAD
export const Header = () => {
=======
type Props = {
  botName: string;
  locale: string;
};

export const Header = memo((props: Props) => {
>>>>>>> 9a3667ce
  const { setAppUpdateShowing } = useRecoilValue(dispatcherState);
  const curBotName = useRecoilValue(botNameState);
  const locale = useRecoilValue(localeState);
  const appUpdate = useRecoilValue(appUpdateState);
  const { showing, status } = appUpdate;

  const onUpdateAvailableClick = useCallback(() => {
    setAppUpdateShowing(true);
  }, []);

  const showUpdateAvailableIcon = status === AppUpdaterStatus.UPDATE_AVAILABLE && !showing;
  console.log('render headr');
  return (
    <div css={headerContainer} role="banner">
      <img
        alt={formatMessage('Composer Logo')}
        aria-label={formatMessage('Composer Logo')}
        src={composerIcon}
        style={{ marginLeft: '9px' }}
      />
      <div css={headerTextContainer}>
        <div css={title}>{formatMessage('Bot Framework Composer')}</div>
        {curBotName && (
          <Fragment>
            <div css={divider} />
            <span css={botName}>{`${curBotName} (${locale})`}</span>
          </Fragment>
        )}
      </div>
      {showUpdateAvailableIcon && (
        <IconButton
          iconProps={{ iconName: 'History' }}
          styles={updateAvailableIcon as IButtonStyles}
          title={formatMessage('Update available')}
          onClick={onUpdateAvailableClick}
        />
      )}
    </div>
  );
});<|MERGE_RESOLUTION|>--- conflicted
+++ resolved
@@ -5,7 +5,7 @@
 import { jsx } from '@emotion/core';
 import formatMessage from 'format-message';
 import { IconButton, IButtonStyles } from 'office-ui-fabric-react/lib/Button';
-import { useCallback, Fragment, memo } from 'react';
+import { useCallback, Fragment } from 'react';
 import { useRecoilValue } from 'recoil';
 
 import composerIcon from '../../images/composerIcon.svg';
@@ -14,16 +14,7 @@
 
 import { updateAvailableIcon, headerContainer, title, botName, divider, headerTextContainer } from './styles';
 
-<<<<<<< HEAD
 export const Header = () => {
-=======
-type Props = {
-  botName: string;
-  locale: string;
-};
-
-export const Header = memo((props: Props) => {
->>>>>>> 9a3667ce
   const { setAppUpdateShowing } = useRecoilValue(dispatcherState);
   const curBotName = useRecoilValue(botNameState);
   const locale = useRecoilValue(localeState);
@@ -35,7 +26,7 @@
   }, []);
 
   const showUpdateAvailableIcon = status === AppUpdaterStatus.UPDATE_AVAILABLE && !showing;
-  console.log('render headr');
+
   return (
     <div css={headerContainer} role="banner">
       <img
@@ -63,4 +54,4 @@
       )}
     </div>
   );
-});+};