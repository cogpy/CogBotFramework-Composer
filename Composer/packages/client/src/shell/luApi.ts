// Copyright (c) Microsoft Corporation.
// Licensed under the MIT License.

import { useEffect, useState } from 'react';
import { LuFile, LuIntentSection } from '@bfc/shared';
import { useRecoilValue } from 'recoil';
import formatMessage from 'format-message';

import { useResolvers } from '../hooks/useResolver';
import { botStateByProjectIdSelector, currentProjectIdState } from '../recoilModel';
import { Dispatcher } from '../recoilModel/dispatchers';

import { dispatcherState } from './../recoilModel/DispatcherWrapper';

const fileNotFound = (id: string) => formatMessage(`LU file {id} not found`, { id });
const INTENT_ERROR = formatMessage('intentName is missing or empty');

function createLuApi(
  state: { focusPath: string; projectId: string },
  dispatchers: Dispatcher,
  luFileResolver: (id: string) => LuFile | undefined
) {
  const addLuIntent = async (id: string, intentName: string, intent: LuIntentSection) => {
    const file = luFileResolver(id);
    if (!file) throw new Error(fileNotFound(id));
    if (!intentName) throw new Error(INTENT_ERROR);

    return await dispatchers.createLuIntent({ id: file.id, intent, projectId: state.projectId });
  };

  const updateLuIntent = async (id: string, intentName: string, intent: LuIntentSection) => {
    const file = luFileResolver(id);
    if (!file) throw new Error(fileNotFound(id));
    if (!intentName) throw new Error(INTENT_ERROR);

    return await dispatchers.updateLuIntent({ id: file.id, intentName, intent, projectId: state.projectId });
  };

  const renameLuIntent = async (id: string, intentName: string, newIntentName: string) => {
    const file = luFileResolver(id);
    if (!file) throw new Error(`lu file ${id} not found`);
    if (!intentName) throw new Error(`intentName is missing or empty`);

    const oldIntent = file.intents.find((i) => i.Name === intentName);
    if (!oldIntent) throw new Error(`intent not found with id ${intentName}`);

    const newIntent = { ...oldIntent, Name: newIntentName };

<<<<<<< HEAD
    return dispatchers.updateLuIntent({ id: file.id, intentName, intent: newIntent, projectId: state.projectId });
=======
    return await dispatchers.updateLuIntent({ id: file.id, intentName, intent: newIntent });
>>>>>>> 3512747a
  };

  const removeLuIntent = async (id: string, intentName: string) => {
    const file = luFileResolver(id);
    if (!file) throw new Error(fileNotFound(id));
    if (!intentName) throw new Error(INTENT_ERROR);

    return await dispatchers.removeLuIntent({ id: file.id, intentName, projectId: state.projectId });
  };

  const getLuIntents = (id: string): LuIntentSection[] => {
    if (id === undefined) throw new Error('must have a file id');
    const focusedDialogId = state.focusPath.split('#').shift() || id;
    const file = luFileResolver(focusedDialogId);
    if (!file) throw new Error(fileNotFound(id));
    return file.intents;
  };

  const getLuIntent = (id: string, intentName: string): LuIntentSection | undefined => {
    const file = luFileResolver(id);
    if (!file) throw new Error(fileNotFound(id));
    return file.intents.find(({ Name }) => Name === intentName);
  };

  return {
    addLuIntent,
    getLuIntents,
    getLuIntent,
    updateLuIntent,
    renameLuIntent,
    removeLuIntent,
  };
}

export function useLuApi() {
  const { focusPath } = useRecoilValue(botStateByProjectIdSelector);
  const dispatchers = useRecoilValue(dispatcherState);
  const { luFileResolver } = useResolvers();
  const projectId = useRecoilValue(currentProjectIdState);
  const [api, setApi] = useState(createLuApi({ focusPath, projectId }, dispatchers, luFileResolver));

  useEffect(() => {
    const newApi = createLuApi({ focusPath, projectId }, dispatchers, luFileResolver);
    setApi(newApi);

    return () => {
      Object.keys(newApi).forEach((apiName) => {
        if (typeof newApi[apiName].flush === 'function') {
          newApi[apiName].flush();
        }
      });
    };
  }, [projectId, focusPath]);

  return api;
}<|MERGE_RESOLUTION|>--- conflicted
+++ resolved
@@ -36,7 +36,7 @@
     return await dispatchers.updateLuIntent({ id: file.id, intentName, intent, projectId: state.projectId });
   };
 
-  const renameLuIntent = async (id: string, intentName: string, newIntentName: string) => {
+  const renameLuIntent = async (id: string, intentName: string, newIntentName: string, projectId: string) => {
     const file = luFileResolver(id);
     if (!file) throw new Error(`lu file ${id} not found`);
     if (!intentName) throw new Error(`intentName is missing or empty`);
@@ -46,11 +46,7 @@
 
     const newIntent = { ...oldIntent, Name: newIntentName };
 
-<<<<<<< HEAD
-    return dispatchers.updateLuIntent({ id: file.id, intentName, intent: newIntent, projectId: state.projectId });
-=======
-    return await dispatchers.updateLuIntent({ id: file.id, intentName, intent: newIntent });
->>>>>>> 3512747a
+    return await dispatchers.updateLuIntent({ id: file.id, intentName, intent: newIntent, projectId });
   };
 
   const removeLuIntent = async (id: string, intentName: string) => {
