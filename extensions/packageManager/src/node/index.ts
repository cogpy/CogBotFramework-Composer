// Copyright (c) Microsoft Corporation.
// Licensed under the MIT License.

import * as path from 'path';

import axios from 'axios';
import formatMessage from 'format-message';
import { IExtensionRegistration } from '@botframework-composer/types';
import { SchemaMerger } from '@microsoft/bf-dialog/lib/library/schemaMerger';

import { IFeed, IPackageDefinition, IPackageQuery, IPackageSource, PackageSourceType } from './feeds/feedInterfaces';
import { FeedFactory } from './feeds/feedFactory';

const API_ROOT = '/api';

const hasSchema = (c) => {
  // NOTE: A special case for orchestrator is included here because it does not directly include the schema
  // the schema for orchestrator is in a dependent package
  // additionally, our schemamerge command only returns the top level components found, even though
  // it does properly discover and include the schema from this dependent package.
  // without this special case, composer does not see orchestrator as being installed even though it is.
  // in the future this should be resolved in the schemamerger library by causing the includesSchema property to be passed up to all parent libraries
  return c.includesSchema || c.name.toLowerCase() === 'microsoft.bot.components.orchestrator';
};

const isAdaptiveComponent = (c) => {
  return hasSchema(c) || c.includesExports;
};

export default async (composer: IExtensionRegistration): Promise<void> => {
  const updateRecentlyUsed = (componentList, runtimeLanguage) => {
    const recentlyUsed = (composer.store.read('recentlyUsed') as any[]) || [];
    componentList.forEach((component) => {
      if (!recentlyUsed.find((used) => used.name === component.name)) {
        recentlyUsed.unshift({ ...component, language: runtimeLanguage });
      }
    });
    composer.store.write('recentlyUsed', recentlyUsed);
  };

  const LibraryController = {
    getReadme: async (req: any, res: any) => {
      try {
        const moduleName = req.params.packageName;
        if (!moduleName) {
          res.status(400).json({
            message: 'missing module name on request',
          });
        } else {
          const moduleURL = 'https://registry.npmjs.org/' + moduleName;
          const raw = await axios.get(moduleURL);
          res.status(200).json(raw.data);
        }
      } catch (error) {
        res.status(error.response?.status || 400).json({
          message: error instanceof Error ? error.message : error,
        });
      }
    },
    getFeeds: async function (req, res) {
<<<<<<< HEAD
      // read the list of sources from the config file.
      let packageSources: IPackageSource[] = composer.store.read('feeds') as IPackageSource[];

      // if no sources are in the config file, set the default list to our 1st party feed.
      if (!packageSources) {
        packageSources = [
          // TODO: Re-enable the NPM feed when we have a JS runtime
          {
            key: 'nuget',
            text: 'nuget',
            url: 'https://api.nuget.org/v3/index.json',
            readonly: true,
            defaultQuery: {
              prerelease: true,
              semVerLevel: '2.0.0',
              query: 'microsoft.bot.components+tags:msbot-component',
            },
            type: PackageSourceType.NuGet,
          },
          {
            key: 'nuget-community',
            text: 'C# community packages',
            url: 'https://api.nuget.org/v3/index.json',
            defaultQuery: {
              prerelease: true,
              semVerLevel: '2.0.0',
              query: 'tags:msbot-component',
            },
            type: PackageSourceType.NuGet,
          },
          {
            key: 'npm',
            text: 'npm',
            url: 'https://registry.npmjs.org/-/v1/search?text=keywords:msbot-component+scope:microsoft&size=100&from=0',
            searchUrl:
              'https://registry.npmjs.org/-/v1/search?text={{keyword}}+keywords:msbot-component&size=100&from=0',
            readonly: true,
          },
          {
            key: 'npm-community',
            text: 'JS community packages',
            url: 'https://registry.npmjs.org/-/v1/search?text=keywords:bot-component&size=100&from=0',
            searchUrl: 'https://registry.npmjs.org/-/v1/search?text={{keyword}}+keywords:bot-component&size=100&from=0',
            readonly: true,
          },
        ];
        composer.store.write('feeds', packageSources);
=======
      // Read the list of sources from the config file.
      const userStoredSources: IPackageSource[] = composer.store.read('feeds') as IPackageSource[];

      const botComponentTag = 'msbot-component';

      // Default sources
      let packageSources: IPackageSource[] = [
        {
          key: 'nuget',
          text: formatMessage('nuget'),
          url: 'https://api.nuget.org/v3/index.json',
          readonly: true,
          defaultQuery: {
            prerelease: true,
            semVerLevel: '2.0.0',
            query: `microsoft.bot.components+tags:${botComponentTag}`,
          },
          type: PackageSourceType.NuGet,
        },
        {
          key: 'nuget-community',
          text: formatMessage('community packages'),
          url: 'https://api.nuget.org/v3/index.json',
          readonly: true,
          defaultQuery: {
            prerelease: true,
            semVerLevel: '2.0.0',
            query: `tags:${botComponentTag}`,
          },
          type: PackageSourceType.NuGet,
        },
      ];

      // If there are package sources stored in the user profile
      if (userStoredSources) {
        // Extract list of read-only sources
        const readOnlyKeys = packageSources.map((s) => s.key);

        // Add user sources to the package sources, excluding modifications of the read-only ones
        packageSources = packageSources.concat(userStoredSources.filter((s) => !readOnlyKeys.includes(s.key)));
>>>>>>> 5e1e189c
      }

      composer.store.write('feeds', packageSources);

      res.json(packageSources);
    },
    updateFeeds: async function (req, res) {
      const { feeds } = req.body;
      composer.store.write('feeds', feeds);
      res.json(feeds);
    },
    getLibrary: async function (req, res) {
      const packageSources = (composer.settings.sources as string[]) || [
        `https://raw.githubusercontent.com/microsoft/botframework-components/main/experimental/feeds/components.json`,
      ];

      let combined = [];
      for (let s = 0; s < packageSources.length; s++) {
        const url = packageSources[s];
        try {
          composer.log('Get feed: ', url);
          const raw = await axios.get(url);
          if (Array.isArray(raw.data)) {
            combined = combined.concat(raw.data);
          } else {
            composer.log('Received non-JSON response from ', url);
          }
        } catch (err) {
          composer.log('Could not load library from URL');
          composer.log(err);
          res
            .status(err.response?.status || 500)
            .json({ message: `Could not load feed from ${url}. Please check the feed URL and format.` });
          return;
        }
      }

      // add recently used
      const recentlyUsed = (composer.store.read('recentlyUsed') as any[]) || [];

      res.json({
        available: combined,
        recentlyUsed: recentlyUsed,
      });
    },
    getFeed: async function (req, res) {
      // We receive an array of urls for the package sources to retrieve.
      // Why an array? In the future it is feasible we would want to mix several feeds together...

      const packageSources: IPackageSource[] = composer.store.read('feeds') as IPackageSource[];

      const packageSource = packageSources.find((source) => source.key === req.query.key);
      const combined: IPackageDefinition[] = [];

      if (packageSource) {
        try {
          const feed: IFeed = await new FeedFactory(composer).build(packageSource);
          const packageQuery: IPackageQuery = {
            prerelease: true,
            semVerLevel: '2.0.0',
            query: 'tags:msbot-component',
          };

          composer.log('GETTING FEED', packageSource, packageSource.defaultQuery ?? packageQuery);

          const packages = await feed.getPackages(packageSource.defaultQuery ?? packageQuery);

          if (Array.isArray(packages)) {
            combined.push(...packages);
          } else {
            composer.log('Received non-JSON response from ', packageSource.url);
          }
        } catch (err) {
          composer.log(`Could not load library from URL ${packageSource.url}.`);
          composer.log(err);
          return res.status(err.response?.status || 500).json({
            message: `Could not load feed from URL ${packageSource.url}. Please check the feed URL and format. Error message: ${err.message}`,
          });
        }
      } else {
        return res.status(500).json({
          message: `Could not find feed with key ${req.query.key}`,
        });
      }

      const recentlyUsed = (composer.store.read('recentlyUsed') as any[]) || [];

      res.json({
        available: combined,
        recentlyUsed: recentlyUsed,
      });
    },
    getComponents: async function (req, res) {
      const user = await composer.context.getUserFromRequest(req);
      const projectId = req.params.projectId;
      const currentProject = await composer.getProjectById(projectId, user);
      const runtime = composer.getRuntimeByProject(currentProject);
      const mergeErrors: string[] = [];

      const captureErrors = (msg: string): void => {
        composer.log(msg);
        mergeErrors.push(msg);
      };

      const runtimePath = currentProject.getRuntimePath();

      if (currentProject.settings?.runtime?.customRuntime && runtimePath) {
        const manifestFile = runtime.identifyManifest(runtimePath, currentProject.name);

        const dryrun = new SchemaMerger(
          [manifestFile, '!**/imported/**', '!**/generated/**'],
          path.join(currentProject.dataDir, 'schemas/sdk'),
          path.join(currentProject.dataDir, 'dialogs/imported'),
          true, // copy only? true = dry run
          false, // verbosity: true = verbose
          composer.log,
          composer.log,
          captureErrors
        );
        const dryRunMergeResults = await dryrun.merge();

        if (dryRunMergeResults) {
          res.json({
            projectId,
            components: dryRunMergeResults.components.filter(isAdaptiveComponent),
          });
        } else {
          res.status(500).json({
            message: 'Could not load component list:' + mergeErrors.join('\n'),
          });
        }
      } else {
        res.json({
          projectId,
          components: [],
        });
      }
    },
    import: async function (req, res) {
      const user = await composer.context.getUserFromRequest(req);
      const projectId = req.params.projectId;
      const currentProject = await composer.getProjectById(projectId, user);
      const runtime = composer.getRuntimeByProject(currentProject);

      // get URL or package name
      const packageName = req.body.package;
      const version = req.body.version;
      const source = req.body.source;
      const isUpdating = req.body.isUpdating || false;
      const mergeErrors: string[] = [];

      const captureErrors = (msg: string): void => {
        composer.log(msg);
        mergeErrors.push(msg);
      };

      const runtimePath = currentProject.getRuntimePath();

      if (packageName && runtimePath) {
        try {
          // Call the runtime's component install mechanism.
          const installOutput = await runtime.installComponent(
            runtimePath,
            packageName,
            version,
            source,
            currentProject
          );

          const manifestFile = runtime.identifyManifest(runtimePath, currentProject.name);

          // call do a dry run on the dialog merge
          const dryrun = new SchemaMerger(
            [manifestFile, '!**/imported/**', '!**/generated/**'],
            path.join(currentProject.dataDir, 'schemas/sdk'),
            path.join(currentProject.dataDir, 'dialogs/imported'),
            true, // copy only? true = dry run
            false, // verbosity: true = verbose
            composer.log,
            composer.log,
            captureErrors
          );

          const dryRunMergeResults = await dryrun.merge();

          // evaluate dry run.
          // Did we have any conflicts that prevent moving forward? if so, install
          // Otherwise, copy the files into the project
          if (!dryRunMergeResults) {
            throw new Error('A problem occured during the install of this Component:\n' + mergeErrors.join('\n'));
          }

          // check the results to see if we have any problems
          if (dryRunMergeResults?.conflicts?.length && !isUpdating) {
            // we need to prompt the user to confirm the changes before proceeding
            res.json({
              success: false,
              components: dryRunMergeResults.components.filter(isAdaptiveComponent),
            });
          } else {
            const realMerge = new SchemaMerger(
              [manifestFile, '!**/imported/**', '!**/generated/**'],
              path.join(currentProject.dataDir, 'schemas/sdk'),
              path.join(currentProject.dataDir, 'dialogs/imported'),
              false, // copy only? true = dry run
              false, // verbosity: true = verbose
              composer.log,
              composer.log,
              composer.log
            );

            const mergeResults = await realMerge.merge();

            composer.log(
              'MERGE RESULTS',
              path.join(currentProject.dataDir, 'dialogs/imported'),
              JSON.stringify(mergeResults, null, 2)
            );

            const installedComponents = mergeResults.components.filter(isAdaptiveComponent);
            if (mergeResults) {
              res.json({
                success: true,
                components: installedComponents,
              });

              let runtimeLanguage = 'c#';
              if (
                currentProject.settings.runtime.key === 'node-azurewebapp' ||
                currentProject.settings.runtime.key.startsWith('adaptive-runtime-js')
              ) {
                runtimeLanguage = 'js';
              }

              // update the settings.components array
              const newlyInstalledPlugin = installedComponents.find((c) => hasSchema(c) && c.name == packageName);
              if (
                newlyInstalledPlugin &&
                !currentProject.settings.runtimeSettings?.components?.find((p) => p.name === newlyInstalledPlugin.name)
              ) {
                const newSettings = currentProject.settings;
                if (!newSettings.runtimeSettings) {
                  newSettings.runtimeSettings = {
                    components: [],
                  };
                }
                newSettings.runtimeSettings.components.push({
                  name: newlyInstalledPlugin.name,
                  settingsPrefix: newlyInstalledPlugin.name,
                });
                currentProject.updateEnvSettings(newSettings);
              }
              updateRecentlyUsed(installedComponents, runtimeLanguage);
            } else {
              res.json({
                success: false,
                results: 'Could not merge components',
              });
            }
          }
        } catch (err) {
          composer.log('Error in import', { message: err.message });
          try {
            await runtime.uninstallComponent(runtimePath, packageName, currentProject);
          } catch (err) {
            composer.log('Error uninstalling', err);
          }
          // if packageName is in the github form <username/package> remove the first part, because otherwise the unisntall doesn't work
          if (packageName.match(/.*\/.*/)) {
            const [user, realPackageName] = packageName.split(/\//);
            if (!user.match(/^@/)) {
              await runtime.uninstallComponent(runtimePath, realPackageName, currentProject);
            }
          }
          res.status(500).json({ success: false, message: err.message });
        }
      } else if (!runtimePath) {
        res.status(500).json({ message: 'Please eject your runtime before installing a package.' });
      } else {
        res.status(500).json({ message: 'Please specify a package name or git url to import.' });
      }
    },
    removeImported: async function (req, res) {
      const user = await composer.context.getUserFromRequest(req);
      const projectId = req.params.projectId;
      const currentProject = await composer.getProjectById(projectId, user);
      const runtime = composer.getRuntimeByProject(currentProject);
      const mergeErrors: string[] = [];

      const captureErrors = (msg: string): void => {
        composer.log(msg);
        mergeErrors.push(msg);
      };

      const runtimePath = currentProject.getRuntimePath();

      // get URL or package name
      const packageName = req.body.package;
      if (packageName && runtimePath) {
        try {
          const output = await runtime.uninstallComponent(runtimePath, packageName, currentProject);

          const manifestFile = runtime.identifyManifest(runtimePath, currentProject.name);

          // call do a dry run on the dialog merge
          const merger = new SchemaMerger(
            [manifestFile, '!**/imported/**', '!**/generated/**'],
            path.join(currentProject.dataDir, 'schemas/sdk'),
            path.join(currentProject.dataDir, 'dialogs/imported'),
            false, // copy only? true = dry run
            false, // verbosity: true = verbose
            composer.log,
            composer.log,
            captureErrors
          );

          const mergeResults = await merger.merge();

          if (!mergeResults) {
            throw new Error(mergeErrors.join('\n'));
          }

          res.json({
            success: true,
            components: mergeResults.components.filter(isAdaptiveComponent),
          });

          // update the settings.components array
          if (currentProject.settings.runtimeSettings?.components?.find((p) => p.name === packageName)) {
            const newSettings = currentProject.settings;
            newSettings.runtimeSettings.components = newSettings.runtimeSettings.components.filter(
              (p) => p.name !== packageName
            );
            currentProject.updateEnvSettings(newSettings);
          }
        } catch (err) {
          res.json({
            success: false,
            message: err.message,
          });
        }
      } else {
        res.status(500).json({ message: 'Please specify a package name to remove' });
      }
    },
  };

  composer.addWebRoute('post', `${API_ROOT}/projects/:projectId/import`, LibraryController.import);
  composer.addWebRoute('post', `${API_ROOT}/projects/:projectId/unimport`, LibraryController.removeImported);
  composer.addWebRoute('get', `${API_ROOT}/projects/:projectId/installedComponents`, LibraryController.getComponents);
  composer.addWebRoute('get', `${API_ROOT}/library`, LibraryController.getLibrary);
  composer.addWebRoute('get', `${API_ROOT}/feeds`, LibraryController.getFeeds);
  composer.addWebRoute('post', `${API_ROOT}/feeds`, LibraryController.updateFeeds);
  composer.addWebRoute('get', `${API_ROOT}/feed`, LibraryController.getFeed);
  composer.addWebRoute('get', `${API_ROOT}/readme/:packageName`, LibraryController.getReadme);
};<|MERGE_RESOLUTION|>--- conflicted
+++ resolved
@@ -58,9 +58,8 @@
       }
     },
     getFeeds: async function (req, res) {
-<<<<<<< HEAD
-      // read the list of sources from the config file.
-      let packageSources: IPackageSource[] = composer.store.read('feeds') as IPackageSource[];
+      // Read the list of sources from the config file.
+      const userStoredSources: IPackageSource[] = composer.store.read('feeds') as IPackageSource[];
 
       // if no sources are in the config file, set the default list to our 1st party feed.
       if (!packageSources) {
@@ -106,51 +105,7 @@
           },
         ];
         composer.store.write('feeds', packageSources);
-=======
-      // Read the list of sources from the config file.
-      const userStoredSources: IPackageSource[] = composer.store.read('feeds') as IPackageSource[];
-
-      const botComponentTag = 'msbot-component';
-
-      // Default sources
-      let packageSources: IPackageSource[] = [
-        {
-          key: 'nuget',
-          text: formatMessage('nuget'),
-          url: 'https://api.nuget.org/v3/index.json',
-          readonly: true,
-          defaultQuery: {
-            prerelease: true,
-            semVerLevel: '2.0.0',
-            query: `microsoft.bot.components+tags:${botComponentTag}`,
-          },
-          type: PackageSourceType.NuGet,
-        },
-        {
-          key: 'nuget-community',
-          text: formatMessage('community packages'),
-          url: 'https://api.nuget.org/v3/index.json',
-          readonly: true,
-          defaultQuery: {
-            prerelease: true,
-            semVerLevel: '2.0.0',
-            query: `tags:${botComponentTag}`,
-          },
-          type: PackageSourceType.NuGet,
-        },
-      ];
-
-      // If there are package sources stored in the user profile
-      if (userStoredSources) {
-        // Extract list of read-only sources
-        const readOnlyKeys = packageSources.map((s) => s.key);
-
-        // Add user sources to the package sources, excluding modifications of the read-only ones
-        packageSources = packageSources.concat(userStoredSources.filter((s) => !readOnlyKeys.includes(s.key)));
->>>>>>> 5e1e189c
-      }
-
-      composer.store.write('feeds', packageSources);
+      }
 
       res.json(packageSources);
     },
