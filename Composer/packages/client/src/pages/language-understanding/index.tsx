--- conflicted
+++ resolved
@@ -9,18 +9,11 @@
 import { useRecoilValue } from 'recoil';
 
 import { navigateTo } from '../../utils';
-<<<<<<< HEAD
-import { LoadingSpinner } from '../../components/LoadingSpinner';
-import { TestController } from '../../components/TestController';
-import { INavTreeItem } from '../../components/NavTree';
-import { Page } from '../../components/Page';
-import { dialogsState, projectIdState } from '../../recoilModel/atoms/botState';
-=======
 import { LoadingSpinner } from '../../components/LoadingSpinner/LoadingSpinner';
 import { TestController } from '../../components/TestController/TestController';
 import { INavTreeItem } from '../../components/NavTree/NavTree';
 import { Page } from '../../components/Page/Page';
->>>>>>> e5f1acad
+import { dialogsState, projectIdState } from '../../recoilModel/atoms/botState';
 
 import TableView from './table-view';
 import { actionButton } from './styles';
