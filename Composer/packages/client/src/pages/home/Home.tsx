--- conflicted
+++ resolved
@@ -66,23 +66,13 @@
   const projectId = useRecoilValue(currentProjectIdState);
   const recentProjects = useRecoilValue(recentProjectsState);
   const templateId = useRecoilValue(templateIdState);
-<<<<<<< HEAD
-  const {
-    openProject: openBotProject,
-    fetchRecentProjects,
-    setCreationFlowStatus,
-    onboardingAddCoachMarkRef,
-    saveTemplateId,
-  } = useRecoilValue(dispatcherState);
-=======
-  const { openBotProject, setCreationFlowStatus, onboardingAddCoachMarkRef, saveTemplateId } = useRecoilValue(
+  const { openProject, setCreationFlowStatus, onboardingAddCoachMarkRef, saveTemplateId } = useRecoilValue(
     dispatcherState
   );
->>>>>>> 3512747a
 
   const onItemChosen = async (item) => {
     if (item && item.path) {
-      openBotProject(item.path);
+      openProject(item.path);
     }
   };
 
@@ -178,7 +168,7 @@
                 styles={home.latestBotItem}
                 title={''}
                 onClick={async () => {
-                  openBotProject(recentProjects[0].path);
+                  openProject(recentProjects[0].path);
                 }}
               />
             ) : (
