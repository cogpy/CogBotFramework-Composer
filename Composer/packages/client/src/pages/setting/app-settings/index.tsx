--- conflicted
+++ resolved
@@ -13,12 +13,7 @@
 import { useRecoilValue } from 'recoil';
 
 import { isElectron } from '../../../utils/electronUtil';
-<<<<<<< HEAD
 import { onboardingState, userSettingsState, dispatcherState } from '../../../recoilModel';
-=======
-import { dispatcherState } from '../../../recoilModel/DispatcherWraper';
-import { onboardingState, userSettingsState } from '../../../recoilModel/atoms/appState';
->>>>>>> 7064ef94
 
 import { container, section } from './styles';
 import { SettingToggle } from './SettingToggle';
@@ -31,15 +26,9 @@
 const AppSettings: React.FC<RouteComponentProps> = () => {
   const [calloutIsShown, showCallout] = useState(false);
 
-<<<<<<< HEAD
-  const onboarding = useRecoilValue(onboardingState);
-  const userSettings = useRecoilValue(userSettingsState);
-  const { onboardingSetComplete, updateUserSettings } = useRecoilValue(dispatcherState);
-=======
   const { onboardingSetComplete, updateUserSettings } = useRecoilValue(dispatcherState);
   const userSettings = useRecoilValue(userSettingsState);
   const { complete } = useRecoilValue(onboardingState);
->>>>>>> 7064ef94
 
   const onOnboardingChange = useCallback(
     (checked: boolean) => {
@@ -61,7 +50,7 @@
       <section css={section}>
         <h2>{formatMessage('Onboarding')}</h2>
         <SettingToggle
-          checked={!onboarding.complete}
+          checked={!complete}
           description={formatMessage('Introduction of key concepts and user experience elements for Composer.')}
           id="onboardingToggle"
           image={images.onboarding}
