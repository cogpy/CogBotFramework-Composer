--- conflicted
+++ resolved
@@ -20,13 +20,8 @@
 import { LuFile } from '@bfc/shared';
 import { useRecoilValue } from 'recoil';
 
-<<<<<<< HEAD
-import { navigateTo } from '../../utils';
 import { dialogsState, luFilesState, projectIdState, localeState } from '../../recoilModel/atoms/botState';
-=======
-import { StoreContext } from '../../store';
 import { navigateTo } from '../../utils/navigation';
->>>>>>> f9128fbd
 
 import { formCell, luPhraseCell, tableCell, content } from './styles';
 interface TableViewProps extends RouteComponentProps<{}> {
