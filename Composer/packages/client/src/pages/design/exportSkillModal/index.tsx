--- conflicted
+++ resolved
@@ -15,13 +15,10 @@
 import {
   dispatcherState,
   skillManifestsState,
-<<<<<<< HEAD
-  luFilesState,
+  qnaFilesState,
   dialogsState,
   dialogSchemasState,
-=======
-  qnaFilesState,
->>>>>>> 57818424
+  luFilesState,
 } from '../../../recoilModel';
 
 import { editorSteps, ManifestEditorSteps, order } from './constants';
@@ -35,20 +32,12 @@
   projectId: string;
 }
 
-<<<<<<< HEAD
 const ExportSkillModal: React.FC<ExportSkillModalProps> = ({ onSubmit, onDismiss: handleDismiss, projectId }) => {
+  const dialogs = useRecoilValue(dialogsState(projectId));
+  const dialogSchemas = useRecoilValue(dialogSchemasState(projectId));
+  const luFiles = useRecoilValue(luFilesState(projectId));
+  const qnaFiles = useRecoilValue(qnaFilesState(projectId));
   const skillManifests = useRecoilValue(skillManifestsState(projectId));
-  const luFiles = useRecoilValue(luFilesState(projectId));
-  const dialogSchemas = useRecoilValue(dialogSchemasState(projectId));
-  const dialogs = useRecoilValue(dialogsState(projectId));
-=======
-const ExportSkillModal: React.FC<ExportSkillModalProps> = ({ onSubmit, onDismiss: handleDismiss }) => {
-  const dialogs = useRecoilValue(dialogsState);
-  const dialogSchemas = useRecoilValue(dialogSchemasState);
-  const luFiles = useRecoilValue(luFilesState);
-  const qnaFiles = useRecoilValue(qnaFilesState);
-  const skillManifests = useRecoilValue(skillManifestsState);
->>>>>>> 57818424
   const { updateSkillManifest } = useRecoilValue(dispatcherState);
 
   const [editingId, setEditingId] = useState<string>();
