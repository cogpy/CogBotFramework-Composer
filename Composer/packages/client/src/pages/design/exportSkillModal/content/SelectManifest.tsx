// Copyright (c) Microsoft Corporation.
// Licensed under the MIT License.

/** @jsx jsx */
import { css, jsx } from '@emotion/core';
import React, { useMemo, useState } from 'react';
import { Dropdown, IDropdownOption, ResponsiveMode } from 'office-ui-fabric-react/lib/Dropdown';
import { Label } from 'office-ui-fabric-react/lib/Label';
import { PrimaryButton } from 'office-ui-fabric-react/lib/Button';
import { Sticky, StickyPositionType } from 'office-ui-fabric-react/lib/Sticky';
import { ScrollablePane, ScrollbarVisibility } from 'office-ui-fabric-react/lib/ScrollablePane';
import {
  CheckboxVisibility,
  DetailsList,
  DetailsListLayoutMode,
  SelectionMode,
} from 'office-ui-fabric-react/lib/DetailsList';
import { TooltipHost } from 'office-ui-fabric-react/lib/Tooltip';
import formatMessage from 'format-message';

import { calculateTimeDiff } from '../../../../utils/fileUtil';
import { ContentProps, SCHEMA_URIS, VERSION_REGEX } from '../constants';
<<<<<<< HEAD
import { dispatcherState, botStateByProjectIdSelector, currentProjectIdState } from '../../../../recoilModel';
=======
>>>>>>> 81987b6f

const styles = {
  detailListContainer: css`
    position: relative;
    max-height: 40vh;
    padding-top: 10px;
    overflow: hidden;
    flex-grow: 1;
    min-height: 250px;
  `,
  create: css`
    display: flex;
  `,
};

export const SelectManifest: React.FC<ContentProps> = ({ completeStep, skillManifests, setSkillManifest }) => {
<<<<<<< HEAD
  const actions = useRecoilValue(dispatcherState);
  const { botName } = useRecoilValue(botStateByProjectIdSelector);
  const projectId = useRecoilValue(currentProjectIdState);

=======
>>>>>>> 81987b6f
  const [manifestVersion, setManifestVersion] = useState<string>(SCHEMA_URIS[0]);
  const [errors, setErrors] = useState<{ version?: string }>({});
  const [version] = useMemo(() => VERSION_REGEX.exec(manifestVersion) || [''], []);

  const options: IDropdownOption[] = useMemo(
    () =>
      SCHEMA_URIS.map((key, index) => {
        const [version] = VERSION_REGEX.exec(key) || [];

        return {
          text: formatMessage('Version {version}', { version }),
          key,
          selected: !index,
        };
      }),
    []
  );

  const handleChange = (_e: React.FormEvent<HTMLDivElement>, option?: IDropdownOption) => {
    if (option) {
      setManifestVersion(option.key as string);
    }
  };

  const handleCreate = () => {
    if (!version) {
      setErrors({ version: formatMessage('Please select a version of the manifest schema') });
      return;
    }
<<<<<<< HEAD
    actions.createSkillManifest({ id: fileName, content: { $schema: manifestVersion }, projectId });
    setSkillManifest(fileName);
=======
    setSkillManifest({ content: { $schema: manifestVersion } });
>>>>>>> 81987b6f
    completeStep();
  };

  // for detail file list in open panel
  const tableColumns = [
    {
      key: 'column1',
      name: formatMessage('Name'),
      fieldName: 'id',
      minWidth: 300,
      maxWidth: 350,
      isRowHeader: true,
      isResizable: true,
      isSorted: true,
      isSortedDescending: false,
      sortAscendingAriaLabel: formatMessage('Sorted A to Z'),
      sortDescendingAriaLabel: formatMessage('Sorted Z to A'),
      data: 'string',
      onRender: (item) => {
        return <span aria-label={item.name}>{item.id}</span>;
      },
      isPadded: true,
    },
    {
      key: 'column2',
      name: formatMessage('Date Modified'),
      fieldName: 'lastModified',
      minWidth: 60,
      maxWidth: 70,
      isResizable: true,
      data: 'number',
      onRender: (item) => {
        return <span>{calculateTimeDiff(item.lastModified)}</span>;
      },
      isPadded: true,
    },
  ];

  function onRenderDetailsHeader(props, defaultRender) {
    return (
      <Sticky isScrollSynced stickyPosition={StickyPositionType.Header}>
        {defaultRender({
          ...props,
          onRenderColumnHeaderTooltip: (tooltipHostProps) => <TooltipHost {...tooltipHostProps} />,
        })}
      </Sticky>
    );
  }

  return (
    <div>
      <div>
        <Label
          required
          styles={{
            root: { fontWeight: '400' },
          }}
        >
          {formatMessage('Manifest Version')}
        </Label>
        <div css={styles.create}>
          <Dropdown
            errorMessage={errors?.version}
            options={options}
            responsiveMode={ResponsiveMode.large}
            styles={{
              root: {
                width: '250px',
              },
            }}
            onChange={handleChange}
          />
          <PrimaryButton
            styles={{
              root: {
                marginLeft: 8,
              },
            }}
            onClick={handleCreate}
          >
            {formatMessage('Create')}
          </PrimaryButton>
        </div>
      </div>
      <div css={styles.detailListContainer}>
        <ScrollablePane scrollbarVisibility={ScrollbarVisibility.auto}>
          <DetailsList
            isHeaderVisible
            checkboxVisibility={CheckboxVisibility.hidden}
            columns={tableColumns}
            compact={false}
            getKey={(item) => item.name}
            items={skillManifests}
            layoutMode={DetailsListLayoutMode.justified}
            selectionMode={SelectionMode.single}
            onActiveItemChanged={setSkillManifest}
            onRenderDetailsHeader={onRenderDetailsHeader}
          />
        </ScrollablePane>
      </div>
    </div>
  );
};<|MERGE_RESOLUTION|>--- conflicted
+++ resolved
@@ -20,10 +20,6 @@
 
 import { calculateTimeDiff } from '../../../../utils/fileUtil';
 import { ContentProps, SCHEMA_URIS, VERSION_REGEX } from '../constants';
-<<<<<<< HEAD
-import { dispatcherState, botStateByProjectIdSelector, currentProjectIdState } from '../../../../recoilModel';
-=======
->>>>>>> 81987b6f
 
 const styles = {
   detailListContainer: css`
@@ -40,13 +36,6 @@
 };
 
 export const SelectManifest: React.FC<ContentProps> = ({ completeStep, skillManifests, setSkillManifest }) => {
-<<<<<<< HEAD
-  const actions = useRecoilValue(dispatcherState);
-  const { botName } = useRecoilValue(botStateByProjectIdSelector);
-  const projectId = useRecoilValue(currentProjectIdState);
-
-=======
->>>>>>> 81987b6f
   const [manifestVersion, setManifestVersion] = useState<string>(SCHEMA_URIS[0]);
   const [errors, setErrors] = useState<{ version?: string }>({});
   const [version] = useMemo(() => VERSION_REGEX.exec(manifestVersion) || [''], []);
@@ -76,12 +65,7 @@
       setErrors({ version: formatMessage('Please select a version of the manifest schema') });
       return;
     }
-<<<<<<< HEAD
-    actions.createSkillManifest({ id: fileName, content: { $schema: manifestVersion }, projectId });
-    setSkillManifest(fileName);
-=======
     setSkillManifest({ content: { $schema: manifestVersion } });
->>>>>>> 81987b6f
     completeStep();
   };
 
