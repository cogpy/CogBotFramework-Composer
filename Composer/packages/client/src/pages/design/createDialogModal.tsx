--- conflicted
+++ resolved
@@ -10,16 +10,9 @@
 
 import { DialogCreationCopy, nameRegex } from '../../constants';
 import { StorageFolder } from '../../recoilModel/types';
-<<<<<<< HEAD
-import { dialogsState, currentProjectIdState } from '../../recoilModel/atoms/botState';
 import { DialogWrapper, DialogTypes } from '../../components/DialogWrapper';
 import { FieldConfig, useForm } from '../../hooks/useForm';
 import { botStateByProjectIdSelector } from '../../recoilModel';
-=======
-import { DialogWrapper, DialogTypes } from '../../components/DialogWrapper';
-import { FieldConfig, useForm } from '../../hooks/useForm';
-import { validatedDialogsSelector } from '../../recoilModel/selectors/validatedDialogs';
->>>>>>> f714ecd4
 
 import { name, description, styles as wizardStyles } from './styles';
 
@@ -37,11 +30,7 @@
 }
 
 export const CreateDialogModal: React.FC<CreateDialogModalProps> = (props) => {
-<<<<<<< HEAD
-  const { dialogs } = useRecoilValue(botStateByProjectIdSelector);
-=======
-  const dialogs = useRecoilValue(validatedDialogsSelector);
->>>>>>> f714ecd4
+  const { validatedDialogs: dialogs } = useRecoilValue(botStateByProjectIdSelector);
   const { onSubmit, onDismiss, isOpen } = props;
   const formConfig: FieldConfig<DialogFormData> = {
     name: {
