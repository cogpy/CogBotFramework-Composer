--- conflicted
+++ resolved
@@ -152,7 +152,11 @@
   },
 });
 
-<<<<<<< HEAD
+export const extensionsState = atom<ExtensionConfig[]>({
+  key: getFullyQualifiedKey('extensions'),
+  default: [],
+});
+
 export const botOpeningState = atom<boolean>({
   key: getFullyQualifiedKey('botOpening'),
   default: false,
@@ -166,12 +170,4 @@
 export const currentProjectIdState = atom<string>({
   key: getFullyQualifiedKey('currentProjectId'),
   default: '',
-});
-export const pluginsState = atom<PluginConfig[]>({
-  key: getFullyQualifiedKey('plugins'),
-=======
-export const extensionsState = atom<ExtensionConfig[]>({
-  key: getFullyQualifiedKey('extensions'),
->>>>>>> f742ab8c
-  default: [],
 });