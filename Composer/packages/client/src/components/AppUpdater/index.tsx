--- conflicted
+++ resolved
@@ -13,12 +13,7 @@
 import { useRecoilValue } from 'recoil';
 
 import { AppUpdaterStatus } from '../../constants';
-<<<<<<< HEAD
 import { appUpdateState, dispatcherState } from '../../recoilModel';
-=======
-import { dispatcherState } from '../../recoilModel/DispatcherWraper';
-import { appUpdateState } from '../../recoilModel/atoms/appState';
->>>>>>> 7064ef94
 
 import { dialogContent, dialogCopy, dialogFooter, optionRoot, optionIcon, updateAvailableDismissBtn } from './styles';
 
@@ -40,31 +35,22 @@
 };
 
 export const AppUpdater: React.FC<{}> = () => {
-<<<<<<< HEAD
-  const appUpdate = useRecoilValue(appUpdateState);
   const { setAppUpdateError, setAppUpdateProgress, setAppUpdateShowing, setAppUpdateStatus } = useRecoilValue(
     dispatcherState
   );
-  const { downloadSizeInBytes, error, progressPercent, showing, status, version } = appUpdate;
-=======
-  const { setAppUpdateError, setAppUpdateProgress, setAppUpdateShowing, setAppUpdateStatus } = useRecoilValue(
-    dispatcherState
-  );
-
   const { downloadSizeInBytes, error, progressPercent, showing, status, version } = useRecoilValue(appUpdateState);
->>>>>>> 7064ef94
   const [downloadOption, setDownloadOption] = useState(downloadOptions.installAndUpdate);
 
   const handleDismiss = useCallback(() => {
     setAppUpdateShowing(false);
     if (status === AppUpdaterStatus.UPDATE_UNAVAILABLE || status === AppUpdaterStatus.UPDATE_FAILED) {
-      setAppUpdateStatus({ status: AppUpdaterStatus.IDLE, version: undefined });
+      setAppUpdateStatus(AppUpdaterStatus.IDLE, undefined);
     }
   }, [showing, status]);
 
   const handlePreDownloadOkay = useCallback(() => {
     // notify main to download the update
-    setAppUpdateStatus({ status: AppUpdaterStatus.UPDATE_IN_PROGRESS });
+    setAppUpdateStatus(AppUpdaterStatus.UPDATE_IN_PROGRESS, undefined);
     ipcRenderer.send('app-update', 'start-download');
   }, []);
 
@@ -84,13 +70,13 @@
     ipcRenderer.on('app-update', (_event, name, payload) => {
       switch (name) {
         case 'update-available':
-          setAppUpdateStatus({ status: AppUpdaterStatus.UPDATE_AVAILABLE, version: payload.version });
+          setAppUpdateStatus(AppUpdaterStatus.UPDATE_AVAILABLE, payload.version);
           setAppUpdateShowing(true);
           break;
 
         case 'progress': {
           const progress = (payload.percent as number).toFixed(2);
-          setAppUpdateProgress({ progressPercent: progress, downloadSizeInBytes: payload.total });
+          setAppUpdateProgress(progress, payload.total);
           break;
         }
 
@@ -99,19 +85,19 @@
           if (explicit) {
             // the user has explicitly checked for an update via the Help menu;
             // we should display some UI feedback if there are no updates available
-            setAppUpdateStatus({ status: AppUpdaterStatus.UPDATE_UNAVAILABLE });
+            setAppUpdateStatus(AppUpdaterStatus.UPDATE_UNAVAILABLE, undefined);
             setAppUpdateShowing(true);
           }
           break;
         }
 
         case 'update-downloaded':
-          setAppUpdateStatus({ status: AppUpdaterStatus.UPDATE_SUCCEEDED });
+          setAppUpdateStatus(AppUpdaterStatus.UPDATE_SUCCEEDED, undefined);
           setAppUpdateShowing(true);
           break;
 
         case 'error':
-          setAppUpdateStatus({ status: AppUpdaterStatus.UPDATE_FAILED });
+          setAppUpdateStatus(AppUpdaterStatus.UPDATE_FAILED, undefined);
           setAppUpdateError(payload);
           setAppUpdateShowing(true);
           break;
