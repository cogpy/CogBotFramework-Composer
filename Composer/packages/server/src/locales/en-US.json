--- conflicted
+++ resolved
@@ -3659,12 +3659,9 @@
   "you_are_about_to_pull_project_files_from_the_selec_15786351": {
     "message": "You are about to pull project files from the selected publish profiles. The current project will be overwritten by the pulled files, and will be saved as a backup automatically. You will be able to retrieve the backup anytime in the future."
   },
-<<<<<<< HEAD
-=======
   "you_are_about_to_remove_modalitytitle_content_from_c51efe05": {
     "message": "You are about to remove { modalityTitle } content from this action node. Are you sure you want to proceed?"
   },
->>>>>>> 6c2f6c9e
   "you_are_about_to_remove_the_skill_from_this_projec_2ba31a6d": {
     "message": "You are about to remove the skill from this project. Removing this skill won’t delete the files."
   },
