--- conflicted
+++ resolved
@@ -13,11 +13,7 @@
   luFilesState,
   schemasState,
   dialogSchemasState,
-<<<<<<< HEAD
   currentProjectIdState,
-=======
-  qnaFilesState,
->>>>>>> 3512747a
 } from '../../atoms';
 import { dispatcherState } from '../../../recoilModel/DispatcherWrapper';
 import { botStateByProjectIdSelector } from '../../selectors';
@@ -103,16 +99,10 @@
         actionsSeed,
         onCreateDialogComplete,
         showCreateDialogModal,
+        qnaFiles,
       } = useRecoilValue(botStateByProjectIdSelector);
       const currentDispatcher = useRecoilValue(dispatcherState);
-<<<<<<< HEAD
 
-=======
-      const actionsSeed = useRecoilValue(actionsSeedState);
-      const onCreateDialogComplete = useRecoilValue(onCreateDialogCompleteState);
-      const showCreateDialogModal = useRecoilValue(showCreateDialogModalState);
-      const qnaFiles = useRecoilValue(qnaFilesState);
->>>>>>> 3512747a
       return {
         dialogs,
         dialogSchemas,
