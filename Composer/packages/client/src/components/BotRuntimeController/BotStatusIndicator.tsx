// Copyright (c) Microsoft Corporation.
// Licensed under the MIT License.

/** @jsx jsx */
import { jsx } from '@emotion/core';
import { useRef, useState, useMemo } from 'react';
import { useRecoilValue } from 'recoil';
<<<<<<< HEAD
import { ActionButton } from 'office-ui-fabric-react/lib/Button';
import formatMessage from 'format-message';
=======
import { SharedColors } from '@uifabric/fluent-theme';
>>>>>>> 6d1e5b60

import { botStatusState } from '../../recoilModel';
import { BotStatus, BotStatusesCopy } from '../../constants';
import { colors } from '../../colors';

type BotStatusIndicatorProps = {
  projectId: string;
};

export const BotStatusIndicator: React.FC<BotStatusIndicatorProps> = ({ projectId }) => {
  const botStatus = useRecoilValue(botStatusState(projectId));
  const botActionRef = useRef(null);

  const [botStatusStyle, setBotStatusStyle] = useState({});

  const botStatusText = useMemo(() => {
    if (botStatus === BotStatus.connected) {
      setBotStatusStyle({
        color: colors.green,
      });
    } else if (botStatus === BotStatus.failed) {
      setBotStatusStyle({
        color: colors.red,
      });
    } else {
      setBotStatusStyle({
        color: colors.gray(20),
      });
    }
    return BotStatusesCopy[botStatus] ?? BotStatusesCopy.inactive;
  }, [botStatus]);

  return (
    <div
      ref={botActionRef}
      css={{
        display: 'flex',
        alignItems: 'center',
        marginRight: '5px',
      }}
    >
      <span aria-live={'assertive'} style={botStatusStyle}>
        {botStatusText}
      </span>
<<<<<<< HEAD
      {botRuntimeErrorMsg?.message && (
        <ActionButton
          styles={{
            root: {
              color: colors.main,
              height: '20px',
            },
          }}
          onClick={() => {
            openErrorDialog();
          }}
        >
          <span>{formatMessage('See Details')}</span>
        </ActionButton>
      )}
      <ErrorCallout
        error={botRuntimeErrorMsg}
        target={botActionRef.current}
        visible={isCurrentCalloutVisible}
        onDismiss={dismissErrorDialog}
        onTry={onTryStartAgain}
      />
=======
>>>>>>> 6d1e5b60
    </div>
  );
};<|MERGE_RESOLUTION|>--- conflicted
+++ resolved
@@ -5,12 +5,8 @@
 import { jsx } from '@emotion/core';
 import { useRef, useState, useMemo } from 'react';
 import { useRecoilValue } from 'recoil';
-<<<<<<< HEAD
 import { ActionButton } from 'office-ui-fabric-react/lib/Button';
 import formatMessage from 'format-message';
-=======
-import { SharedColors } from '@uifabric/fluent-theme';
->>>>>>> 6d1e5b60
 
 import { botStatusState } from '../../recoilModel';
 import { BotStatus, BotStatusesCopy } from '../../constants';
@@ -55,31 +51,6 @@
       <span aria-live={'assertive'} style={botStatusStyle}>
         {botStatusText}
       </span>
-<<<<<<< HEAD
-      {botRuntimeErrorMsg?.message && (
-        <ActionButton
-          styles={{
-            root: {
-              color: colors.main,
-              height: '20px',
-            },
-          }}
-          onClick={() => {
-            openErrorDialog();
-          }}
-        >
-          <span>{formatMessage('See Details')}</span>
-        </ActionButton>
-      )}
-      <ErrorCallout
-        error={botRuntimeErrorMsg}
-        target={botActionRef.current}
-        visible={isCurrentCalloutVisible}
-        onDismiss={dismissErrorDialog}
-        onTry={onTryStartAgain}
-      />
-=======
->>>>>>> 6d1e5b60
     </div>
   );
 };