// Copyright (c) Microsoft Corporation.
// Licensed under the MIT License.

import { dialogsDispatcher } from './dialogs';
import { dialogSchemaDispatcher } from './dialogSchema';
import { projectDispatcher } from './project';
import { applicationDispatcher } from './application';
import { editorDispatcher } from './editor';
import { storageDispatcher } from './storage';
import { exportDispatcher } from './export';
import { lgDispatcher } from './lg';
import { luDispatcher } from './lu';
import { qnaDispatcher } from './qna';
import { builderDispatcher } from './builder';
import { navigationDispatcher } from './navigation';
import { publisherDispatcher } from './publisher';
import { settingsDispatcher } from './setting';
import { skillDispatcher } from './skill';
import { userDispatcher } from './user';
import { multilangDispatcher } from './multilang';
import { notificationDispatcher } from './notification';
import { extensionsDispatcher } from './extensions';
<<<<<<< HEAD
import { botProjectFileDispatcher } from './botProjectFile';
=======
import { zoomDispatcher } from './zoom';
>>>>>>> 5d327363

const createDispatchers = () => {
  return {
    ...editorDispatcher(),
    ...dialogsDispatcher(),
    ...dialogSchemaDispatcher(),
    ...projectDispatcher(),
    ...applicationDispatcher(),
    ...storageDispatcher(),
    ...exportDispatcher(),
    ...lgDispatcher(),
    ...luDispatcher(),
    ...qnaDispatcher(),
    ...builderDispatcher(),
    ...navigationDispatcher(),
    ...publisherDispatcher(),
    ...settingsDispatcher(),
    ...skillDispatcher(),
    ...userDispatcher(),
    ...multilangDispatcher(),
    ...notificationDispatcher(),
    ...extensionsDispatcher(),
<<<<<<< HEAD
    ...botProjectFileDispatcher(),
=======
    ...zoomDispatcher(),
>>>>>>> 5d327363
  };
};

export default createDispatchers;
export type Dispatcher = ReturnType<typeof createDispatchers>;<|MERGE_RESOLUTION|>--- conflicted
+++ resolved
@@ -20,11 +20,8 @@
 import { multilangDispatcher } from './multilang';
 import { notificationDispatcher } from './notification';
 import { extensionsDispatcher } from './extensions';
-<<<<<<< HEAD
 import { botProjectFileDispatcher } from './botProjectFile';
-=======
 import { zoomDispatcher } from './zoom';
->>>>>>> 5d327363
 
 const createDispatchers = () => {
   return {
@@ -47,11 +44,8 @@
     ...multilangDispatcher(),
     ...notificationDispatcher(),
     ...extensionsDispatcher(),
-<<<<<<< HEAD
     ...botProjectFileDispatcher(),
-=======
     ...zoomDispatcher(),
->>>>>>> 5d327363
   };
 };
 
