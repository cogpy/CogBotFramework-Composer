// Copyright (c) Microsoft Corporation.
// Licensed under the MIT License.

import {
  OnProvisionProgress,
  ProvisionServiceConfig,
  ResourceConfig,
  ResourceDefinition,
  ResourceProvisionService,
} from './types';
import {
  appInsightsDefinition,
  AppInsightsResourceConfig,
  getAppInsightsProvisionService,
} from './azureResources/appInsights';
import {
  appRegistrationDefinition,
  AppRegistrationResourceConfig,
  getAppRegistrationProvisionService,
} from './azureResources/appRegistration';
import { azureFunctionDefinition, getAzureFunctionsProvisionService } from './azureResources/azureFunction';
import { blobStorageDefinition, getBlogStorageProvisionService } from './azureResources/blobStorage';
import { botRegistrationDefinition, getBotChannelProvisionService } from './azureResources/botChannel';
import { cosmosDbDefinition, getCosmosDbProvisionService } from './azureResources/cosmosDb';
<<<<<<< HEAD
import {
  getLuisAuthoringProvisionService,
  LuisAuthoringConfig,
  luisAuthoringDefinition,
} from './azureResources/luisAuthoring';
import { getLuisPredictionProvisionService, luisPredictionDefinition } from './azureResources/luisPrediction';
=======
import { getLuisAuthoringProvisionService, luisAuthoringDefinition } from './azureResources/luisAuthoring';
import {
  getLuisPredictionProvisionService,
  LuisPredictionConfig,
  luisPredictionDefinition,
} from './azureResources/luisPrediction';
>>>>>>> a99c030a
import { getQnAProvisionService, qnaDefinition } from './azureResources/qna';
import {
  getAppServiceProvisionService,
  servicePlanDefinition,
  ServicePlanResourceConfig,
} from './azureResources/servicePlan';
import { getWebAppProvisionService, WebAppResourceConfig, webAppResourceDefinition } from './azureResources/webApp';
import { AzureResourceTypes } from './constants';
import { ProvisioningConfig } from './provisioning';

export const availableResources: ResourceDefinition[] = [
  appRegistrationDefinition,
  webAppResourceDefinition,
  botRegistrationDefinition,
  azureFunctionDefinition,
  cosmosDbDefinition,
  appInsightsDefinition,
  luisAuthoringDefinition,
  luisPredictionDefinition,
  blobStorageDefinition,
  qnaDefinition,
  servicePlanDefinition,
];

export const getProvisionServices = (config: ProvisionServiceConfig): Record<string, ResourceProvisionService> => {
  return {
    appRegistration: getAppRegistrationProvisionService(config),
    webApp: getWebAppProvisionService(config),
    servicePlan: getAppServiceProvisionService(config),
    botRegistration: getBotChannelProvisionService(),
    azureFunctionApp: getAzureFunctionsProvisionService(),
    cosmosDB: getCosmosDbProvisionService(config),
    appInsights: getAppInsightsProvisionService(config),
<<<<<<< HEAD
    luisAuthoring: getLuisAuthoringProvisionService(config),
    luisPrediction: getLuisPredictionProvisionService(),
=======
    luisAuthoring: getLuisAuthoringProvisionService(),
    luisPrediction: getLuisPredictionProvisionService(config),
>>>>>>> a99c030a
    blobStorage: getBlogStorageProvisionService(),
    qna: getQnAProvisionService(),
  };
};

export const getResourceDependencies = (key: string) => {
  switch (key) {
    case AzureResourceTypes.APP_REGISTRATION:
      return appRegistrationDefinition.dependencies;
    case AzureResourceTypes.WEBAPP:
      return webAppResourceDefinition.dependencies;
    case AzureResourceTypes.SERVICE_PLAN:
      return servicePlanDefinition.dependencies;
    case AzureResourceTypes.APPINSIGHTS:
      return appInsightsDefinition.dependencies;
<<<<<<< HEAD
    case AzureResourceTypes.LUIS_AUTHORING:
      return luisAuthoringDefinition.dependencies;
=======
    case AzureResourceTypes.LUIS_PREDICTION:
      return luisPredictionDefinition.dependencies;
>>>>>>> a99c030a
    default:
      return [];
  }
};

export const provisionConfigToResourceConfigMap = {
  appRegistration: (config: ProvisioningConfig): AppRegistrationResourceConfig => {
    return {
      key: 'appRegistration',
      appName: config.hostname,
    };
  },
  webApp: (config: ProvisioningConfig): WebAppResourceConfig => {
    return {
      key: 'webApp',
      webAppName: config.hostname,
      location: config.location,
      operatingSystem: config.appServiceOperatingSystem,
      resourceGroupName: config.resourceGroup,
    };
  },
  servicePlan: (config: ProvisioningConfig): ServicePlanResourceConfig => {
    return {
      key: 'servicePlan',
      appServicePlanName: config.hostname,
      location: config.location,
      operatingSystem: config.appServiceOperatingSystem,
      resourceGroupName: config.resourceGroup,
    };
  },
  appInsights: (config: ProvisioningConfig): AppInsightsResourceConfig => {
    return {
      key: 'appInsights',
      resourceGroupName: config.resourceGroup,
      location: config.location,
      name: config.hostname,
    };
  },
<<<<<<< HEAD
  luisAuthoring: (config: ProvisioningConfig): LuisAuthoringConfig => {
    return {
      key: 'luisAuthoring',
      resourceGroupName: config.resourceGroup,
      location: config.luisLocation,
      name: `${config.hostname}-luis-authoring`,
=======
  luisPrediction: (config: ProvisioningConfig): LuisPredictionConfig => {
    return {
      key: 'luisPrediction',
      location: config.luisLocation,
      name: `${config.hostname}-luis`,
      resourceGroupName: config.resourceGroup,
>>>>>>> a99c030a
    };
  },
};

export const setUpProvisionService = (config: ProvisionServiceConfig, onProgress: OnProvisionProgress) => {
  const provisionServices = getProvisionServices(config);

  const provision = (selectedResources: ResourceConfig[]): void => {
    let workingSet: Record<string, object> = {};

    selectedResources.forEach(async (resourceConfig) => {
      const service: ResourceProvisionService = provisionServices[resourceConfig.key];
      if (service) {
        workingSet = await service.provision(resourceConfig, workingSet, onProgress);
      }
    });
  };

  return {
    provisionServices,
    provision,
  };
};

export type ProvisionService = ReturnType<typeof setUpProvisionService>;<|MERGE_RESOLUTION|>--- conflicted
+++ resolved
@@ -22,21 +22,16 @@
 import { blobStorageDefinition, getBlogStorageProvisionService } from './azureResources/blobStorage';
 import { botRegistrationDefinition, getBotChannelProvisionService } from './azureResources/botChannel';
 import { cosmosDbDefinition, getCosmosDbProvisionService } from './azureResources/cosmosDb';
-<<<<<<< HEAD
 import {
   getLuisAuthoringProvisionService,
   LuisAuthoringConfig,
   luisAuthoringDefinition,
 } from './azureResources/luisAuthoring';
-import { getLuisPredictionProvisionService, luisPredictionDefinition } from './azureResources/luisPrediction';
-=======
-import { getLuisAuthoringProvisionService, luisAuthoringDefinition } from './azureResources/luisAuthoring';
 import {
   getLuisPredictionProvisionService,
   LuisPredictionConfig,
   luisPredictionDefinition,
 } from './azureResources/luisPrediction';
->>>>>>> a99c030a
 import { getQnAProvisionService, qnaDefinition } from './azureResources/qna';
 import {
   getAppServiceProvisionService,
@@ -70,13 +65,8 @@
     azureFunctionApp: getAzureFunctionsProvisionService(),
     cosmosDB: getCosmosDbProvisionService(config),
     appInsights: getAppInsightsProvisionService(config),
-<<<<<<< HEAD
     luisAuthoring: getLuisAuthoringProvisionService(config),
-    luisPrediction: getLuisPredictionProvisionService(),
-=======
-    luisAuthoring: getLuisAuthoringProvisionService(),
     luisPrediction: getLuisPredictionProvisionService(config),
->>>>>>> a99c030a
     blobStorage: getBlogStorageProvisionService(),
     qna: getQnAProvisionService(),
   };
@@ -92,13 +82,10 @@
       return servicePlanDefinition.dependencies;
     case AzureResourceTypes.APPINSIGHTS:
       return appInsightsDefinition.dependencies;
-<<<<<<< HEAD
+    case AzureResourceTypes.LUIS_PREDICTION:
+      return luisPredictionDefinition.dependencies;
     case AzureResourceTypes.LUIS_AUTHORING:
       return luisAuthoringDefinition.dependencies;
-=======
-    case AzureResourceTypes.LUIS_PREDICTION:
-      return luisPredictionDefinition.dependencies;
->>>>>>> a99c030a
     default:
       return [];
   }
@@ -137,21 +124,20 @@
       name: config.hostname,
     };
   },
-<<<<<<< HEAD
+  luisPrediction: (config: ProvisioningConfig): LuisPredictionConfig => {
+    return {
+      key: 'luisPrediction',
+      location: config.luisLocation,
+      name: `${config.hostname}-luis`,
+      resourceGroupName: config.resourceGroup,
+    };
+  },
   luisAuthoring: (config: ProvisioningConfig): LuisAuthoringConfig => {
     return {
       key: 'luisAuthoring',
       resourceGroupName: config.resourceGroup,
       location: config.luisLocation,
       name: `${config.hostname}-luis-authoring`,
-=======
-  luisPrediction: (config: ProvisioningConfig): LuisPredictionConfig => {
-    return {
-      key: 'luisPrediction',
-      location: config.luisLocation,
-      name: `${config.hostname}-luis`,
-      resourceGroupName: config.resourceGroup,
->>>>>>> a99c030a
     };
   },
 };
