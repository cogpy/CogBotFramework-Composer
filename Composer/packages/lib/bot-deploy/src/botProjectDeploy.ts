--- conflicted
+++ resolved
@@ -286,17 +286,9 @@
     // this builds the app and prepares it to be deployed
     // results in a built copy in publishFolder/
     await exec(`dotnet publish ${this.dotnetProjectPath} -c release -o ${publishFolder} -v q`);
-<<<<<<< HEAD
     const remoteBotPath = path.join(publishFolder, 'ComposerDialogs');
     const localBotPath = path.join(projFolder, 'ComposerDialogs');
-=======
-
     // Then, copy the declarative assets into the build folder.
-    return new Promise((resolve, reject) => {
-      const remoteBotPath = path.join(publishFolder, 'ComposerDialogs');
-      const localBotPath = path.join(projFolder, 'ComposerDialogs');
->>>>>>> 381ad728
-
     if (botPath) {
       this.logger({
         status: BotProjectDeployLoggerType.DEPLOY_INFO,
@@ -450,11 +442,8 @@
           spaces: 4,
         });
 
-<<<<<<< HEAD
         const token = await this.creds.getToken();
-=======
         // Assign a LUIS key to the endpoint of each app
->>>>>>> 381ad728
         const getAccountUri = `${luisEndpoint}/luis/api/v2.0/azureaccounts`;
         const options = {
           headers: { Authorization: `Bearer ${token.accessToken}`, 'Ocp-Apim-Subscription-Key': luisAuthoringKey },
@@ -572,7 +561,6 @@
     appPassword: string,
     luisAuthoringKey?: string
   ) {
-<<<<<<< HEAD
     const graphCreds = new msRestNodeAuth.DeviceTokenCredentials(
       this.creds.clientId,
       this.tenantId,
@@ -585,10 +573,8 @@
       baseUri: 'https://graph.windows.net',
     });
 
-=======
     // Test for the existence of a deployment settings file.
     // if one does not exists, emit an error message and stop.
->>>>>>> 381ad728
     if (!fs.existsSync(this.settingsPath)) {
       this.logger({
         status: BotProjectDeployLoggerType.PROVISION_INFO,
