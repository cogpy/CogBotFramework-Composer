// Copyright (c) Microsoft Corporation.
// Licensed under the MIT License.

import { navigate } from '@reach/router';

import { ActionCreator } from '../types';
import filePersistence from '../persistence/FilePersistence';
import lgWorker from '../parsers/lgWorker';
import luWorker from '../parsers/luWorker';
<<<<<<< HEAD
import qnaWorker from '../parsers/qnaWorker';
=======
import { ActionTypes, BASEPATH, BotStatus } from '../../constants';
>>>>>>> e5f1acad

import { navigateTo } from './../../utils/navigation';
import { navTo } from './navigation';
import settingStorage from './../../utils/dialogSettingStorage';
import luFileStatusStorage from './../../utils/luFileStatusStorage';
import httpClient from './../../utils/httpUtil';

const checkProjectUpdates = async () => {
  const workers = [filePersistence, lgWorker, luWorker, qnaWorker];

  return Promise.all(workers.map((w) => w.flush()));
};

export const setOpenPendingStatus: ActionCreator = async (store) => {
  store.dispatch({
    type: ActionTypes.GET_PROJECT_PENDING,
  });
  await checkProjectUpdates();
};

export const setCreationFlowStatus: ActionCreator = ({ dispatch }, creationFlowStatus) => {
  dispatch({
    type: ActionTypes.SET_CREATION_FLOW_STATUS,
    payload: {
      creationFlowStatus,
    },
  });
};

export const saveTemplateId: ActionCreator = ({ dispatch }, templateId) => {
  dispatch({
    type: ActionTypes.SAVE_TEMPLATE_ID,
    payload: {
      templateId,
    },
  });
};

export const setBotStatus: ActionCreator = ({ dispatch }, status: BotStatus) => {
  dispatch({
    type: ActionTypes.UPDATE_BOTSTATUS,
    payload: { status },
  });
};

export const fetchProjectById: ActionCreator = async (store, projectId) => {
  try {
    const response = await httpClient.get(`/projects/${projectId}`);
    store.dispatch({
      type: ActionTypes.GET_PROJECT_SUCCESS,
      payload: {
        response,
      },
    });
    return response.data;
  } catch (error) {
    navigateTo('/home');
    store.dispatch({ type: ActionTypes.GET_PROJECT_FAILURE, payload: { error } });
  }
};

export const fetchProject: ActionCreator = async (store) => {
  const state = store.getState();
  const projectId = state.projectId;
  return fetchProjectById(store, projectId);
};

export const fetchRecentProjects: ActionCreator = async ({ dispatch }) => {
  try {
    const response = await httpClient.get(`/projects/recent`);
    dispatch({
      type: ActionTypes.GET_RECENT_PROJECTS_SUCCESS,
      payload: {
        response,
      },
    });
  } catch (error) {
    dispatch({
      type: ActionTypes.GET_RECENT_PROJECTS_FAILURE,
      payload: {
        error,
      },
    });
  }
};

export const deleteBotProject: ActionCreator = async (store, projectId) => {
  try {
    await httpClient.delete(`/projects/${projectId}`);
    luFileStatusStorage.removeAllStatuses(projectId);
    settingStorage.remove(projectId);
    store.dispatch({
      type: ActionTypes.REMOVE_PROJECT_SUCCESS,
    });
  } catch (e) {
    store.dispatch({
      type: ActionTypes.SET_ERROR,
      payload: {
        message: e.message,
        summary: 'Delete Bot Error',
      },
    });
  }
};

export const openBotProject: ActionCreator = async (store, absolutePath) => {
  //set storageId = 'default' now. Some other storages will be added later.
  const storageId = 'default';
  try {
    const data = {
      storageId,
      path: absolutePath,
    };
    await setOpenPendingStatus(store);
    const response = await httpClient.put(`/projects/open`, data);
    const files = response.data.files;
    const projectId = response.data.id;
    store.dispatch({
      type: ActionTypes.GET_PROJECT_SUCCESS,
      payload: {
        response,
      },
    });
    if (files && files.length > 0) {
      // navTo(store, 'Main');
      const mainUrl = `/bot/${projectId}/dialogs/Main`;
      navigateTo(mainUrl);
    } else {
      navigate(BASEPATH);
    }
  } catch (error) {
    store.dispatch({
      type: ActionTypes.GET_PROJECT_FAILURE,
      payload: {
        error,
      },
    });
    store.dispatch({
      type: ActionTypes.REMOVE_RECENT_PROJECT,
      payload: {
        path: absolutePath,
      },
    });
  }
};

export const saveProjectAs: ActionCreator = async (store, projectId, name, description, location) => {
  //set storageId = 'default' now. Some other storages will be added later.
  const storageId = 'default';
  try {
    const data = {
      storageId,
      name,
      description,
      location,
    };
    await setOpenPendingStatus(store);
    const response = await httpClient.post(`/projects/${projectId}/project/saveAs`, data);
    const files = response.data.files;
    const newProjectId = response.data.id;
    store.dispatch({
      type: ActionTypes.GET_PROJECT_SUCCESS,
      payload: { response },
    });
    if (files && files.length > 0) {
      const mainUrl = `/bot/${newProjectId}/dialogs/Main`;
      navigateTo(mainUrl);
    }
  } catch (error) {
    store.dispatch({
      type: ActionTypes.GET_PROJECT_FAILURE,
      payload: {
        error,
      },
    });
  }
};

export const createProject: ActionCreator = async (
  store,
  templateId: string,
  name: string,
  description: string,
  location: string,
  schemaUrl?: string
) => {
  //set storageId = 'default' now. Some other storages will be added later.
  const storageId = 'default';
  try {
    const data = {
      storageId,
      templateId,
      name,
      description,
      location,
      schemaUrl,
    };
    await setOpenPendingStatus(store);
    const response = await httpClient.post(`/projects`, data);
    const files = response.data.files;
    const projectId = response.data.id;
    settingStorage.remove(projectId);
    store.dispatch({
      type: ActionTypes.GET_PROJECT_SUCCESS,
      payload: {
        response,
      },
    });
    if (files && files.length > 0) {
      navTo(store, 'Main');
    }
    return response.data;
  } catch (error) {
    store.dispatch({
      type: ActionTypes.GET_PROJECT_FAILURE,
      payload: {
        error,
      },
    });
  }
};

export const getAllProjects = async () => {
  try {
    return (await httpClient.get(`/projects`)).data.children;
  } catch (err) {
    return err;
  }
};<|MERGE_RESOLUTION|>--- conflicted
+++ resolved
@@ -7,11 +7,8 @@
 import filePersistence from '../persistence/FilePersistence';
 import lgWorker from '../parsers/lgWorker';
 import luWorker from '../parsers/luWorker';
-<<<<<<< HEAD
 import qnaWorker from '../parsers/qnaWorker';
-=======
 import { ActionTypes, BASEPATH, BotStatus } from '../../constants';
->>>>>>> e5f1acad
 
 import { navigateTo } from './../../utils/navigation';
 import { navTo } from './navigation';
