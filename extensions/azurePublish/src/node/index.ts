// Copyright (c) Microsoft Corporation.
// Licensed under the MIT License.

import path from 'path';

import formatMessage from 'format-message';
import md5 from 'md5';
import { readJson, pathExists, writeJson } from 'fs-extra';
import { Debugger } from 'debug';
import {
  IBotProject,
  PublishPlugin,
  JSONSchema7,
  IExtensionRegistration,
  PublishResponse,
  PublishResult,
} from '@botframework-composer/types';
import { isUsingAdaptiveRuntime, parseRuntimeKey, applyPublishingProfileToSettings } from '@bfc/shared';

import { authConfig, ResourcesItem } from '../types';

import { AzureResourceTypes, AzureResourceDefinitions } from './resourceTypes';
import { mergeDeep } from './mergeDeep';
import { BotProjectDeploy, getAbsSettings } from './deploy';
import { BotProjectProvision } from './provision';
import { BackgroundProcessManager } from './backgroundProcessManager';
import { ProvisionConfig } from './provision';
import schema from './schema';
import { stringifyError } from './utils/errorHandler';
import { ProcessStatus } from './types';

// This option controls whether the history is serialized to a file between sessions with Composer
// set to TRUE for history to be saved to disk
// set to FALSE for history to be cached in memory only
const PERSIST_HISTORY = false;
const getProvisionLogName = (name: string) => `provision.${name}.log`;
const instructions = `To create a publish configuration, follow the instructions in the README file in your bot project folder.`;

interface DeployResources {
  name: string;
  environment: string;
  accessToken: string;
  hostname?: string;
  luisResource?: string;
  subscriptionID: string;
  abs?: any;
}

interface PublishConfig {
  fullSettings: any;
  profileName: string; //profile name
  [key: string]: any;
}

interface ProvisionHistoryItem {
  profileName: string;
  jobId: string; // use for unique each provision
  projectId: string;
  time: Date;
  log: string[];
}

function publishResultFromStatus(procStatus: ProcessStatus): PublishResponse {
  const { status, message, log, comment, time } = procStatus;

  return {
    status,
    result: {
      message,
      log: log.map((item) => `---\n${JSON.stringify(item, null, 2)}\n---\n`).join('\n'),
      comment,
      time: time.toString(),
      id: procStatus.id,
      status,
    },
  };
}

// Wrap the entire class definition in the export so the composer object can be available to it
export default async (composer: IExtensionRegistration): Promise<void> => {
  class AzurePublisher implements PublishPlugin<PublishConfig> {
    private historyFilePath: string;
    private publishHistories: Record<string, Record<string, PublishResult[]>>; // use botId profileName as key
    private provisionHistories: Record<string, Record<string, ProcessStatus>>;
    public schema: JSONSchema7;
    public instructions: string;
    public name: string;
    public description: string;
    public logger: Debugger;
    public hasView = true;
    public bundleId = 'publish'; /** host custom UI */

    constructor(name: string, description: string, bundleId: string) {
      this.publishHistories = {};
      this.provisionHistories = {};
      this.historyFilePath = path.resolve(__dirname, '../../publishHistory.txt');
      if (PERSIST_HISTORY) {
        this.loadHistoryFromFile();
      }
      this.schema = schema;
      this.instructions = instructions;
      this.name = name;
      this.description = description;
      this.logger = composer.log;
      this.bundleId = bundleId;
    }

    /*******************************************************************************************************************************/
    /* These methods deal with the publishing history displayed in the Composer UI */
    /*******************************************************************************************************************************/
    private async loadHistoryFromFile() {
      if (await pathExists(this.historyFilePath)) {
        this.publishHistories = await readJson(this.historyFilePath);
      }
    }

    private history = (botId: string, profileName: string): PublishResult[] => {
      if (this.publishHistories?.[botId]?.[profileName]) {
        return this.publishHistories[botId][profileName];
      }
      return [];
    };

    private updateHistory = async (botId: string, profileName: string, newHistory: PublishResult) => {
      if (!this.publishHistories[botId]) {
        this.publishHistories[botId] = {};
      }
      if (!this.publishHistories[botId][profileName]) {
        this.publishHistories[botId][profileName] = [];
      }
      this.publishHistories[botId][profileName].unshift(newHistory);
      if (PERSIST_HISTORY) {
        await writeJson(this.historyFilePath, this.publishHistories);
      }
    };

    private persistProvisionHistory = async (jobId: string, profileName: string, logPath: string) => {
      const currentStatus = BackgroundProcessManager.getStatus(jobId);
      const curr: ProvisionHistoryItem = {
        profileName: profileName,
        jobId: jobId,
        projectId: currentStatus.projectId,
        time: currentStatus.time,
        log: currentStatus.log,
      };
      await writeJson(logPath, curr, { spaces: 2 });
    };

    /*******************************************************************************************************************************/
    /* These methods implement the publish actions */
    /*******************************************************************************************************************************/
    /**
<<<<<<< HEAD
     * Prepare a bot to be built and deployed by copying the runtime and declarative assets into a temporary folder
     * @param project
     * @param settings
     * @param srcTemplate
     * @param resourcekey
     */
    private init = async (project: any, srcTemplate: string, resourcekey: string, runtime: any) => {
      try {
        // point to the declarative assets (possibly in remote storage)
        const botFiles = project.getProject().files;

        const mode = this.getRuntimeTemplateMode(runtime?.key);

        // include both pre-release and release identifiers here
        // TODO: eventually we can clean this up when the "old" runtime is deprecated
        // (old runtime support is the else block below)
        if (isUsingAdaptiveRuntime(runtime)) {
          const buildFolder = this.getProjectFolder(resourcekey, mode);

          // clean up from any previous deploys
          await this.cleanup(resourcekey);

          // copy bot and runtime into projFolder
          await copy(srcTemplate, buildFolder);

          let manifestPath;
          for (const file of botFiles) {
            const pattern = /manifests\/[0-9A-z-]*.json/;
            if (file.relativePath.match(pattern)) {
              manifestPath = path.dirname(file.path);
            }
          }

          // save manifest
          runtime.setSkillManifest(buildFolder, project.fileStorage, manifestPath, project.fileStorage, mode);
        } else {
          const botFolder = this.getBotFolder(resourcekey, mode);
          const runtimeFolder = this.getRuntimeFolder(resourcekey);

          // clean up from any previous deploys
          await this.cleanup(resourcekey);

          // create the temporary folder to contain this project
          mkdirSync(runtimeFolder, { recursive: true });

          // create the ComposerDialogs/ folder
          mkdirSync(botFolder, { recursive: true });

          let manifestPath;
          for (const file of botFiles) {
            const pattern = /manifests\/[0-9A-z-]*.json/;
            if (file.relativePath.match(pattern)) {
              manifestPath = path.dirname(file.path);
            }
            // save bot files
            const filePath = path.resolve(botFolder, file.relativePath);
            if (!(await pathExists(path.dirname(filePath)))) {
              mkdirSync(path.dirname(filePath), { recursive: true });
            }
            writeFileSync(filePath, file.content);
          }

          // save manifest
          runtime.setSkillManifest(runtimeFolder, project.fileStorage, manifestPath, project.fileStorage, mode);

          // copy bot and runtime into projFolder
          await copy(srcTemplate, runtimeFolder);
        }
      } catch (error) {
        throw createCustomizeError(
          AzurePublishErrors.INITIALIZE_ERROR,
          `Error during init publish folder, ${error.message}`
        );
      }
    };

    /**
     * Remove any previous version of a project's working files
     * @param resourcekey
     */
    private async cleanup(resourcekey: string) {
      try {
        const projFolder = this.getRuntimeFolder(resourcekey);
        await emptyDir(projFolder);
        await rmdir(projFolder);
      } catch (error) {
        this.logger('$O', error);
      }
    }
=======
>>>>>>> 0d7aac5c

    /**
     * Take the project from a given folder, build it, and push it to Azure.
     * @param project
     * @param runtime
     * @param botId
     * @param profileName
     * @param jobId
     * @param resourcekey
     * @param customizeConfiguration
     */
    private performDeploymentAction = async (
      project: IBotProject,
      settings: any,
      runtime: any,
      botId: string,
      profileName: string,
      jobId: string,
      resourcekey: string,
      customizeConfiguration: DeployResources
    ) => {
      const { subscriptionID, accessToken, name, environment, hostname, luisResource, abs } = customizeConfiguration;

      const mode = this.getRuntimeTemplateMode(runtime?.key);

      // Create the BotProjectDeploy object, which is used to carry out the deploy action.
      const azDeployer = new BotProjectDeploy({
        logger: (msg: any, ...args: any[]) => {
          this.logger(msg, ...args);
          if (msg?.message) {
            BackgroundProcessManager.updateProcess(jobId, 202, msg.message.replace(/\n$/, ''));
          }
        },
        accessToken: accessToken,
        projPath: project.getRuntimePath(),
        runtime: runtime,
      });

      // Perform the deploy
      await azDeployer.deploy(project, settings, profileName, name, environment, hostname, luisResource, abs);

      // If we've made it this far, the deploy succeeded!
      BackgroundProcessManager.updateProcess(jobId, 200, 'Success');

      // update status and history
      // get the latest status
      const status = BackgroundProcessManager.getStatus(jobId);
      // add it to the history
      await this.updateHistory(botId, profileName, publishResultFromStatus(status).result);
      // clean up the background process
      BackgroundProcessManager.removeProcess(jobId);
    };

    /*******************************************************************************************************************************/
    /* These methods deploy bot to azure async */
    /*******************************************************************************************************************************/
    // move the init folder and publsih together and not wait in publish method. because init folder take a long time
    private asyncPublish = async (config: PublishConfig, project, resourcekey, jobId) => {
      const {
        // these are provided by Composer
        fullSettings, // all the bot's settings - includes sensitive values not included in projet.settings
        profileName, // the name of the publishing profile "My re Prod Slot"

        // these are specific to the azure publish profile shape
        subscriptionID,
        name,
        environment,
        hostname,
        luisResource,
        settings, // these are the settings from inside the publishing profile
        accessToken,
        luResources,
        qnaResources,
        abs,
      } = config;
      try {
        // get the appropriate runtime template which contains methods to build and configure the runtime
        const runtime = composer.getRuntimeByProject(project);
        // set runtime code path as runtime template folder path

        // Merge all the settings
        // this combines the bot-wide settings, the environment specific settings, and 2 new fields needed for deployed bots
        // these will be written to the appropriate settings file inside the appropriate runtime plugin.
        const mergedSettings = mergeDeep(applyPublishingProfileToSettings(fullSettings, config), {
          luResources,
          qnaResources,
        });

        // Prepare parameters and then perform the actual deployment action
        const customizeConfiguration: DeployResources = {
          accessToken,
          subscriptionID,
          name,
          environment,
          hostname,
          luisResource,
          abs,
        };
        await this.performDeploymentAction(
          project,
          mergedSettings,
          runtime,
          project.id,
          profileName,
          jobId,
          resourcekey,
          customizeConfiguration
        );
      } catch (err) {
        this.logger('%O', err);
        BackgroundProcessManager.updateProcess(jobId, 500, stringifyError(err));
        await this.updateHistory(
          project.id,
          profileName,
          publishResultFromStatus(BackgroundProcessManager.getStatus(jobId)).result
        );
        BackgroundProcessManager.removeProcess(jobId);
      }
    };

    /*******************************************************************************************************************************/
    /* These methods provision resources to azure async */
    /*******************************************************************************************************************************/
    asyncProvision = async (jobId: string, config: ProvisionConfig, project: IBotProject, user): Promise<void> => {
      const { runtimeLanguage } = parseRuntimeKey(project.settings?.runtime?.key);
      const provisionConfig: ProvisionConfig = { ...config, workerRuntime: runtimeLanguage };

      const { name } = provisionConfig;

      // Create the object responsible for actually taking the provision actions.
      const azureProvisioner = new BotProjectProvision({
        ...provisionConfig,
        logger: (msg: any) => {
          this.logger(msg);
          BackgroundProcessManager.updateProcess(jobId, 202, msg.message);
        },
      });

      // perform the provision using azureProvisioner.create.
      // this will start the process, then return.
      // However, the process will continue in the background
      const provisionResults = await azureProvisioner.create(provisionConfig);

      // cast this into the right form for a publish profile
      let currentProfile = null;
      if (provisionConfig.currentProfile) {
        currentProfile = JSON.parse(provisionConfig.currentProfile.configuration);
      }
      const currentSettings = currentProfile?.settings;

      const publishProfile = {
        name: currentProfile?.name ?? provisionConfig.hostname,
        environment: currentProfile?.environment ?? 'composer',
        tenantId: provisionResults?.tenantId ?? currentProfile?.tenantId,
        subscriptionId: provisionResults.subscriptionId ?? currentProfile?.subscriptionId,
        resourceGroup: currentProfile?.resourceGroup ?? provisionResults.resourceGroup?.name,
        botName: currentProfile?.botName ?? provisionResults.botName,
        hostname: provisionConfig.hostname ?? currentProfile?.hostname,
        luisResource: provisionResults.luisPrediction
          ? `${provisionConfig.hostname}-luis`
          : currentProfile?.luisResource,
        runtimeIdentifier: currentProfile?.runtimeIdentifier ?? 'win-x64',
        region: provisionConfig.location,
        settings: {
          applicationInsights: {
            InstrumentationKey:
              provisionResults.appInsights?.instrumentationKey ??
              currentSettings?.applicationInsights?.InstrumentationKey,
          },
          cosmosDb: provisionResults.cosmosDB ?? currentSettings?.cosmosDb,
          blobStorage: provisionResults.blobStorage ?? currentSettings?.blobStorage,
          luis: {
            authoringKey: provisionResults.luisAuthoring?.authoringKey ?? currentSettings?.luis?.authoringKey,
            authoringEndpoint:
              provisionResults.luisAuthoring?.authoringEndpoint ?? currentSettings?.luis?.authoringEndpoint,
            endpointKey: provisionResults.luisPrediction?.endpointKey ?? currentSettings?.luis?.endpointKey,
            endpoint: provisionResults.luisPrediction?.endpoint ?? currentSettings?.luis?.endpoint,
            region: provisionResults.luisPrediction?.location ?? currentSettings?.luis?.region,
          },
          qna: {
            subscriptionKey: provisionResults.qna?.subscriptionKey ?? currentSettings?.qna?.subscriptionKey,
            qnaRegion: provisionResults.qna?.region ?? currentSettings?.qna?.qnaRegion,
          },
          MicrosoftAppId: provisionResults.appId ?? currentSettings?.MicrosoftAppId,
          MicrosoftAppPassword: provisionResults.appPassword ?? currentSettings?.MicrosoftAppPassword,
        },
      };
      for (const configUnit in currentProfile) {
        if (!(configUnit in publishProfile)) {
          publishProfile[configUnit] = currentProfile[configUnit];
        }
      }

      this.logger(publishProfile);

      if (provisionResults.success) {
        BackgroundProcessManager.updateProcess(jobId, 200, 'Provisioning completed successfully!', publishProfile);
      } else {
        const partialSuccess = provisionResults.provisionedCount > 0;
        const errorCode = partialSuccess ? 206 : 500;
        let message = `${provisionResults.errorMessage}. See ${getProvisionLogName(name)} in your bot folder`;
        if (partialSuccess) {
          message = `Provisioning completed ${provisionResults.provisionedCount} items before encountering a problem. ${message}`;
        }
        BackgroundProcessManager.updateProcess(jobId, errorCode, message, partialSuccess ? publishProfile : undefined);
      }
      // save provision history to log file.
      const provisionHistoryPath = path.resolve(project.dataDir, getProvisionLogName(name));
      await this.persistProvisionHistory(jobId, name, provisionHistoryPath);

      // add in history
      this.addProvisionHistory(project.id, provisionConfig.name, BackgroundProcessManager.getStatus(jobId));
      BackgroundProcessManager.removeProcess(jobId);
    };

    /**************************************************************************************************
     * plugin methods for publish
     *************************************************************************************************/
    publish = async (config: PublishConfig, project: IBotProject, metadata, user, getAccessToken) => {
      const {
        // these are provided by Composer
        profileName, // the name of the publishing profile "My Azure Prod Slot"

        // these are specific to the azure publish profile shape
        name,
        environment = 'composer',
        settings,
      } = config;

      const abs = getAbsSettings(config);
      const { luResources, qnaResources } = metadata;

      // get the bot id from the project
      const botId = project.id;

      // generate an id to track this deploy
      const jobId = BackgroundProcessManager.startProcess(
        202,
        project.id,
        profileName,
        'Accepted for publishing...',
        metadata.comment
      );

      // resource key to map to one provision resource
      const resourcekey = md5([project.name, name, environment].join());

      try {
        // verify the profile has been provisioned at least once
        if (!this.isProfileProvisioned(config)) {
          throw new Error(
            formatMessage(
              'There was a problem publishing {projectName}/{profileName}. The profile has not been provisioned yet.',
              { projectName: project.name, profileName }
            )
          );
        }

        // verify the publish profile has the required resources configured
        const resources = await this.getResources(project, user);

        const missingResourceNames = resources.reduce((result, resource) => {
          if (resource.required && !this.isResourceProvisionedInProfile(resource, config)) {
            result.push(resource.text);
          }
          return result;
        }, []);

        if (missingResourceNames.length > 0) {
          const missingResourcesText = missingResourceNames.join(',');
          throw new Error(
            formatMessage(
              'There was a problem publishing {projectName}/{profileName}. These required resources have not been provisioned: {missingResourcesText}',
              { projectName: project.name, profileName, missingResourcesText }
            )
          );
        }

        // authenticate with azure
        const accessToken = config.accessToken || (await getAccessToken(authConfig.arm));

        // test creds, if not valid, return 500
        if (!accessToken) {
          throw new Error('Required field `accessToken` is missing from publishing profile.');
        }
        if (!settings) {
          throw new Error('Required field `settings` is missing from publishing profile.');
        }

        this.asyncPublish({ ...config, accessToken, luResources, qnaResources, abs }, project, resourcekey, jobId);

        return publishResultFromStatus(BackgroundProcessManager.getStatus(jobId));
      } catch (err) {
        this.logger('%O', err);
        // can only can accessToken and settings missing. Because asyncPublish is not await.
        BackgroundProcessManager.updateProcess(jobId, 500, stringifyError(err));
        const status = publishResultFromStatus(BackgroundProcessManager.getStatus(jobId));
        await this.updateHistory(botId, profileName, status.result);
        BackgroundProcessManager.removeProcess(jobId);
        return status;
      }
    };

    getHistory = async (config: PublishConfig, project: IBotProject, user) => {
      const profileName = config.profileName;
      const botId = project.id;
      return this.history(botId, profileName);
    };

    getStatus = async (config: PublishConfig, project: IBotProject, user) => {
      const profileName = config.profileName;
      const botId = project.id;
      // get status by Job ID first.
      if (config.jobId) {
        const status = BackgroundProcessManager.getStatus(config.jobId);
        if (status) {
          return publishResultFromStatus(status);
        }
      } else {
        // If job id was not present or failed to resolve the status, use the pid and profileName
        const status = BackgroundProcessManager.getStatusByName(project.id, profileName);
        if (status) {
          return publishResultFromStatus(status);
        }
      }
      // if ACTIVE status is found, look for recent status in history
      const current = this.history(botId, profileName);
      if (current.length > 0) {
        return {
          status: current[0].status,
          result: current[0],
        };
      }
      // finally, return a 404 if not found at all
      return {
        status: 404,
        result: {
          message: 'bot not published',
        },
      };
    };

    /**************************************************************************************************
     * plugin methods for provision
     *************************************************************************************************/
    provision = async (config: any, project: IBotProject, user, getAccessToken): Promise<ProcessStatus> => {
      const jobId = BackgroundProcessManager.startProcess(202, project.id, config.name, 'Creating Azure resources...');
      this.asyncProvision(jobId, config, project, user);
      return BackgroundProcessManager.getStatus(jobId);
    };

    getProvisionStatus = async (
      processName: string,
      project: IBotProject,
      user,
      jobId = ''
    ): Promise<ProcessStatus> => {
      const botId = project.id;
      // get status by Job ID first.
      if (jobId) {
        const status = BackgroundProcessManager.getStatus(jobId);
        if (status) {
          return status;
        }
      } else {
        // If job id was not present or failed to resolve the status, use the pid and profileName
        const status = BackgroundProcessManager.getStatusByName(botId, processName);
        if (status) {
          return status;
        }
      }

      // if ACTIVE status is found, look for recent status in history
      return this.getProvisionHistory(botId, processName);
    };

    getResources = async (project: IBotProject, user): Promise<ResourcesItem[]> => {
      const recommendedResources: ResourcesItem[] = [];

      const { runtimeType } = parseRuntimeKey(project.settings?.runtime?.key);

      // add in the ALWAYS REQUIRED options

      // Always need an app registration (app id and password)
      recommendedResources.push({
        ...AzureResourceDefinitions[AzureResourceTypes.APP_REGISTRATION],
        required: true,
      });

      // always need hosting compute - either web app or functions
      if (runtimeType === 'functions') {
        recommendedResources.push({
          ...AzureResourceDefinitions[AzureResourceTypes.AZUREFUNCTIONS],
          required: true,
        });
      } else {
        recommendedResources.push({
          ...AzureResourceDefinitions[AzureResourceTypes.WEBAPP],
          required: true,
        });
      }

      // Always need a bot service registration
      recommendedResources.push({
        ...AzureResourceDefinitions[AzureResourceTypes.BOT_REGISTRATION],
        required: true,
      });

      // Now add in optional items
      recommendedResources.push({
        ...AzureResourceDefinitions[AzureResourceTypes.COSMOSDB],
        required: false,
      });
      recommendedResources.push({
        ...AzureResourceDefinitions[AzureResourceTypes.APPINSIGHTS],
        required: false,
      });
      recommendedResources.push({
        ...AzureResourceDefinitions[AzureResourceTypes.BLOBSTORAGE],
        required: false,
      });

      // TODO: determine if QNA or LUIS is REQUIRED or OPTIONAL
      const requireLUIS = false;
      const requireQNA = false;

      recommendedResources.push({
        ...AzureResourceDefinitions[AzureResourceTypes.LUIS_AUTHORING],
        required: requireLUIS,
      });

      recommendedResources.push({
        ...AzureResourceDefinitions[AzureResourceTypes.LUIS_PREDICTION],
        required: requireLUIS,
      });

      recommendedResources.push({
        ...AzureResourceDefinitions[AzureResourceTypes.QNA],
        required: requireQNA,
      });

      return recommendedResources;
    };

    private isProfileProvisioned = (profile: PublishConfig): boolean => {
      //TODO: Post-migration we can check for profile?.tenantId
      return profile?.resourceGroup && profile?.subscriptionId && profile?.region;
    };

    // While the provisioning process may return more information for various resources than is checked here,
    // this tries to verify the minimum settings are present and that cannot be empty strings.
    private isResourceProvisionedInProfile = (resource: ResourcesItem, profile: PublishConfig): boolean => {
      switch (resource.key) {
        case AzureResourceTypes.APPINSIGHTS:
          // InstrumentationKey is Pascal-cased for some unknown reason
          return profile?.settings?.applicationInsights?.InstrumentationKey;
        case AzureResourceTypes.APP_REGISTRATION:
          // MicrosoftAppId and MicrosoftAppPassword are Pascal-cased for some unknown reason
          return profile?.settings?.MicrosoftAppId && profile?.settings?.MicrosoftAppPassword;
        case AzureResourceTypes.BLOBSTORAGE:
          // name is not checked (not in schema.ts)
          // container property is not checked (empty may be a valid value)
          return profile?.settings?.blobStorage?.connectionString;
        case AzureResourceTypes.BOT_REGISTRATION:
          return profile?.botName;
        case AzureResourceTypes.COSMOSDB:
          // collectionId is not checked (not in schema.ts)
          // databaseId and containerId are not checked (empty may be a valid value)
          return profile?.settings?.cosmosDB?.authKey && profile?.settings?.cosmosDB?.cosmosDBEndpoint;
        case AzureResourceTypes.LUIS_AUTHORING:
          // region is not checked (empty may be a valid value)
          return profile?.settings?.luis?.authoringKey && profile?.settings?.luis?.authoringEndpoint;
        case AzureResourceTypes.LUIS_PREDICTION:
          // region is not checked (empty may be a valid value)
          return profile?.settings?.luis?.endpointKey && profile?.settings?.luis?.endpoint;
        case AzureResourceTypes.QNA:
          // endpoint is not checked (it is in schema.ts and provision() returns the value, but it is not set in the config)
          // qnaRegion is not checked (empty may be a valid value)
          return profile?.settings?.qna?.subscriptionKey;
        case AzureResourceTypes.SERVICE_PLAN:
          // no settings exist to verify the service plan was created
          return true;
        case AzureResourceTypes.AZUREFUNCTIONS:
        case AzureResourceTypes.WEBAPP:
          return profile?.hostname;
        default:
          throw new Error(
            formatMessage('Azure resource type {resourceKey} is not handled.', { resourceKey: resource.key })
          );
      }
    };

    private addProvisionHistory = (botId: string, profileName: string, newValue: ProcessStatus) => {
      if (!this.provisionHistories[botId]) {
        this.provisionHistories[botId] = {};
      }
      this.provisionHistories[botId][profileName] = newValue;
    };

    private getProvisionHistory = (botId: string, profileName: string) => {
      if (this.provisionHistories?.[botId]?.[profileName]) {
        return this.provisionHistories[botId][profileName];
      }
      return {
        id: '',
        projectId: botId,
        processName: profileName,
        time: new Date(),
        log: [],
        status: 500,
        message: 'not found',
      } as ProcessStatus;
    };
  }

  const azurePublish = new AzurePublisher('azurePublish', 'Publish bot to Azure', 'azurePublish');

  await composer.addPublishMethod(azurePublish);
};<|MERGE_RESOLUTION|>--- conflicted
+++ resolved
@@ -150,7 +150,6 @@
     /* These methods implement the publish actions */
     /*******************************************************************************************************************************/
     /**
-<<<<<<< HEAD
      * Prepare a bot to be built and deployed by copying the runtime and declarative assets into a temporary folder
      * @param project
      * @param settings
@@ -240,8 +239,6 @@
         this.logger('$O', error);
       }
     }
-=======
->>>>>>> 0d7aac5c
 
     /**
      * Take the project from a given folder, build it, and push it to Azure.
