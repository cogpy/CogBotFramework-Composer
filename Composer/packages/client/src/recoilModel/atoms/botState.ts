--- conflicted
+++ resolved
@@ -1,11 +1,7 @@
 // Copyright (c) Microsoft Corporation.
 // Licensed under the MIT License.
 
-<<<<<<< HEAD
-import { DialogInfo, Diagnostic, LgFile, LuFile, BotSchemas, Skill, DialogSetting } from '@bfc/shared';
 import { atom, atomFamily } from 'recoil';
-=======
-import { atom } from 'recoil';
 import {
   DialogInfo,
   DialogSchemaFile,
@@ -16,7 +12,6 @@
   Skill,
   DialogSetting,
 } from '@bfc/shared';
->>>>>>> f714ecd4
 
 import { BotLoadError, DesignPageLocation } from '../../recoilModel/types';
 
@@ -41,23 +36,8 @@
   },
 });
 
-<<<<<<< HEAD
-export const currentProjectIdState = atom<string>({
-  key: getFullyQualifiedKey('currentProjectId'),
-=======
-export const dialogSchemasState = atom<DialogSchemaFile[]>({
+export const dialogSchemasState = atomFamily<DialogSchemaFile[], string>({
   key: getFullyQualifiedKey('dialogSchema'),
-  default: [],
-});
-
-export const projectIdState = atom<string>({
-  key: getFullyQualifiedKey('projectId'),
->>>>>>> f714ecd4
-  default: '',
-});
-
-export const botProjectsState = atom<string[]>({
-  key: getFullyQualifiedKey('botProjects'),
   default: [],
 });
 
@@ -143,18 +123,6 @@
   key: getFullyQualifiedKey('skillManifests'),
   default: (id) => {
     return [];
-  },
-});
-
-export const designPageLocationState = atomFamily<DesignPageLocation, string>({
-  key: getFullyQualifiedKey('designPageLocation'),
-  default: (id) => {
-    return {
-      projectId: '',
-      dialogId: '',
-      focused: '',
-      selected: '',
-    };
   },
 });
 
