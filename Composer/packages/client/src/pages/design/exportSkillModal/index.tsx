// Copyright (c) Microsoft Corporation.
// Licensed under the MIT License.

/** @jsx jsx */
import { jsx } from '@emotion/core';
import React, { useEffect, useRef, useState } from 'react';
import formatMessage from 'format-message';
import { Dialog, DialogFooter, DialogType } from 'office-ui-fabric-react/lib/Dialog';
import { DefaultButton, PrimaryButton } from 'office-ui-fabric-react/lib/Button';
import { JSONSchema7 } from '@bfc/extension-client';
import { Link } from 'office-ui-fabric-react/lib/components/Link';
import { useRecoilValue } from 'recoil';
import { PublishTarget, SkillManifestFile } from '@bfc/shared';
import { navigate } from '@reach/router';
import { isUsingAdaptiveRuntime } from '@bfc/shared';
import cloneDeep from 'lodash/cloneDeep';

import { Notification } from '../../../recoilModel/types';
import {
  dispatcherState,
  skillManifestsState,
  qnaFilesSelectorFamily,
  dialogsSelectorFamily,
  dialogSchemasState,
  currentPublishTargetState,
  luFilesSelectorFamily,
  settingsState,
  rootBotProjectIdSelector,
} from '../../../recoilModel';
import {
  getSensitiveProperties,
  mergePropertiesManagedByRootBot,
} from '../../../recoilModel/dispatchers/utils/project';
import { getTokenFromCache } from '../../../utils/auth';
import { ApiStatus, PublishStatusPollingUpdater } from '../../../utils/publishStatusPollingUpdater';
import {
  getSkillPublishedNotificationCardProps,
  getSkillPendingNotificationCardProps,
} from '../../publish/Notifications';
import { createNotification } from '../../../recoilModel/dispatchers/notification';
import { getManifestUrl } from '../../../utils/skillManifestUtil';

import { editorSteps, ManifestEditorSteps, order } from './constants';
import { generateSkillManifest } from './generateSkillManifest';
import { styles } from './styles';

interface ExportSkillModalProps {
  isOpen: boolean;
  onDismiss: () => void;
  onSubmit: () => void;
  projectId: string;
}

const ExportSkillModal: React.FC<ExportSkillModalProps> = ({ onSubmit, onDismiss: handleDismiss, projectId }) => {
  const dialogs = useRecoilValue(dialogsSelectorFamily(projectId));
  const dialogSchemas = useRecoilValue(dialogSchemasState(projectId));
  const currentPublishTarget = useRecoilValue(currentPublishTargetState(projectId));
  const luFiles = useRecoilValue(luFilesSelectorFamily(projectId));
  const qnaFiles = useRecoilValue(qnaFilesSelectorFamily(projectId));
  const skillManifests = useRecoilValue(skillManifestsState(projectId));
  const { updateSkillManifest, publishToTarget, addNotification, updateNotification } = useRecoilValue(dispatcherState);

  const [currentStep, setCurrentStep] = useState(0);
  const [errors, setErrors] = useState({});
  const [schema, setSchema] = useState<JSONSchema7>({});
  const [isHidden, setIsHidden] = useState(false);

  const [skillManifest, setSkillManifest] = useState<Partial<SkillManifestFile>>({});
  const { content = {}, id } = skillManifest;

  const [selectedTriggers, setSelectedTriggers] = useState<any[]>([]);

  const editorStep = order[currentStep];
  const { buttons = [], content: Content, editJson, helpLink, subText, title, validate } = editorSteps[editorStep];

  const settings = useRecoilValue(settingsState(projectId));
  const rootBotProjectId = useRecoilValue(rootBotProjectIdSelector) || '';
  const mergedSettings = mergePropertiesManagedByRootBot(projectId, rootBotProjectId, settings);
  const { skillConfiguration, runtime, runtimeSettings, publishTargets } = mergedSettings;
  const { setSettings } = useRecoilValue(dispatcherState);
  const isAdaptive = isUsingAdaptiveRuntime(runtime);
  const [callers, setCallers] = useState<string[]>(
    !isAdaptive ? skillConfiguration?.allowedCallers : runtimeSettings?.skills?.allowedCallers ?? []
  );

  const [isCreateProfileFromSkill, setIsCreateProfileFromSkill] = useState(false);
  const publishUpdaterRef = useRef<PublishStatusPollingUpdater>();
  const publishNotificationRef = useRef<Notification>();
  const resetDialog = () => {
    handleDismiss();
    setIsHidden(false);
  };
  // stop polling updater
  const stopUpdater = () => {
    publishUpdaterRef.current && publishUpdaterRef.current.stop();
    publishUpdaterRef.current = undefined;
    resetDialog();
  };

  const deleteNotificationCard = async () => {
    publishNotificationRef.current = undefined;
  };
  const changeNotificationStatus = async (data) => {
    const { apiResponse } = data;
    if (!apiResponse) {
      stopUpdater();
      deleteNotificationCard();
      return;
    }
    const responseData = apiResponse.data;

    if (responseData.status !== ApiStatus.Publishing) {
      // Show result notifications
      const displayedNotification = publishNotificationRef.current;
      const publishUpdater = publishUpdaterRef.current;
      if (displayedNotification && publishUpdater) {
        const currentTarget = publishTargets?.find((target) => target.name === publishUpdater.getPublishTargetName());
        const url = currentTarget
          ? getManifestUrl(JSON.parse(currentTarget.configuration).hostname, skillManifest)
          : '';
        const notificationCard = getSkillPublishedNotificationCardProps({ ...responseData }, url);
        updateNotification(displayedNotification.id, notificationCard);
      }
      stopUpdater();
    }
  };

  useEffect(() => {
    const publish = async () => {
      try {
        if (!publishTargets || publishTargets.length === 0) return;
        const currentTarget = publishTargets.find((item) => {
          const config = JSON.parse(item.configuration);
          return (
            config.settings &&
            config.settings.MicrosoftAppId &&
            config.hostname &&
            config.settings.MicrosoftAppId.length > 0 &&
            config.hostname.length > 0
          );
        });
        if (isCreateProfileFromSkill && currentTarget) {
          handleGenerateManifest(currentTarget);
          const skillPublishPenddingNotificationCard = getSkillPendingNotificationCardProps();
          publishNotificationRef.current = createNotification(skillPublishPenddingNotificationCard);
          addNotification(publishNotificationRef.current);
          const sensitiveSettings = getSensitiveProperties(settings);
          const token = getTokenFromCache('accessToken');
          await publishToTarget(projectId, currentTarget, { comment: '' }, sensitiveSettings, token);
          publishUpdaterRef.current = new PublishStatusPollingUpdater(projectId, currentTarget.name);
          publishUpdaterRef.current.start(changeNotificationStatus);
        }
      } catch (e) {
        console.log(e.message);
      }
    };
    publish();
  }, [isCreateProfileFromSkill, publishTargets?.length]);
  useEffect(() => {
    isCreateProfileFromSkill && setIsHidden(true);
  }, [isCreateProfileFromSkill]);

  useEffect(() => {
    // Clear intervals when unmount
    return () => {
      if (publishUpdaterRef.current) {
        stopUpdater();
      }
      if (publishNotificationRef.current) {
        deleteNotificationCard();
      }
    };
  }, []);

  const updateAllowedCallers = React.useCallback(
    (allowedCallers: string[] = []) => {
      const updatedSetting = isAdaptive
        ? {
            ...cloneDeep(mergedSettings),
            runtimeSettings: { ...runtimeSettings, skills: { ...runtimeSettings?.skills, allowedCallers } },
          }
        : {
            ...cloneDeep(mergedSettings),
            skillConfiguration: { ...skillConfiguration, allowedCallers },
          };
      setSettings(projectId, updatedSetting);
    },
    [mergedSettings, projectId, isAdaptive, skillConfiguration, runtimeSettings]
  );

  const handleGenerateManifest = (currentTarget?: PublishTarget) => {
    const manifest = generateSkillManifest(
      schema,
      skillManifest,
      dialogs,
      dialogSchemas,
      luFiles,
      qnaFiles,
      selectedTriggers,
<<<<<<< HEAD
      [],
      currentPublishTarget,
=======
      selectedDialogs,
      currentTarget || currentPublishTarget,
>>>>>>> e0c83664
      projectId
    );
    setSkillManifest(manifest);
    if (manifest.content && manifest.id) {
      updateSkillManifest(manifest as SkillManifestFile, projectId);
    }
  };

  const handleEditJson = () => {
    const step = order.findIndex((step) => step === ManifestEditorSteps.MANIFEST_REVIEW);
    if (step >= 0) {
      setCurrentStep(step);
      setErrors({});
    }
  };

  const handleTriggerPublish = () => {
    const filePath = `https://${JSON.parse(currentPublishTarget.configuration).hostname}.azurewebsites.net/manifests/${
      skillManifest.id
    }.json`;
    navigate(`/bot/${projectId}/publish/all?publishTargetName=${currentPublishTarget.name}&url=${filePath}`);
  };

  const handleSave = () => {
    const manifest = generateSkillManifest(
      schema,
      skillManifest,
      dialogs,
      dialogSchemas,
      luFiles,
      qnaFiles,
      selectedTriggers,
      [],
      currentPublishTarget,
      projectId
    );
    if (manifest.content && manifest.id) {
      updateSkillManifest(manifest as SkillManifestFile, projectId);
    }
  };

  const onSaveSkill = () => {
    updateAllowedCallers(callers);
  };

  const handleNext = (options?: { dismiss?: boolean; id?: string; save?: boolean }) => {
    const validated = typeof validate === 'function' ? validate({ content, id, schema, skillManifests }) : errors;

    if (!Object.keys(validated).length) {
      setCurrentStep((current) => (current + 1 < order.length ? current + 1 : current));
      options?.save && handleSave();
      options?.dismiss && handleDismiss();
      setErrors({});
    } else {
      setErrors(validated);
    }
  };

  const handleBack = () => {
    setCurrentStep((current) => (current > 0 ? current - 1 : current));
  };

  return (
    <Dialog
      dialogContentProps={{
        type: DialogType.close,
        title: title(),
        styles: styles.dialog,
      }}
      hidden={isHidden}
      modalProps={{
        isBlocking: false,
        styles: styles.modal,
      }}
      onDismiss={handleDismiss}
    >
      <div css={styles.container}>
        <p>
          {typeof subText === 'function' && subText()}
          {helpLink && (
            <React.Fragment>
              {!!subText && <React.Fragment>&nbsp;</React.Fragment>}
              <Link href={helpLink} rel="noopener noreferrer" target="_blank">
                {formatMessage('Learn more')}
              </Link>
            </React.Fragment>
          )}
        </p>
        <div
          css={{
            ...styles.content,
            overflow: order[currentStep] === ManifestEditorSteps.MANIFEST_DESCRIPTION ? 'auto' : 'hidden',
          }}
        >
          <Content
            callers={callers}
            completeStep={handleNext}
            editJson={handleEditJson}
            errors={errors}
            manifest={skillManifest}
            projectId={projectId}
            schema={schema}
            selectedTriggers={selectedTriggers}
            setErrors={setErrors}
            setSchema={setSchema}
            setSelectedTriggers={setSelectedTriggers}
            setSkillManifest={setSkillManifest}
            skillManifests={skillManifests}
            value={content}
            onChange={(manifestContent) => setSkillManifest({ ...skillManifest, content: manifestContent })}
            onUpdateCallers={setCallers}
            onUpdateIsCreateProfileFromSkill={setIsCreateProfileFromSkill}
          />
        </div>
        <DialogFooter>
          <div css={styles.buttonContainer}>
            <div>
              {buttons.map(({ disabled, primary, text, onClick }, index) => {
                const Button = primary ? PrimaryButton : DefaultButton;

                const isDisabled = typeof disabled === 'function' ? disabled({ publishTargets }) : !!disabled;

                return (
                  <Button
                    key={index}
                    disabled={isDisabled}
                    styles={{ root: { marginLeft: '8px' } }}
                    text={text()}
                    onClick={onClick({
                      generateManifest: handleGenerateManifest,
                      setCurrentStep,
                      manifest: skillManifest,
                      onDismiss: handleDismiss,
                      onNext: handleNext,
                      onBack: handleBack,
                      onSave: handleSave,
                      onPublish: handleTriggerPublish,
                      onSubmit,
                      onSaveSkill,
                    })}
                  />
                );
              })}
            </div>
            {editJson && <DefaultButton text={formatMessage('Edit in JSON')} onClick={handleEditJson} />}
          </div>
        </DialogFooter>
      </div>
    </Dialog>
  );
};

export default ExportSkillModal;<|MERGE_RESOLUTION|>--- conflicted
+++ resolved
@@ -197,13 +197,8 @@
       luFiles,
       qnaFiles,
       selectedTriggers,
-<<<<<<< HEAD
       [],
       currentPublishTarget,
-=======
-      selectedDialogs,
-      currentTarget || currentPublishTarget,
->>>>>>> e0c83664
       projectId
     );
     setSkillManifest(manifest);
