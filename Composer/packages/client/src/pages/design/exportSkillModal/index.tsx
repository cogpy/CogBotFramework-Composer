--- conflicted
+++ resolved
@@ -12,17 +12,7 @@
 import { useRecoilValue } from 'recoil';
 import { SkillManifest } from '@bfc/shared';
 
-<<<<<<< HEAD
 import { dispatcherState, botStateByProjectIdSelector, currentProjectIdState } from '../../../recoilModel';
-=======
-import {
-  dialogSchemasState,
-  dialogsState,
-  dispatcherState,
-  luFilesState,
-  skillManifestsState,
-} from '../../../recoilModel';
->>>>>>> 81987b6f
 
 import { editorSteps, ManifestEditorSteps, order } from './constants';
 import { generateSkillManifest } from './generateSkillManifest';
@@ -34,17 +24,9 @@
   onSubmit: () => void;
 }
 
-<<<<<<< HEAD
-const ExportSkillModal: React.FC<ExportSkillModalProps> = ({ onSubmit, onDismiss }) => {
-  const { skillManifests } = useRecoilValue(botStateByProjectIdSelector);
+const ExportSkillModal: React.FC<ExportSkillModalProps> = ({ onSubmit, onDismiss: handleDismiss }) => {
+  const { skillManifests, luFiles, dialogSchemas, dialogs } = useRecoilValue(botStateByProjectIdSelector);
   const projectId = useRecoilValue(currentProjectIdState);
-=======
-const ExportSkillModal: React.FC<ExportSkillModalProps> = ({ onSubmit, onDismiss: handleDismiss }) => {
-  const dialogs = useRecoilValue(dialogsState);
-  const dialogSchemas = useRecoilValue(dialogSchemasState);
-  const luFiles = useRecoilValue(luFilesState);
-  const skillManifests = useRecoilValue(skillManifestsState);
->>>>>>> 81987b6f
   const { updateSkillManifest } = useRecoilValue(dispatcherState);
 
   const [editingId, setEditingId] = useState<string>();
@@ -85,7 +67,7 @@
 
   const handleSave = () => {
     if (skillManifest.content && skillManifest.id) {
-      updateSkillManifest(skillManifest as SkillManifest);
+      updateSkillManifest(skillManifest as SkillManifest, projectId);
     }
   };
 
@@ -104,21 +86,6 @@
     }
   };
 
-<<<<<<< HEAD
-  const handleSave = (manifest?: SkillManifest) => {
-    const skillManifest = manifest || content;
-    updateSkillManifest({
-      ...skillManifest,
-      projectId,
-    });
-  };
-
-  const handleSelectManifest = (manifest) => {
-    setSelectedManifest(manifest);
-  };
-
-=======
->>>>>>> 81987b6f
   return (
     <Dialog
       dialogContentProps={{
