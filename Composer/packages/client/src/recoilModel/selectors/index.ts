// Copyright (c) Microsoft Corporation.
// Licensed under the MIT License.

<<<<<<< HEAD
export * from './project';
=======
export * from './design';
>>>>>>> 78014bd8
export * from './eject';
export * from './extensions';
export * from './validatedDialogs';<|MERGE_RESOLUTION|>--- conflicted
+++ resolved
@@ -1,11 +1,7 @@
 // Copyright (c) Microsoft Corporation.
 // Licensed under the MIT License.
 
-<<<<<<< HEAD
-export * from './project';
-=======
 export * from './design';
->>>>>>> 78014bd8
 export * from './eject';
 export * from './extensions';
 export * from './validatedDialogs';