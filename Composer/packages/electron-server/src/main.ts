// Copyright (c) Microsoft Corporation.
// Licensed under the MIT License.

import { join, resolve } from 'path';

import { mkdirp } from 'fs-extra';
import { app, BrowserWindow } from 'electron';
import fixPath from 'fix-path';

import { getUnpackedAsarPath } from './utility/getUnpackedAsarPath';

const isDevelopment = process.env.NODE_ENV === 'development';

function main() {
  console.log('Starting electron app');
  // Create the browser window.
  const win = new BrowserWindow({
    width: 800,
    height: 600,
    webPreferences: {
      nodeIntegration: true,
    },
    show: false,
  });

<<<<<<< HEAD
  // and load the index.html of the app.
  const CONTENT_URL = isDevelopment ? 'http://localhost:3000/' : 'http://localhost:5000/';
=======
  const CONTENT_URL = process.env.NODE_ENV === 'development' ? 'http://localhost:3000/' : 'http://localhost:5000/';
>>>>>>> 29dc8b36
  console.log('Loading project from: ', CONTENT_URL);

  setTimeout(() => {
    win.loadURL(CONTENT_URL);
    win.maximize();
    win.show();
  }, 2000);
}

async function createAppDataDir() {
  const appDataBasePath: string = process.env.APPDATA || process.env.HOME || '';
  const compserAppDataDirectoryName = 'BotFrameworkComposer';
  const composerAppDataPath: string = resolve(appDataBasePath, compserAppDataDirectoryName);
  process.env.COMPOSER_APP_DATA = join(composerAppDataPath, 'data.json'); // path to the actual data file
  console.log('creating composer app data path at: ', composerAppDataPath);
  await mkdirp(composerAppDataPath);
}

async function run() {
  fixPath();
  // Quit when all windows are closed.
  app.on('window-all-closed', () => {
    // On OS X it is common for applications and their menu bar
    // to stay active until the user quits explicitly with Cmd + Q
    if (process.platform !== 'darwin') {
      app.quit();
    }
  });

  app.on('activate', () => {
    // On OS X it's common to re-create a window in the app when the
    // dock icon is clicked and there are no other windows open.
    if (BrowserWindow.getAllWindows().length === 0) {
      main();
    }
  });

  console.log('Waiting for app to be ready...');
  await app.whenReady();
  console.log('App ready');

  let unpackedDir; // TODO: cleanup
  if (!isDevelopment) {
    // only change paths if packaged electron app
    unpackedDir = getUnpackedAsarPath();
    process.env.COMPOSER_RUNTIME_FOLDER = join(unpackedDir, 'build', 'templates');
  }

  // only create a new data directory if packaged electron app
  console.log('Creating app data directory...');
  await createAppDataDir();
  console.log('Created app data directory.');

  console.log('Starting server...');
  const { start } = await import('@bfc/server');
  const pluginsDir = isDevelopment ? '' : join(unpackedDir, 'build', 'plugins'); // only change the plugins location if the application is packaged
  await start(pluginsDir);
  console.log('Server started. Rendering application...');

  main();
}

run()
  .catch(e => {
    console.error('Error occurred while starting Composer Electron: ', e);
    app.quit();
  })
  .then(() => {
    console.log('Run completed');
  });<|MERGE_RESOLUTION|>--- conflicted
+++ resolved
@@ -23,14 +23,11 @@
     show: false,
   });
 
-<<<<<<< HEAD
   // and load the index.html of the app.
   const CONTENT_URL = isDevelopment ? 'http://localhost:3000/' : 'http://localhost:5000/';
-=======
-  const CONTENT_URL = process.env.NODE_ENV === 'development' ? 'http://localhost:3000/' : 'http://localhost:5000/';
->>>>>>> 29dc8b36
   console.log('Loading project from: ', CONTENT_URL);
 
+  // TODO: why is the timeout here?
   setTimeout(() => {
     win.loadURL(CONTENT_URL);
     win.maximize();
@@ -48,7 +45,7 @@
 }
 
 async function run() {
-  fixPath();
+  fixPath(); // required PATH fix for Mac (https://github.com/electron/electron/issues/5626)
   // Quit when all windows are closed.
   app.on('window-all-closed', () => {
     // On OS X it is common for applications and their menu bar
@@ -70,11 +67,12 @@
   await app.whenReady();
   console.log('App ready');
 
-  let unpackedDir; // TODO: cleanup
+  let pluginsDir = ''; // let this be assigned by start() if in development
   if (!isDevelopment) {
     // only change paths if packaged electron app
-    unpackedDir = getUnpackedAsarPath();
+    const unpackedDir = getUnpackedAsarPath();
     process.env.COMPOSER_RUNTIME_FOLDER = join(unpackedDir, 'build', 'templates');
+    pluginsDir = join(unpackedDir, 'build', 'plugins');
   }
 
   // only create a new data directory if packaged electron app
@@ -84,7 +82,6 @@
 
   console.log('Starting server...');
   const { start } = await import('@bfc/server');
-  const pluginsDir = isDevelopment ? '' : join(unpackedDir, 'build', 'plugins'); // only change the plugins location if the application is packaged
   await start(pluginsDir);
   console.log('Server started. Rendering application...');
 
