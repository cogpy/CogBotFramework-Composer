{
  "0_bytes_a1e1cdb3": {
    "message": "0 bytes"
  },
  "1_using_the_azure_portal_please_create_a_language__7e2eb65c": {
    "message": "1. Con Azure Portal, cree un recurso de Language Understanding.\n2. Una vez creado, comparta conmigo las credenciales resultantes de forma segura, tal y como se describe en el vínculo siguiente.\n\nInstrucciones detalladas:\nhttps://aka.ms/bfcomposerhandoffluis"
  },
  "1_using_the_azure_portal_please_create_a_qnamaker__a060ac82": {
    "message": "1. Con Azure Portal, cree un recurso de QnAMaker en mi nombre.\n2. Una vez aprovisionado, comparta conmigo las credenciales resultantes de forma segura, tal y como se describe en el vínculo siguiente.\n\nInstrucciones detalladas:\nhttps://aka.ms/bfcomposerhandoffqnamaker"
  },
  "1_using_the_azure_portal_please_create_a_speech_re_6326f2f5": {
    "message": "1. Con Azure Portal, cree un recurso de voz en mi nombre.\n2. Una vez aprovisionado, comparta conmigo las credenciales resultantes de forma segura, tal y como se describe en el vínculo siguiente.\n\nInstrucciones detalladas:\nhttps://aka.ms/bfcomposerhandoffdls"
  },
  "ErrorInfo_part1": {
    "message": "Error en el editor de formularios."
  },
  "ErrorInfo_part2": {
    "message": "Es probable que se deba a datos con formato incorrecto o que falte alguna funcionalidad en Composer."
  },
  "ErrorInfo_part3": {
    "message": "Pruebe a navegar a otro nodo del editor visual."
  },
  "a_add_from_package_manager_a_9eee7630": {
    "message": "<a>Agregar desde el administrador de paquetes</a>"
  },
  "a_bot_that_consists_of_multiple_bots_or_connects_t_f3bc4bd": {
    "message": "Un bot que consta de varios bots o se conecta a aptitudes (proyecto multibot) necesita Orchestrator para detectar y redirigir la entrada de usuario a la aptitud o al bot adecuados."
  },
  "a_dialog_file_must_have_a_name_123ff67d": {
    "message": "un archivo de cuadro de diálogo debe tener un nombre."
  },
  "a_form_dialog_enables_your_bot_to_collect_pieces_o_fdd3fe56": {
    "message": "Un cuadro de diálogo de formulario permite que el bot recopile datos."
  },
  "a_install_ngrok_a_and_run_the_following_command_to_634f3414": {
    "message": "<a>Instale ngrok</a> y ejecute el siguiente comando para continuar"
  },
  "a_knowledge_base_name_cannot_contain_spaces_or_spe_91dd53ac": {
    "message": "Un nombre de base de conocimiento no puede contener espacios ni caracteres especiales. Use letras, números, - o _."
  },
  "a_minimap_gives_an_overview_of_your_source_code_fo_9a897f4f": {
    "message": "Un minimapa proporciona información general sobre el código fuente para obtener una navegación rápida y comprensión del código."
  },
  "a_newer_version_of_the_provisioning_scripts_has_be_85d3ad94": {
    "message": "Se ha encontrado una versión más reciente de los scripts de aprovisionamiento y este proyecto se puede actualizar a la más reciente."
  },
  "a_profile_with_that_name_already_exists_7c559958": {
    "message": "Ya existe un perfil con ese nombre."
  },
  "a_property_is_a_piece_of_information_that_your_bot_eccd34bf": {
    "message": "Una propiedad es un elemento de información que recopilará el bot. El nombre de la propiedad es el nombre utilizado en Composer; no es necesariamente el mismo texto que aparecerá en los mensajes del bot."
  },
  "a_publishing_profile_contains_the_information_nece_fc37192d": {
    "message": "Un perfil de publicación contiene la información necesaria para aprovisionar y publicar el bot, incluido su identificador de aplicación. "
  },
  "a_publishing_profile_contains_the_information_nece_fffc0a35": {
    "message": "Un perfil de publicación contiene la información necesaria para aprovisionar y publicar el bot, incluido su identificador de aplicación."
  },
  "a_publishing_profile_provides_the_secure_connectiv_860d7d48": {
    "message": "Un perfil de publicación proporciona la conectividad segura necesaria para publicar un bot."
  },
  "a_schema_or_form_is_the_list_of_properties_your_bo_8e107996": {
    "message": "Un esquema o formulario es la lista de propiedades que recopilará el bot."
  },
  "a_skill_bot_that_can_be_called_from_a_host_bot_a833d0": {
    "message": "Bot de aptitudes al que se puede llamar desde un bot de host."
  },
  "a_skill_is_a_bot_that_can_perform_a_set_of_tasks_o_950a3c95": {
    "message": "Una aptitud es un bot que puede realizar un conjunto de tareas de uno o más bots.  Para hacer que el bot esté disponible como aptitud, necesita un manifiesto, es decir, un archivo JSON que describa las acciones que la aptitud puede realizar."
  },
  "a_subscription_key_is_created_when_you_create_a_qn_37a6926f": {
    "message": "Cuando crea un recurso de QnA Maker, se crea una clave de suscripción."
  },
  "a_valid_url_should_start_with_http_or_https_327b1a30": {
    "message": "Una dirección URL válida debe comenzar con http://o https://."
  },
  "about_70c18bba": {
    "message": "Acerca de"
  },
  "accepted_values_b4224bcd": {
    "message": "Valores aceptados"
  },
  "accepting_40ba3b70": {
    "message": "Aceptación en curso"
  },
  "accepts_multiple_values_73658f63": {
    "message": "Acepta varios valores"
  },
  "access_external_resources_7e37fe21": {
    "message": "Acceder a recursos externos"
  },
  "action_created_f80af9a0": {
    "message": "Se ha creado la acción"
  },
  "action_deleted_a10c002b": {
    "message": "Acción eliminada"
  },
  "action_focused_400ee4af": {
    "message": "Acción centrada"
  },
  "action_unfocused_18a2800e": {
    "message": "Acción no centrada"
  },
  "actions_are_the_main_component_of_a_trigger_they_a_8e3af9b9": {
    "message": "Las acciones son el componente principal de un desencadenador; se trata de los elementos que permiten al bot realizar acciones, ya sea como respuesta a la entrada de usuario o a cualquier otro evento que pueda producirse."
  },
  "actions_copied_2821ab27": {
    "message": "Se han copiado las acciones."
  },
  "actions_created_6c5acc11": {
    "message": "Acciones creadas"
  },
  "actions_cut_929f4c37": {
    "message": "Acciones cortadas"
  },
  "actions_deleted_355c359a": {
    "message": "Se han eliminado las acciones."
  },
  "actions_disabled_c1accfb6": {
    "message": "Se han deshabilitado las acciones."
  },
  "actions_efcde10d": {
    "message": "Acciones"
  },
  "actions_enabled_8e9ec02d": {
    "message": "Acciones habilitadas"
  },
  "actions_moved_d7777b29": {
    "message": "Acciones movidas"
  },
  "active_language_6d001457": {
    "message": "Idioma activo"
  },
  "activities_125193f7": {
    "message": "Actividades"
  },
  "activities_activity_received_cff408b2": {
    "message": "Actividades (actividad recibida)"
  },
  "activity_13915493": {
    "message": "Actividad"
  },
  "activity_received_2f20fa9d": {
    "message": "Actividad recibida"
  },
  "adaptive_card_785723e3": {
    "message": "Tarjeta adaptable"
  },
  "adaptive_dialog_61a05dde": {
    "message": "Cuadro de diálogo adaptable"
  },
  "add_8523c19b": {
    "message": "Agregar"
  },
  "add_a_bot_58522e81": {
    "message": "Agregar un bot"
  },
  "add_a_dialog_e378aa3a": {
    "message": "Agregue un cuadro de diálogo."
  },
  "add_a_new_key_5c208c29": {
    "message": "Agregue una nueva clave."
  },
  "add_a_new_trigger_a82d3db8": {
    "message": "Agregue un nuevo desencadenador."
  },
  "add_a_new_value_24ca14ac": {
    "message": "Agregar un nuevo valor"
  },
  "add_a_skill_46d2b71c": {
    "message": "Agregar una aptitud"
  },
  "add_a_skill_host_endpoint_so_your_skills_can_relia_950a7614": {
    "message": "Agregue un punto de conexión de host de aptitudes para que sus aptitudes puedan conectarse de forma segura al bot raíz. <a>Más información</a>."
  },
  "add_allowed_callers_7188d3d4": {
    "message": "Agregar autores de llamada permitidos"
  },
  "add_alternative_662902c1": {
    "message": "Agregar alternativa"
  },
  "add_alternative_phrasing_17e0304c": {
    "message": "+ Agregar frases alternativas"
  },
  "add_an_existing_bot_5a9cc5b1": {
    "message": "Usar un bot existente"
  },
  "add_connections_d720a32e": {
    "message": "Agregar conexiones"
  },
  "add_connections_to_make_your_bot_available_in_webc_5ae0b1de": {
    "message": "Agregue conexiones para hacer que el bot esté disponible en webchat, Direct Line Speech, Microsoft Teams y mucho más. <a>Más información.</a>"
  },
  "add_custom_a376ce51": {
    "message": "Agregar personalizado"
  },
  "add_custom_runtime_6b73dc44": {
    "message": "Agregue tiempo de ejecución personalizado."
  },
  "add_entity_5f769994": {
    "message": "Agregar entidad"
  },
  "add_more_to_this_response_d45bdfda": {
    "message": "Agregar más a esta respuesta"
  },
  "add_multiple_comma_separated_synonyms_2639283f": {
    "message": "Agregar varios sinónimos separados por comas"
  },
  "add_new_916f2665": {
    "message": "Agregar nuevo"
  },
  "add_new_answer_9de3808e": {
    "message": "Agregar nueva respuesta"
  },
  "add_new_attachment_546a68c": {
    "message": "Agregar datos adjuntos nuevos"
  },
  "add_new_caller_4a72bd0c": {
    "message": "Agregar nuevo autor de llamada"
  },
  "add_new_extension_19b82b77": {
    "message": "Agregar nueva extensión"
  },
  "add_new_propertyname_bedf7dc6": {
    "message": "Agregar nueva { propertyName }"
  },
  "add_new_question_85612b7f": {
    "message": "Agregar nueva pregunta"
  },
  "add_new_trigger_dc8e80b4": {
    "message": "Agregar nuevo desencadenador"
  },
  "add_new_validation_rule_here_eb675ccf": {
    "message": "Agregar una nueva regla de validación aquí"
  },
  "add_packages_3ab0558c": {
    "message": "Agregar paquetes"
  },
  "add_property_d381eba3": {
    "message": "Agregar propiedad"
  },
  "add_publishing_profile_for_botname_37f9d35c": {
    "message": "Agregar perfil de publicación para { botName }"
  },
  "add_qna_maker_knowledge_base_c1b27b78": {
    "message": "Agregar base de conocimiento de QnA Maker"
  },
  "add_qna_pair_16c228f0": {
    "message": "+ Agregar par PyR"
  },
  "add_some_example_phrases_to_trigger_this_intent_pl_568eaf51": {
    "message": "> agregue algunas frases de ejemplo para desencadenar esta intención:\n> - dime el tiempo\n-¿cómo es el tiempo en \"{'city=Seattle'}\"?\n\nDefiniciones de entidad:\n> @ ml city"
  },
  "add_some_expected_user_responses_please_remind_me__31dc5c07": {
    "message": "> agregue algunas respuestas de usuario esperadas:\n> - Recuérdame que \"{\"itemTitle=compre leche\"}\"\n> - Recuérdame que \"{\" itemTitle \"}\"\n> - agregue \"{\"itemTitle\"}\" a mi lista de tareas pendientes\n>\n> definiciones de entidad:\n> @ ml itemTitle\n"
  },
  "add_suggested_action_baf855ca": {
    "message": "Agregar acción sugerida"
  },
  "advanced_events_2cbfa47d": {
    "message": "Eventos avanzados"
  },
  "advanced_options_4dcc8385": {
    "message": "Opciones avanzadas"
  },
  "advanced_settings_view_json_b83638b4": {
    "message": "Vista de configuración avanzada (JSON)"
  },
  "all_4321c3a1": {
    "message": "Todo"
  },
  "allowed_callers_31b26262": {
    "message": "Autores de llamada permitidos"
  },
  "almost_there_f90939cb": {
    "message": "Ya casi está."
  },
  "an_app_id_is_used_for_communication_between_your_b_255025e1": {
    "message": "Se usa un identificador de aplicación para la comunicación entre el bot y las aptitudes, los servicios, los sitios web o las aplicaciones. Use un identificador de aplicación existente o genere uno automáticamente al crear un perfil de publicación para este bot. <a>Obtener más información</a>"
  },
  "an_authoring_key_is_created_automatically_when_you_21cf77aa": {
    "message": "Se crea automáticamente una clave de creación al crear una cuenta de LUIS."
  },
  "an_azure_tenant_must_be_set_in_order_to_provision__a223f1b8": {
    "message": "Debe establecerse un inquilino de Azure para aprovisionar recursos. Pruebe a crear el perfil de publicación de nuevo y vuelva a intentarlo."
  },
  "an_error_occurred_connecting_initializing_the_dire_fc7b50be": {
    "message": "Error al conectarse al servidor de DirectLine e inicializarlo."
  },
  "an_error_occurred_parsing_the_transcript_for_a_con_a47395c3": {
    "message": "Error al analizar la transcripción de una conversación."
  },
  "an_error_occurred_receiving_an_activity_from_the_b_d734a7d": {
    "message": "Error al recibir una actividad del bot."
  },
  "an_error_occurred_saving_the_transcript_to_disk_f5cb0f7c": {
    "message": "Error al guardar la transcripción en el disco."
  },
  "an_error_occurred_saving_transcripts_be37b977": {
    "message": "Error al guardar las transcripciones."
  },
  "an_error_occurred_sending_conversation_update_acti_85be9b0f": {
    "message": "Error al enviar la actividad de actualización de la conversación al bot."
  },
  "an_error_occurred_starting_a_new_conversation_7586fd9f": {
    "message": "Error al iniciar una nueva conversación."
  },
  "an_error_occurred_trying_to_save_the_transcript_to_a6efda6f": {
    "message": "Error al intentar guardar la transcripción en el disco."
  },
  "an_error_occurred_validating_the_microsoft_app_id__c2b9dc19": {
    "message": "Error al validar el identificador de aplicación de Microsoft y la contraseña de aplicación de Microsoft."
  },
  "animation_card_1a7d75ff": {
    "message": "Tarjeta de animación"
  },
  "answer_4620913f": {
    "message": "Respuesta"
  },
  "answer_is_content_c6af84ad": {
    "message": "La respuesta es { content }."
  },
  "answer_is_required_da652c05": {
    "message": "La respuesta es obligatoria."
  },
  "any_constant_or_expression_to_evaluate_ba2017b1": {
    "message": "Cualquier constante o expresión que se va a evaluar."
  },
  "any_or_expression_acad7d37": {
    "message": "Cualquier expresión OR"
  },
  "any_string_f22dc2e1": {
    "message": "cualquier cadena"
  },
  "application_language_settings_85b1f06": {
    "message": "Configuración del idioma de la aplicación"
  },
  "application_name_67a279e2": {
    "message": "Nombre de la aplicación"
  },
  "application_settings_39e840c6": {
    "message": "Configuración de la aplicación"
  },
  "application_updates_bdf5f8b6": {
    "message": "Actualizaciones de la aplicación"
  },
  "apply_my_azure_bot_resources_for_an_existing_bot_4979e343": {
    "message": "Aplicar mis recursos de bots de Azure a un bot existente"
  },
  "are_you_sure_you_want_to_delete_your_bot_this_acti_214a9e11": {
    "message": "¿Seguro que desea eliminar el bot? Esta acción no se puede deshacer y el bot y todos los archivos relacionados en la carpeta del proyecto del bot se eliminarán de forma permanente. Los recursos de Azure no se modificarán."
  },
  "are_you_sure_you_want_to_exit_the_onboarding_produ_c2de1b23": {
    "message": "¿Seguro que quiere salir del recorrido de incorporación por el producto? Puede reiniciar el recorrido en la configuración de incorporación."
  },
  "are_you_sure_you_want_to_remove_form_dialog_schema_67c927ce": {
    "message": "¿Está seguro de que quiere quitar el esquema de cuadro de diálogo de formulario \"{ id }\"?"
  },
  "are_you_sure_you_want_to_remove_propertyname_8a793e4f": {
    "message": "¿Está seguro de que quiere quitar \"{ propertyName }\"?"
  },
  "are_you_sure_you_want_to_remove_targetname_this_wi_b3ddce54": {
    "message": "¿Está seguro de que desea quitar { targetName }? Se quitará solo el perfil y no se eliminarán los recursos aprovisionados."
  },
  "are_you_sure_you_want_to_remove_this_property_5bfb9cb5": {
    "message": "¿Está seguro de que quiere quitar esta propiedad?"
  },
  "are_you_sure_you_want_to_start_over_your_progress__3b7cde9b": {
    "message": "¿Está seguro de que quiere volver a empezar? Los progresos que haya realizado se perderán."
  },
  "are_you_sure_you_want_to_stop_current_runtime_and__a5f883b2": {
    "message": "¿Está seguro de que quiere detener el tiempo de ejecución actual y reemplazarlo?"
  },
  "are_you_sure_you_want_to_uninstall_these_extension_cf6265e8": {
    "message": "¿Está seguro de que quiere desinstalar estas extensiones?"
  },
  "array_643947ee": {
    "message": "Matriz"
  },
  "array_constant_8829b2ec": {
    "message": "Constante de matriz."
  },
  "array_or_expression_c52b2ecc": {
    "message": "Matriz o expresión"
  },
  "array_or_expression_to_evaluate_87d9328b": {
    "message": "Matriz o expresión que se va a evaluar."
  },
  "ask_a_question_92ef7e0c": {
    "message": "Preguntar"
  },
  "ask_a_question_confirmation_434ad620": {
    "message": "Hacer una pregunta - confirmación"
  },
  "ask_a_question_date_or_time_6e896738": {
    "message": "Hacer una pregunta - fecha u hora"
  },
  "ask_a_question_file_or_attachment_eebb66b2": {
    "message": "Hacer una pregunta - archivo o datos adjuntos"
  },
  "ask_a_question_multi_choice_5fce9e3e": {
    "message": "Hacer una pregunta - selección múltiple"
  },
  "ask_a_question_number_28cb66b1": {
    "message": "Hacer una pregunta - número"
  },
  "ask_a_question_oauth_login_8ec5ccd5": {
    "message": "Hacer una pregunta - Inicio de sesión de OAuth"
  },
  "ask_a_question_send_activity_19848af2": {
    "message": "Hacer una pregunta - enviar actividad"
  },
  "ask_a_question_text_ba993a5e": {
    "message": "Hacer una pregunta - texto"
  },
  "ask_a_question_to_collect_user_input_choice_c1fbb541": {
    "message": "Hacer una pregunta para recopilar la entrada de usuario (elección)"
  },
  "ask_a_question_to_collect_user_input_confirmation_29c70209": {
    "message": "Hacer una pregunta para recopilar la entrada de usuario (confirmación)"
  },
  "ask_a_question_to_collect_user_input_date_or_time_3a8659ee": {
    "message": "Hacer una pregunta para recopilar la entrada de usuario (hora o fecha)"
  },
  "ask_a_question_to_collect_user_input_file_or_attac_dccad24b": {
    "message": "Hacer una pregunta para recopilar la entrada de usuario (archivo o datos adjuntos)"
  },
  "ask_a_question_to_collect_user_input_number_b3abe981": {
    "message": "Hacer una pregunta para recopilar la entrada de usuario (número)"
  },
  "ask_a_question_to_collect_user_input_oauth_login_5347b7fc": {
    "message": "Hacer una pregunta para recopilar la entrada de usuario (inicio de sesión de OAuth)"
  },
  "ask_a_question_to_collect_user_input_send_activity_eb3dd7ab": {
    "message": "Hacer una pregunta para recopilar la entrada de usuario (enviar actividad)"
  },
  "ask_a_question_to_collect_user_input_text_5d8adc89": {
    "message": "Hacer una pregunta para recopilar la entrada de usuario (texto)"
  },
  "ask_activity_7bb716b4": {
    "message": "Consultar actividad"
  },
  "ask_the_skill_owner_for_the_url_and_provide_your_b_70a8b361": {
    "message": "Solicitar al propietario de la aptitud la dirección URL y proporcionar el identificador de aplicación del bot"
  },
  "at_least_one_question_is_required_6f287e04": {
    "message": "Se requiere al menos una pregunta."
  },
  "attachment_deffe5a9": {
    "message": "Datos adjuntos"
  },
  "attachment_input_212dcb98": {
    "message": "Entrada de datos adjuntos"
  },
  "attachment_layout_b42b242": {
    "message": "Diseño de datos adjuntos"
  },
  "attachments_694cf227": {
    "message": "Datos adjuntos"
  },
  "audio_card_8587cf83": {
    "message": "Tarjeta de audio"
  },
  "australia_east_b7af6cc": {
    "message": "Este de Australia"
  },
  "authentication_error_39e996c5": {
    "message": "Error de autenticación"
  },
  "authoring_canvas_18802e39": {
    "message": "Lienzo de creación"
  },
  "authoring_region_to_use_e_g_westus_westeurope_aust_d43d5245": {
    "message": "Región de creación que se va a usar (por ejemplo, westus, westeurope, australiaeast)"
  },
  "authoring_region_to_use_westus_qna_maker_resource__4588c2f9": {
    "message": "Región de creación que se va a usar (westus) (ubicación de recursos de QnA Maker)"
  },
  "auto_update_86eb33b0": {
    "message": "Actualización automática"
  },
  "automatically_generate_dialogs_that_collect_inform_e7cf619e": {
    "message": "Permite generar automáticamente cuadros de diálogo que recopilan información de un usuario para administrar las conversaciones."
  },
  "available_as_skill_to_the_following_bots_dbcaffcd": {
    "message": "Disponible como aptitud para los siguientes bots:"
  },
  "azure_connections_9e63f716": {
    "message": "Conexiones de Azure"
  },
  "azure_directory_d9065529": {
    "message": "Directorio de Azure"
  },
  "azure_functions_5e23be5c": {
    "message": "Azure Functions"
  },
  "azure_functions_required_2a035b48": {
    "message": "Se requiere Azure Functions"
  },
  "azure_functions_runtime_not_installed_bc24e100": {
    "message": "No se ha instalado Azure Functions Runtime."
  },
  "azure_language_understanding_5fc42020": {
    "message": "Language Understanding de Azure"
  },
  "azure_qna_maker_fd153eb7": {
    "message": "QnA Maker de Azure"
  },
  "azure_resource_group_cee486e6": {
    "message": "Grupo de recursos de Azure"
  },
  "azure_subscription_4671d043": {
    "message": "Suscripción a Azure"
  },
  "azure_web_app_d834cb4c": {
    "message": "Aplicación web de Azure"
  },
  "back_2900f52a": {
    "message": "Atrás"
  },
  "been_used_5daccdb2": {
    "message": "Se ha usado"
  },
  "begin_a_new_dialog_60249bd8": {
    "message": "Iniciar un nuevo cuadro de diálogo"
  },
  "begin_a_remote_skill_dialog_93e47189": {
    "message": "Iniciar un cuadro de diálogo de aptitudes remoto."
  },
  "begin_dialog_154ebbf9": {
    "message": "Iniciar cuadro de diálogo"
  },
  "begin_dialog_event_285bc650": {
    "message": "Iniciar evento de cuadro de diálogo"
  },
  "begindialog_a5594562": {
    "message": "BeginDialog"
  },
  "boolean_6000988a": {
    "message": "Booleana"
  },
  "boolean_condition_b65450ca": {
    "message": "Condición booleana"
  },
  "boolean_constant_7d3fcbf6": {
    "message": "Constante booleana"
  },
  "boolean_constant_8d950af8": {
    "message": "Constante booleana."
  },
  "boolean_constant_or_expression_to_evaluate_86d77849": {
    "message": "Expresión o constante booleana que se va a evaluar."
  },
  "boolean_field_602934c9": {
    "message": "campo booleano"
  },
  "boolean_or_expression_6bd88208": {
    "message": "Expresión OR booleana"
  },
  "boolean_value_98d39ea1": {
    "message": "Valor booleano."
  },
  "bot_416bf08d": {
    "message": "bot"
  },
  "bot_7926b66d": {
    "message": "Bot"
  },
  "bot_content_was_successfully_imported_5a07ae64": {
    "message": "El contenido del bot se ha importado correctamente."
  },
  "bot_controller_319b408d": {
    "message": "Controlador de bots"
  },
  "bot_endpoint_not_available_in_the_request_43c381f8": {
    "message": "El punto de conexión de bot no está disponible en la solicitud."
  },
  "bot_files_created_986109df": {
    "message": "Archivos de bot creados"
  },
  "bot_framework_composer_2_0_provides_more_built_in__c6abf11c": {
    "message": "Bot Framework Composer 2.0 proporciona más funcionalidades integradas para que pueda crear bots complejos con rapidez. Actualice a Composer 2.0 para obtener plantillas de bot avanzadas, componentes precompilados y un runtime que es totalmente extensible mediante paquetes."
  },
  "bot_framework_composer_fae721be": {
    "message": "Bot Framework Composer"
  },
  "bot_framework_composer_icon_gray_fa72d3d6": {
    "message": "icono de color gris de Bot Framework Composer"
  },
  "bot_framework_composer_requires_node_js_in_order_t_de385f76": {
    "message": "Bot Framework Composer requiere Node.js para poder crear y ejecutar un nuevo bot. Haga clic en \"Onstalar Node.js\" para instalar la versión más reciente. Debe reiniciar Composer después de instalar Node."
  },
  "bot_framework_emulator_fefd4a59": {
    "message": "Bot Framework Emulator"
  },
  "bot_is_botname_c5af0c89": {
    "message": "El bot es { botName }."
  },
  "bot_language_6cf30c2": {
    "message": "Lenguaje del bot"
  },
  "bot_language_active_7cf9dc78": {
    "message": "Lenguaje del bot (activo)"
  },
  "bot_name_cannot_start_with_a_number_or_space_3a5c6fc1": {
    "message": "El nombre del bot no puede comenzar con un número o un espacio"
  },
  "bot_name_is_botname_a28c2d05": {
    "message": "El nombre del bot es { botName }"
  },
  "bot_project_file_does_not_exist_a0864a2c": {
    "message": "El archivo de proyecto de bot no existe."
  },
  "bot_project_location_3be47459": {
    "message": "Ubicación del proyecto de bot"
  },
  "bot_projects_settings_list_view_ab58e5d": {
    "message": "Vista de lista de la configuración de proyectos de bot"
  },
  "bot_projects_settings_navigation_pane_c2074a5f": {
    "message": "Panel de navegación de la configuración de proyectos de bot"
  },
  "bot_response_ec6f4a8c": {
    "message": "Respuesta del bot"
  },
  "bot_responses_4617b4a2": {
    "message": "Respuestas del bot"
  },
  "bot_responses_c4e63601": {
    "message": "Respuestas del bot"
  },
  "bot_settings_3751e1b2": {
    "message": "Configuración del bot"
  },
  "bot_settings_ce2783e4": {
    "message": "Configuración del bot"
  },
  "branch_if_else_391e5681": {
    "message": "Rama: IF/Else"
  },
  "branch_switch_multiple_options_95c6a326": {
    "message": "Rama: cambiar (varias opciones)"
  },
  "break_out_of_loop_ab30157c": {
    "message": "Salir del bucle"
  },
  "build_a_continuous_integration_and_deployment_ci_c_79188c70": {
    "message": "Cree una canalización de integración e implementación continuas (CI/CD) con plantillas de Azure Resource Manager."
  },
  "building_5e8a3c1d": {
    "message": "Compilación"
  },
  "building_runtime_22f11a1f": {
    "message": "Entorno de ejecución de la compilación"
  },
  "bytes_74acea97": {
    "message": "Bytes"
  },
  "calculating_17b21be7": {
    "message": "Calculando..."
  },
  "call_skills_24416f61": {
    "message": "Aptitudes de llamada"
  },
  "cancel_all_active_dialogs_335b1623": {
    "message": "Cancelar todos los cuadros de diálogo activos"
  },
  "cancel_all_dialogs_7b35fa0e": {
    "message": "Cancelación de todos los cuadros de diálogo"
  },
  "cancel_caeb1e68": {
    "message": "Cancelar"
  },
  "cancel_dialog_event_cc671dee": {
    "message": "Cancelar evento de cuadro de diálogo"
  },
  "cannot_find_a_matching_conversation_d6344e4a": {
    "message": "No se puede encontrar ninguna conversación coincidente."
  },
  "cannot_parse_attachment_c3e552a5": {
    "message": "No se pueden analizar los datos adjuntos."
  },
  "cannot_upload_file_conversation_not_found_8a983504": {
    "message": "No se puede cargar el archivo. No se ha encontrado la conversación."
  },
  "carousel_a2321ac9": {
    "message": "Carrusel"
  },
  "change_recognizer_3145b93d": {
    "message": "Cambiar reconocedor"
  },
  "check_for_updates_and_install_them_automatically_50337340": {
    "message": "Buscar actualizaciones e instalarlas automáticamente."
  },
  "choice_input_369b0c57": {
    "message": "Entrada de opciones"
  },
  "choice_name_fe8411f4": {
    "message": "Nombre de opción"
  },
  "choose_a_location_for_your_new_bot_project_e979f2d5": {
    "message": "Elija una ubicación para el nuevo proyecto de bot."
  },
  "choose_how_to_create_your_bot_a97f7b3e": {
    "message": "Elija cómo crear el bot."
  },
  "clear_all_da755751": {
    "message": "Borrar todo"
  },
  "click_start_and_your_bot_will_be_up_and_running_on_424c29da": {
    "message": "Haga clic en Inicio y el bot se activará. Una vez en ejecución, puede seleccionar \"Abrir en webchat\" para realizar una prueba."
  },
  "click_the_start_button_to_test_your_bot_using_web__821e827c": {
    "message": "Haga clic en el botón Iniciar para probar el bot mediante Chat en web o un emulador. Si todavía no tiene instalado Bot Framework Emulator, puede descargarlo <a>aquí</a>."
  },
  "click_to_sort_by_file_type_1b0c9bd": {
    "message": "Haga clic para ordenar por tipo de archivo."
  },
  "close_d634289d": {
    "message": "Cerrar"
  },
  "close_webchat_b26d03e1": {
    "message": "Cerrar webchat"
  },
  "cognitive_service_region_87c668be": {
    "message": "Región de Cognitive Services"
  },
  "cognitive_services_key_fcfd093f": {
    "message": "Clave de Cognitive Services"
  },
  "collapse_34080b4d": {
    "message": "Contraer"
  },
  "collapse_debug_panel_2841f8ba": {
    "message": "Contraer panel de depuración"
  },
  "collapse_navigation_17228b95": {
    "message": "Contraer navegación"
  },
  "collect_information_about_the_use_and_performance__39c61db9": {
    "message": "Recopilar información sobre el uso y el rendimiento del bot."
  },
  "comment_7ef1428e": {
    "message": "Comentario"
  },
  "comments_e07bcbe3": {
    "message": "Comentarios"
  },
  "common_7911ab4b": {
    "message": "Común"
  },
  "complete_your_publishing_profile_7240d0d6": {
    "message": "Completar el perfil de publicación"
  },
  "component_stacktrace_e24b1983": {
    "message": "Componente Stracktrace:"
  },
  "components_of_kind_kind_are_not_supported_replace__de47f868": {
    "message": "No se admiten los componentes de $tipo \"{ tipo }\". Reemplácelo por un componente diferente o cree un componente personalizado."
  },
  "composer_2_0_is_now_available_113ed532": {
    "message": "¡Composer 2.0 está ahora disponible!"
  },
  "composer_cannot_yet_translate_your_bot_automatical_2d54081b": {
    "message": "Composer aún no puede traducir el bot automáticamente.\nPara crear una traducción manualmente, Composer creará una copia del contenido del bot con el nombre del idioma adicional. Entonces, podrá traducir este contenido sin que afecte a la lógica o el flujo del bot, y puede cambiar entre los idiomas para asegurarse de que las respuestas están correctamente traducidas y de forma adecuada."
  },
  "composer_includes_a_telemetry_feature_that_collect_8fd7bfbf": {
    "message": "Composer incluye una característica de telemetría que recopila información de uso. Es importante que el equipo de Composer comprenda cómo se usa la herramienta para mejorarla."
  },
  "composer_is_up_to_date_9118257d": {
    "message": "Composer está actualizado."
  },
  "composer_language_f958f3bf": {
    "message": "Lenguaje de Composer"
  },
  "composer_logo_ba2048a0": {
    "message": "Logotipo de Composer"
  },
  "composer_needs_azure_functions_36138382": {
    "message": "Composer necesita Azure Functions"
  },
  "composer_needs_net_core_sdk_46e2a8ae": {
    "message": "Composer necesita el SDK de .NET Core."
  },
  "composer_runtime_error_b0efe05": {
    "message": "Error de tiempo de ejecución de Composer"
  },
  "composer_settings_c8c622cf": {
    "message": "Configuración de Composer"
  },
  "composer_tutorials_5e79e495": {
    "message": "Tutoriales de Composer"
  },
  "composer_will_restart_88ee8dc3": {
    "message": "Composer se reiniciará."
  },
  "composer_will_update_the_next_time_you_close_the_a_d74264a1": {
    "message": "Composer se actualizará la próxima vez que cierre la aplicación."
  },
  "composite_entity_8b5f67ba": {
    "message": "Entidad compuesta"
  },
  "conditionalselector_ed2031f0": {
    "message": "ConditionalSelector"
  },
  "configuration_e186200": {
    "message": "Configuración"
  },
  "configure_adapter_2f621249": {
    "message": "Configurar adaptador"
  },
  "configure_and_publish_7f53bc9a": {
    "message": "Configurar y publicar"
  },
  "configure_ecb97e30": {
    "message": "Configurar"
  },
  "configure_the_command_used_by_composer_to_start_yo_f4231dc6": {
    "message": "Configure el comando que utiliza Composer para iniciar la aplicación del bot cuando se realicen pruebas de forma local."
  },
  "configure_your_bot_7483e4a": {
    "message": "Configurar el bot"
  },
  "configures_default_language_model_to_use_if_there__f09f1acd": {
    "message": "Configura el modelo de lenguaje predeterminado que se va a usar si no hay ningún código de referencia cultural en el nombre de archivo (valor predeterminado: en-us)."
  },
  "confirm_6556b3a6": {
    "message": "Confirmar"
  },
  "confirm_choices_db8e99fb": {
    "message": "Confirmar opciones"
  },
  "confirm_input_7e58417e": {
    "message": "Confirmar entrada"
  },
  "confirm_skill_endpoints_6eb184cf": {
    "message": "Confirmar puntos de conexión de la aptitud"
  },
  "confirmation_fec87d65": {
    "message": "Confirmación"
  },
  "confirmation_modal_must_have_a_title_b0816e0b": {
    "message": "El modal de confirmación debe tener un título."
  },
  "conflicting_changes_detected_6c282985": {
    "message": "Se detectaron cambios en conflicto"
  },
  "congratulations_your_model_is_successfully_publish_52ebc297": {
    "message": "Enhorabuena, el modelo se ha publicado correctamente."
  },
  "connect_to_a_skill_53c9dff0": {
    "message": "Conectar a una aptitud"
  },
  "connect_to_qna_knowledgebase_4b324132": {
    "message": "Conectarse una knowledge base de QnA"
  },
  "connect_to_speech_service_9d877e37": {
    "message": "Conectar con el servicio de voz"
  },
  "connect_with_the_community_to_ask_and_answer_quest_aeec8c4f": {
    "message": "Conéctese con la comunidad para hacer preguntas y contestar preguntas sobre Composer"
  },
  "connect_your_bot_to_microsoft_teams_and_webchat_or_90a228b8": {
    "message": "Conecte el bot a Microsoft Teams y webchat, o habilite DirectLine Speech."
  },
  "connect_your_bot_to_teams_external_channels_or_ena_687b7580": {
    "message": "Conectar el bot con Teams, canales externos o habilitar la voz."
  },
  "connecting_to_b_source_b_to_import_bot_content_106cf675": {
    "message": "Se está estableciendo la conexión con <b>{ source }</b> para importar el contenido del bot..."
  },
  "connecting_to_b_targetname_b_to_import_bot_content_65d8db95": {
    "message": "Se está estableciendo la conexión con <b>{ targetName }</b> para importar el contenido del bot..."
  },
  "connections_917ef4e4": {
    "message": "Conexiones"
  },
  "continue_ac067716": {
    "message": "Continuar"
  },
  "continue_loop_22635585": {
    "message": "Continuar bucle"
  },
  "continue_setting_up_your_development_environment_b_5ec84955": {
    "message": "Agregue claves de LUIS para continuar con la configuración del entorno de desarrollo."
  },
  "conversation_ended_a8bd37dd": {
    "message": "Conversación finalizada"
  },
  "conversation_ended_endofconversation_activity_41d0c83f": {
    "message": "Conversación finalizada (actividad EndOfConversation)"
  },
  "conversation_id_cannot_be_updated_2a973f13": {
    "message": "No se puede actualizar el id. de conversación."
  },
  "conversation_invoked_e960884e": {
    "message": "Conversación invocada"
  },
  "conversation_invoked_invoke_activity_71efde42": {
    "message": "Conversación invocada (actividad Invoke)"
  },
  "conversationupdate_activity_9e94bff5": {
    "message": "Actividad ConversationUpdate"
  },
  "convert_583eb59d": {
    "message": "Convertir"
  },
  "convert_your_project_to_the_latest_format_a28e824c": {
    "message": "Convertir el proyecto al formato más reciente"
  },
  "copy_9748f9f": {
    "message": "Copiar"
  },
  "copy_command_to_clipboard_4649910f": {
    "message": "Copiar el comando en el Portapapeles"
  },
  "copy_content_for_translation_7affbcbb": {
    "message": "Copiar contenido para su traducción"
  },
  "copy_icon_4cc3a18e": {
    "message": "Copiar icono"
  },
  "copy_project_location_to_clipboard_eb85c474": {
    "message": "Copie la ubicación del proyecto en el Portapapeles."
  },
  "copy_skill_manifest_url_217975ba": {
    "message": "Copiar dirección URL del manifiesto de capacidad"
  },
  "could_not_connect_to_storage_50411de0": {
    "message": "No se pudo establecer conexión con el almacenamiento."
  },
  "couldn_t_complete_the_update_a337a359": {
    "message": "No se pudo completar la actualización:"
  },
  "create_132b3be1": {
    "message": "Crear"
  },
  "create_a_bot_project_73e6ce33": {
    "message": "Crear un proyecto de bot"
  },
  "create_a_condition_8686fd5": {
    "message": "Crear una condición"
  },
  "create_a_dialog_9f6c8618": {
    "message": "Crear un cuadro de diálogo"
  },
  "create_a_knowledge_base_from_scratch_or_import_kno_2eb38ac0": {
    "message": "Permite crear una knowledge base a partir de cero o importar el conocimiento desde una dirección URL o archivos PDF."
  },
  "create_a_name_for_the_project_which_will_be_used_t_57e9b690": {
    "message": "Cree un nombre para el proyecto que se usará para denominar la aplicación: (ProjectName-Environment-LUfilename)."
  },
  "create_a_new_bot_51ce70d3": {
    "message": "Crear un nuevo bot"
  },
  "create_a_new_dialog_21d84b82": {
    "message": "Crear un cuadro de diálogo nuevo"
  },
  "create_a_new_form_dialog_schema_by_clicking_above_34b80531": {
    "message": "Cree un nuevo esquema de cuadro de diálogo de formulario haciendo clic en el signo + anterior."
  },
  "create_a_publish_profile_to_continue_1e2fa5a0": {
    "message": "Cree un perfil de publicación para continuar"
  },
  "create_a_publishing_profile_a79c6808": {
    "message": "Crear un perfil de publicación"
  },
  "create_a_skill_in_your_bot_d7659e6b": {
    "message": "Cree una aptitud en el bot."
  },
  "create_a_trigger_40e74743": {
    "message": "Crear un desencadenador"
  },
  "create_and_configure_new_azure_resources_302c574a": {
    "message": "Crear y configurar nuevos recursos de Azure"
  },
  "create_bot_from_template_or_scratch_92f0fefa": {
    "message": "¿Quiere crear un bot a partir de una plantilla o desde cero?"
  },
  "create_copy_to_translate_bot_content_efc872c": {
    "message": "Crear una copia para traducir contenido del bot"
  },
  "create_custom_knowledge_base_e1cad195": {
    "message": "Crear base de conocimiento personalizada"
  },
  "create_folder_error_38aa86f5": {
    "message": "Error al crear la carpeta"
  },
  "create_form_dialog_bb98a4f2": {
    "message": "Cuadro de diálogo Crear formulario"
  },
  "create_from_knowledge_base_qna_maker_7422486": {
    "message": "Crear a partir de una knowledge base (QnA Maker)"
  },
  "create_from_qna_7aa9dcbb": {
    "message": "Crear a partir de QnA"
  },
  "create_from_scratch_485c3045": {
    "message": "Crear desde cero"
  },
  "create_from_template_87e12c94": {
    "message": "Crear a partir de una plantilla"
  },
  "create_new_e0946c49": {
    "message": "Crear nuevo"
  },
  "create_new_folder_19d3faa4": {
    "message": "Crear nueva carpeta"
  },
  "create_new_kb_1c4f86a0": {
    "message": "Crear nueva KB"
  },
  "create_new_publish_profile_e27c0950": {
    "message": "Crear un nuevo perfil de publicación"
  },
  "create_profile_33fafbf1": {
    "message": "Crear perfil"
  },
  "create_service_resources_386ef96b": {
    "message": "Crear recursos de { servicio }"
  },
  "create_your_first_bot_a23748c1": {
    "message": "Crear el primer bot"
  },
  "creating_knowledge_base_e391b132": {
    "message": "Creando base de conocimiento..."
  },
  "creating_qna_maker_7c88df84": {
    "message": "Creando QnA Maker"
  },
  "creating_resources_af3aec2f": {
    "message": "Creando recursos..."
  },
  "current_40c0812f": {
    "message": " - Actual"
  },
  "custom_actions_5d396747": {
    "message": "Acciones personalizadas"
  },
  "custom_events_d6f0e45b": {
    "message": "Eventos personalizados"
  },
  "custom_recognizer_951bab90": {
    "message": "Reconocedor personalizado"
  },
  "custom_runtime_426aa34f": {
    "message": "Entorno de ejecución personalizado"
  },
  "cut_c8c92681": {
    "message": "Cortar"
  },
  "data_collection_32efe1e7": {
    "message": "Recopilación de datos"
  },
  "data_collection_7db2e237": {
    "message": "Recopilación de datos"
  },
  "data_loading_4c9bb9f6": {
    "message": "Carga de datos..."
  },
  "data_transferring_between_services_c0971544": {
    "message": "Transferencia de datos entre servicios"
  },
  "date_ee500367": {
    "message": "Fecha"
  },
  "date_modified_18beced9": {
    "message": "Fecha de modificación"
  },
  "date_or_time_d30bcc7d": {
    "message": "Fecha u hora"
  },
  "date_time_input_aa8ad315": {
    "message": "Entrada de fecha y hora"
  },
  "deactivated_action_1da615d0": {
    "message": "Acción desactivada."
  },
  "debug_break_46cb5adb": {
    "message": "Interrumpir depuración"
  },
  "debug_break_870a75df": {
    "message": "Interrumpir depuración"
  },
  "debug_panel_header_2ee4d70c": {
    "message": "Encabezado del panel de depuración"
  },
  "debugging_options_20e2e9da": {
    "message": "Opciones de depuración"
  },
  "default_language_486a558d": {
    "message": "Idioma predeterminado"
  },
  "default_language_a976938d": {
    "message": "IDIOMA PREDETERMINADO"
  },
  "default_recognizer_9c06c1a3": {
    "message": "Reconocedor predeterminado"
  },
  "define_by_value_type_3cd3d1a8": {
    "message": "Definir por tipo de valor"
  },
  "define_conversation_objective_146d1cc6": {
    "message": "Definir objetivo de conversación"
  },
  "define_new_entity_6c69b912": {
    "message": "Definición de nueva entidad"
  },
  "define_user_input_and_trigger_phrases_to_direct_th_d473c5c": {
    "message": "Definir las frases de entrada de usuario y de desencadenador para dirigir el flujo de conversación."
  },
  "define_your_bot_s_responses_add_phrase_variations__11aa55cb": {
    "message": "Defina las respuestas del bot, agregue variaciones de frases, ejecute expresiones simples según el contexto o haga referencia a la memoria de la conversación."
  },
  "defined_in_475568fb": {
    "message": "Definido en:"
  },
  "definition_not_found_for_defname_7194fd07": {
    "message": "No se encuentra la definición de { defName }"
  },
  "delete_a6efa79d": {
    "message": "Eliminar"
  },
  "delete_a_property_f2d70f79": {
    "message": "Eliminar una propiedad"
  },
  "delete_activity_6d881872": {
    "message": "Eliminar actividad"
  },
  "delete_bot_4b1527e4": {
    "message": "Eliminar bot"
  },
  "delete_bot_73586104": {
    "message": "Eliminar bot"
  },
  "delete_fd07d6ad": {
    "message": "¿Eliminar?"
  },
  "delete_form_dialog_schema_c8e28229": {
    "message": "¿Quiere eliminar el esquema del cuadro de diálogo de formulario?"
  },
  "delete_knowledge_base_66e3a7f1": {
    "message": "Eliminar knowledge base"
  },
  "delete_properties_c49a7892": {
    "message": "Eliminar propiedades"
  },
  "delete_property_4a0e0df6": {
    "message": "Eliminación de propiedad"
  },
  "delete_property_da7646f6": {
    "message": "¿Quiere eliminar la propiedad?"
  },
  "delete_this_bot_fb78e519": {
    "message": "Elimine este bot."
  },
  "deleting_dialogid_failed_1d7cc05a": {
    "message": "No se pudo eliminar \"{ dialogId }\"."
  },
  "deleting_one_source_file_will_also_delete_qna_file_f3afd698": {
    "message": "Al eliminar un archivo de origen, también se eliminarán los archivos de preguntas y respuestas con el mismo nombre en otras configuraciones regionales"
  },
  "description_436c48d7": {
    "message": "Descripción"
  },
  "development_resources_67364176": {
    "message": "Recursos de desarrollo"
  },
  "diagnostic_description_msg_9ddd1be": {
    "message": "Descripción de diagnóstico { msg }"
  },
  "diagnostic_links_228dc6fe": {
    "message": "vínculos de diagnóstico"
  },
  "diagnostic_list_89b39c2e": {
    "message": "Lista de diagnósticos"
  },
  "diagnostic_message_msg_5387e951": {
    "message": "Mensaje de diagnóstico { msg }"
  },
  "diagnostic_type_e1979c21": {
    "message": "Tipo de diagnóstico"
  },
  "diagnostics_a11880f6": {
    "message": "Diagnóstico"
  },
  "diagnostics_pane_2d77c390": {
    "message": "Panel de diagnósticos"
  },
  "diagnostics_tab_which_shows_errors_and_warnings_410e8f6": {
    "message": "Pestaña de diagnóstico en la que se muestran errores y advertencias."
  },
  "dialog_68ba69ba": {
    "message": "(Cuadro de diálogo)"
  },
  "dialog_cancelled_767b512a": {
    "message": "Cuadro de diálogo cancelado"
  },
  "dialog_cancelled_cancel_dialog_event_3eba3d7e": {
    "message": "Cuadro de diálogo cancelado (evento de cancelación de cuadro de diálogo)"
  },
  "dialog_d99c0378": {
    "message": "Cuadro de diálogo"
  },
  "dialog_data_61d5539b": {
    "message": "Datos del cuadro de diálogo"
  },
  "dialog_dialogid_not_found_5e8214c3": {
    "message": "no se encontró el cuadro de diálogo { dialogId }."
  },
  "dialog_events_f1b2e2a0": {
    "message": "Eventos de diálogo"
  },
  "dialog_generation_has_failed_550f0927": {
    "message": "Se ha producido un error al generar el cuadro de diálogo."
  },
  "dialog_generation_was_successful_be280943": {
    "message": "La generación del cuadro de diálogo se ha realizado correctamente."
  },
  "dialog_input_schema_c7864fbd": {
    "message": "Esquema de entrada del cuadro de diálogo."
  },
  "dialog_interface_398bc493": {
    "message": "Interfaz del cuadro de diálogo"
  },
  "dialog_management_2980578": {
    "message": "Administración de cuadros de diálogo"
  },
  "dialog_opened_f6392b1": {
    "message": "Cuadro de diálogo abierto"
  },
  "dialog_output_schema_acfe2186": {
    "message": "Esquema de salida del cuadro de diálogo."
  },
  "dialog_started_912507c": {
    "message": "Cuadro de diálogo iniciado"
  },
  "dialog_started_begin_dialog_event_751dc07e": {
    "message": "Cuadro de diálogo iniciado (evento de inicio de cuadro de diálogo)"
  },
  "dialog_with_the_name_value_already_exists_62838518": {
    "message": "El cuadro de diálogo con el nombre { value } ya existe."
  },
  "dialogfactory_missing_schema_5c3255c4": {
    "message": "Esquema que falta de DialogFactory."
  },
  "dialognum_plural_0_no_bots_have_1_one_bot_has_othe_549c9b69": {
    "message": "{ dialogNum, plural,\n     =0 {No se ha encontrado ningún bot}\n     =1 {Se ha encontrado un bot}\n  other {# bots han sido encontrados}\n}.\n            { dialogNum, select,\n      0 {}\n  other {Pulse la tecla de flecha hacia abajo para desplazarse por los resultados de búsqueda}\n}"
  },
  "dialogs_triggers_and_actions_8a39ffea": {
    "message": "Diálogos, desencadenadores y acciones"
  },
  "disable_a5c05db3": {
    "message": "Deshabilitar"
  },
  "display_lines_that_extends_beyond_the_width_of_the_9e500f3c": {
    "message": "Mostrar las líneas que se extienden más allá del ancho del editor en la línea siguiente."
  },
  "display_text_used_by_the_channel_to_render_visuall_4e4ab704": {
    "message": "Texto para mostrar que usa el canal para la representación visual."
  },
  "do_you_want_to_proceed_cd35aa38": {
    "message": "¿Desea continuar?"
  },
  "do_you_want_to_update_b_existingprojectname_b_c34014f": {
    "message": "¿Quiere actualizar <b>{ existingProjectName }</b>?"
  },
  "do_you_wish_to_continue_96469eaf": {
    "message": "¿Desea continuar?"
  },
  "documentation_d82f6eec": {
    "message": "Documentación"
  },
  "does_not_exist_3a34b418": {
    "message": "No existe"
  },
  "done_1a4a010a": {
    "message": "¡Listo!"
  },
  "done_54e3d4b6": {
    "message": "Hecho"
  },
  "download_emulator_c8fb3403": {
    "message": "Descargar emulador"
  },
  "download_icon_2e0d10": {
    "message": "Icono de descarga"
  },
  "download_now_and_install_when_you_close_composer_e241ed74": {
    "message": "Descárguelo ahora e instálelo cuando cierre Composer."
  },
  "downloading_bb6fb34b": {
    "message": "Descargando..."
  },
  "due_to_the_following_error_we_were_unable_to_succe_9185fddf": {
    "message": "Debido al siguiente error, no pudimos agregar correctamente las claves de { servicio } seleccionadas al proyecto de bot:"
  },
  "duplicate_31cec192": {
    "message": "Duplicado"
  },
  "duplicate_dialog_name_824f9fce": {
    "message": "Nombre del cuadro de diálogo duplicado"
  },
  "duplicate_fields_9fd0d3c2": {
    "message": "campos duplicados"
  },
  "duplicate_name_d295a09d": {
    "message": "Nombre duplicado"
  },
  "duplicate_root_dialog_name_287ab65b": {
    "message": "Nombre del cuadro de diálogo raíz duplicado"
  },
  "duplicated_intents_recognized_d3908424": {
    "message": "Se reconocieron intenciones duplicadas"
  },
  "e_g_azurebot_e09f6769": {
    "message": "por ejemplo, AzureBot"
  },
  "early_adopters_e8db7999": {
    "message": "Usuarios pioneros"
  },
  "edit_a_skill_5665d9ac": {
    "message": "Editar una aptitud"
  },
  "edit_actions_7c33a630": {
    "message": "Editar acciones"
  },
  "edit_an_array_property_5d886011": {
    "message": "Editar una propiedad de matriz"
  },
  "edit_array_c56a18cc": {
    "message": "Editar matriz"
  },
  "edit_bot_responses_34bd1a28": {
    "message": "Editar respuestas de bot"
  },
  "edit_c5fbea07": {
    "message": "Editar"
  },
  "edit_displayname_dialog_description_986a7d60": {
    "message": "Editar la descripción del cuadro de diálogo de { displayName }"
  },
  "edit_in_json_75d0d754": {
    "message": "Editar en JSON"
  },
  "edit_in_power_virtual_agents_56ee7ac2": {
    "message": "Editar en Power Virtual Agents"
  },
  "edit_kb_name_5e2d8c5b": {
    "message": "Editar nombre de KB"
  },
  "edit_property_dd6a1172": {
    "message": "Editar propiedad"
  },
  "edit_publishing_profile_e40a0bf1": {
    "message": "Editar perfil de publicación"
  },
  "edit_schema_a2ab5695": {
    "message": "Editar esquema"
  },
  "edit_source_45af68b4": {
    "message": "Editar origen"
  },
  "edit_this_intent_in_a_user_input_view_a_c75f4893": {
    "message": "Editar esta intención en la<a>Vista de entrada de usuario</a>"
  },
  "edit_this_template_in_a_bot_response_view_a_7236985f": {
    "message": "Editar esta plantilla en la <a>vista de respuesta de bot</a>"
  },
  "edit_user_input_and_triggers_333c9a0e": {
    "message": "Editar entrada de usuario y desencadenadores"
  },
  "ejecting_runtime_f6c90614": {
    "message": "Expulsando el tiempo de ejecución..."
  },
  "emit_a_custom_event_78cf318b": {
    "message": "Emitir un evento personalizado"
  },
  "emit_a_telemetry_track_event_e2442842": {
    "message": "Emitir un evento de seguimiento de telemetría"
  },
  "emit_a_trace_event_f653ae84": {
    "message": "Emitir un evento de seguimiento"
  },
  "emit_event_f36b4a87": {
    "message": "Emitir evento"
  },
  "empty_bot_template_that_routes_to_qna_configuratio_21531414": {
    "message": "Plantilla de bot vacía que lleva a la configuración de QnA"
  },
  "empty_qna_icon_34c180c6": {
    "message": "Icono de QnA vacío"
  },
  "enable_6f5d1328": {
    "message": "Habilitar"
  },
  "enable_app_insights_99b6c116": {
    "message": "Habilitar App Insights"
  },
  "enable_line_numbers_to_refer_to_code_lines_by_numb_e5ba66ea": {
    "message": "Habilitar números de línea para hacer referencia a líneas de código por número."
  },
  "enable_multi_turn_extraction_8a168892": {
    "message": "Habilitar la extracción de varios turnos"
  },
  "enable_orchestrator_cdbbd2c5": {
    "message": "Habilitar Orchestrator"
  },
  "enable_speech_e30d6a2a": {
    "message": "Habilitar voz"
  },
  "enable_speech_e4a16f1c": {
    "message": "Habilitar voz"
  },
  "enabled_ba7cab66": {
    "message": "Habilitado"
  },
  "end_dialog_88fa2f7a": {
    "message": "Finalizar diálogo"
  },
  "end_this_dialog_3ed0d50b": {
    "message": "Finalizar este cuadro de diálogo"
  },
  "end_turn_ca85b3d4": {
    "message": "Finalizar el turno"
  },
  "endofconversation_activity_4aa21306": {
    "message": "Actividad EndOfConversation"
  },
  "endpoint_url_eddd8ea9": {
    "message": "Dirección URL del punto de conexión"
  },
  "endpoints_ff946539": {
    "message": "Puntos de conexión"
  },
  "ensure_your_bot_s_microsoft_app_id_is_on_the_skill_a73799fb": {
    "message": "Asegúrese de que el identificador de aplicación de Microsoft del bot se encuentre en la lista de autores de llamada permitidos de la aptitud"
  },
  "enter_a_manifest_url_to_add_a_new_skill_to_your_bo_eb966c95": {
    "message": "Escriba una dirección URL de manifiesto para agregar una nueva aptitud al bot."
  },
  "enter_a_max_value_14e8ba52": {
    "message": "Especifique un valor máximo."
  },
  "enter_a_min_value_c3030813": {
    "message": "Especifique un valor mínimo."
  },
  "enter_a_url_to_import_qna_resource_223ded92": {
    "message": "Escriba una dirección URL para importar el recurso de preguntas y respuestas"
  },
  "enter_cognitive_service_region_a0f684a4": {
    "message": "Escriba región de Cognitive Services"
  },
  "enter_cognitive_services_key_b78e4b55": {
    "message": "Escriba la clave de Cognitive Services"
  },
  "enter_name_for_new_resource_group_96fe8ea8": {
    "message": "Escriba un nombre para el nuevo grupo de recursos"
  },
  "enter_name_for_new_resources_d5ccd6a7": {
    "message": "Escriba un nombre para los nuevos recursos"
  },
  "enter_qna_maker_subscription_key_d26b4bad": {
    "message": "Especifique la clave de suscripción de QnA Maker."
  },
  "enter_skill_host_endpoint_url_7489a83f": {
    "message": "Especifique la URL del punto de conexión del host de aptitudes."
  },
  "enter_skill_manifest_url_583d54f4": {
    "message": "Escriba la URL del manifiesto de capacidad"
  },
  "entities_ef09392c": {
    "message": "Entidades"
  },
  "entity_defined_in_lu_files_entity_1812c172": {
    "message": "Entidad definida en archivos LU: { entity }"
  },
  "environment_68aed6d3": {
    "message": "Entorno"
  },
  "equals_expression_47199f4e": {
    "message": "Expresión equals"
  },
  "error_98e81528": {
    "message": "Error"
  },
  "error_afac7133": {
    "message": "Error:"
  },
  "error_attempting_to_parse_skill_manifest_there_cou_27675668": {
    "message": "Error al intentar analizar el manifiesto de capacidad. Es posible que haya un error en el formato."
  },
  "error_checking_node_version_98bfbf4c": {
    "message": "Error al comprobar la versión del nodo"
  },
  "error_encountered_when_getting_template_read_me_fi_b9199689": {
    "message": "Se encontró un error al obtener el archivo Léame de la plantilla"
  },
  "error_event_c079b608": {
    "message": "Evento de error"
  },
  "error_fetching_runtime_templates_5e8a4701": {
    "message": "Error al capturar plantillas de runtime"
  },
  "error_in_ui_schema_for_title_errormsg_options_7f3c22f2": {
    "message": "Error en el esquema de interfaz de usuario para { title }: { errorMsg }\n{ Options }"
  },
  "error_occurred_5549a6b4": {
    "message": "Error"
  },
  "error_occurred_building_the_bot_7425aa09": {
    "message": "Error al crear el bot"
  },
  "error_occurred_ejecting_runtime_8512129e": {
    "message": "Error al expulsar el entorno de ejecución."
  },
  "error_occurred_error_event_3e7f8ad0": {
    "message": "Error (evento de error)"
  },
  "error_occurred_trying_to_fetch_runtime_standard_ou_d0677f2d": {
    "message": "Error al intentar capturar la salida estándar de tiempo de ejecución"
  },
  "error_please_add_unknown_functions_to_setting_s_cu_14b4abf8": {
    "message": "{ error } Agregue funciones desconocidas al campo customFunctions de la configuración."
  },
  "error_processing_schema_2c707cf3": {
    "message": "Error al procesar el esquema"
  },
  "error_provisioning_25835400": {
    "message": "Error de aprovisionamiento."
  },
  "errorscount_plural_0_no_errors_1_one_error_other_e_a8c998bb": {
    "message": "{ errorsCount, plural,\n     =0 {Sin errores}\n     =1 {Un error}\n  other {# errores}\n}"
  },
  "errorsmsg_8f5d3d85": {
    "message": "{ errorsMsg }"
  },
  "event_activity_2067a94b": {
    "message": "Actividad de evento"
  },
  "event_created_e9e05afc": {
    "message": "Evento creado"
  },
  "event_focused_51e447f3": {
    "message": "Evento centrado"
  },
  "event_received_457f99d6": {
    "message": "Evento recibido"
  },
  "event_received_event_activity_45ffed05": {
    "message": "Evento recibido (actividad de evento)"
  },
  "events_cf7a8c50": {
    "message": "Eventos"
  },
  "everything_you_need_to_build_sophisticated_convers_9c00cc01": {
    "message": "Todo lo que necesita para generar experiencias de conversación sofisticadas"
  },
  "examples_c435f08c": {
    "message": "Ejemplos"
  },
  "existing_files_in_scripts_folder_will_be_overwritt_afa8d787": {
    "message": "Se sobrescribirán los archivos existentes en los scripts o la carpeta. ¿Seguro que quiere continuar?"
  },
  "expand_2f2fadbd": {
    "message": "Expandir"
  },
  "expand_debug_panel_6f04e9f2": {
    "message": "Expandir el panel de depuración"
  },
  "expand_navigation_20330d1d": {
    "message": "Expandir Navegación"
  },
  "expected_responses_1dca1864": {
    "message": "Respuestas esperadas"
  },
  "expecting_4df12c00": {
    "message": "Esperando."
  },
  "export_as_skill_764cf284": {
    "message": "Exportar como aptitud"
  },
  "export_as_zip_133b7ec": {
    "message": "Exportar como .zip"
  },
  "export_json_2e2981f5": {
    "message": "Exportar JSON"
  },
  "export_your_bot_604e651c": {
    "message": "Exporte el bot"
  },
  "expression_7f906a13": {
    "message": "Expresión"
  },
  "expression_starting_with_a750efc8": {
    "message": "Expresión que empieza por =."
  },
  "expression_to_evaluate_ce4095b1": {
    "message": "Expresión que se va a evaluar."
  },
  "extend_your_bot_with_reusable_dialogs_bot_response_64f9ca51": {
    "message": "Extienda el bot con cuadros de diálogo reutilizables, plantillas de respuesta de bot y acciones personalizadas."
  },
  "extension_settings_899ccb55": {
    "message": "Configuración de la extensión"
  },
  "external_connections_3415fea5": {
    "message": "Conexiones externas"
  },
  "external_skill_73e16d25": {
    "message": "Habilidad externa"
  },
  "extract_question_and_answer_pairs_from_an_online_f_7316548e": {
    "message": "Extraiga pares de preguntas y respuestas de preguntas frecuentes en línea, manuales de producto u otros archivos. Los formatos admitidos son .tsv, .pdf, .doc, .docx y .xlsx que contienen preguntas y respuestas en secuencia. Obtenga más información sobre los orígenes de la knowledge base. Omita este paso para agregar preguntas y respuestas manualmente después de la creación. El número de orígenes y el tamaño de archivo que puede agregar depende del SKU del servicio QnA que elija. Obtenga más información sobre los SKU de QnA Maker."
  },
  "extracting_question_and_answer_pairs_from_url_bb3f73bb": {
    "message": "Extrayendo pares de pregunta y respuesta desde { url }"
  },
  "fail_to_save_bot_578fa8aa": {
    "message": "No se pudo guardar el bot."
  },
  "failed_276786d": {
    "message": "Error"
  },
  "false_2f39ee6d": {
    "message": "falso"
  },
  "false_eef8c169": {
    "message": "Falso"
  },
  "faq_website_source_47b5c924": {
    "message": "Sitio web de preguntas más frecuentes (origen)"
  },
  "fetching_form_dialog_schema_templates_failed_44e2dd63": {
    "message": "Se ha producido un error al recuperar las plantillas de esquema de cuadro de diálogo de formulario."
  },
  "field_set_6e7d7f67": {
    "message": "Conjunto de campos"
  },
  "fields_must_be_either_all_strings_or_all_fieldset__d3df28c": {
    "message": "los campos deben ser objetos todos string o todos fieldset"
  },
  "file_name_8fd421ff": {
    "message": "Nombre de archivo"
  },
  "file_not_found_9eec054c": {
    "message": "No se encontró el archivo."
  },
  "file_or_attachment_5467e604": {
    "message": "Archivo o datos adjuntos"
  },
  "file_type_fd1ba7ee": {
    "message": "Tipo de archivo"
  },
  "filter_by_dialog_or_trigger_name_784ee5b0": {
    "message": "Filtrar por nombre de cuadro de diálogo o desencadenador"
  },
  "filter_by_file_name_fa3d33b5": {
    "message": "Filtrar por nombre de archivo"
  },
  "filter_e3398407": {
    "message": "Filtro"
  },
  "find_additional_template_specific_guidance_for_set_d7256573": {
    "message": "Buscar instrucciones adicionales específicas de la plantilla para configurar el bot."
  },
  "find_and_install_more_external_services_to_your_bo_37ef3f0c": {
    "message": "Busque e instale más servicios externos en el proyecto de bot en el <a>administrador de paquetes</a>. Para más información, consulte la documentación para <a2>agregar conexiones externas.</a2>"
  },
  "find_dialogs_339a3f87": {
    "message": "Buscar cuadros de diálogo"
  },
  "find_dialogs_or_topics_c986d1e6": {
    "message": "Buscar cuadros de diálogo o temas"
  },
  "find_pre_built_adaptive_expressions_b106308e": {
    "message": "Buscar expresiones adaptables predefinidas"
  },
  "finish_setting_up_your_environment_and_provisionin_e2fc3625": {
    "message": "Finalice la configuración del entorno y el aprovisionamiento de los recursos para poder publicar el bot."
  },
  "firstselector_a3daca5d": {
    "message": "FirstSelector"
  },
  "folder_foldername_already_exists_4a2260e9": {
    "message": "la carpeta { folderName } ya existe"
  },
  "font_family_baa0c6a3": {
    "message": "Familia de fuentes"
  },
  "font_settings_afc8127c": {
    "message": "Configuración de fuente"
  },
  "font_settings_used_in_the_text_editors_a7ed1383": {
    "message": "Configuración de fuente utilizada en los editores de texto."
  },
  "font_size_bf4db203": {
    "message": "Tamaño de fuente"
  },
  "font_weight_188bb2b9": {
    "message": "Espesor de fuente"
  },
  "for_each_7ec2e376": {
    "message": "Para cada uno"
  },
  "for_each_page_198e66f4": {
    "message": "Para cada página"
  },
  "for_properties_of_type_list_or_enum_your_bot_accep_9e7649c6": {
    "message": "Para propiedades de tipo list (o enum), el bot solo acepta los valores que defina. Cuando haya generado el cuadro de diálogo, puede proporcionar sinónimos para cada valor."
  },
  "for_security_purposes_your_bot_can_only_call_a_ski_57c22e66": {
    "message": "Por motivos de seguridad, el bot solo puede llamar a una aptitud si el identificador de aplicación de Microsoft se encuentra en la lista de autores de llamadas permitidos de la aptitud. Después de crear un perfil de publicación, comparta el identificador de aplicación del bot con el autor de la aptitud para agregarlo. Es posible que también tenga que incluir el identificador de aplicación en la lista de autores de llamadas permitidos del bot raíz."
  },
  "form_b674666c": {
    "message": "form"
  },
  "form_dialog_7327a4ff": {
    "message": "Cuadro de diálogo de formulario"
  },
  "form_dialog_error_ba7c37fe": {
    "message": "Error del cuadro de diálogo de formulario"
  },
  "form_dialog_schema_actions_c9f1c26": {
    "message": "Acciones de esquema del cuadro de diálogo de formulario"
  },
  "form_dialogs_4a1e22f9": {
    "message": "Cuadros de diálogo de formulario"
  },
  "form_editor_7c2b02f0": {
    "message": "editor de formularios"
  },
  "form_field_8566629d": {
    "message": "Campo de formulario"
  },
  "form_title_baf85c7e": {
    "message": "título del formulario"
  },
  "form_trigger_e8828303": {
    "message": "Desencadenador de formulario"
  },
  "form_wide_operations_1c1a73eb": {
    "message": "operaciones en todo el formulario"
  },
  "forms_preview_af001fab": {
    "message": "Formularios (versión preliminar)"
  },
  "fromtemplatename_does_not_exist_d429483c": {
    "message": "fromTemplateName no existe."
  },
  "full_description_for_fd03dbf8": {
    "message": "descripción completa de"
  },
  "gb_7570760e": {
    "message": "GB"
  },
  "general_24ac26a8": {
    "message": "General"
  },
  "generate_and_publish_4f218960": {
    "message": "Generar y publicar"
  },
  "generate_dialog_b80a85b2": {
    "message": "Generar cuadro de diálogo"
  },
  "generate_instructions_for_azure_administrator_1cb21884": {
    "message": "Generar instrucciones para el administrador de Azure"
  },
  "generating_dialog_for_schemaid_51b2744f": {
    "message": "Generando el cuadro de diálogo para \"{ schemaId }\"."
  },
  "generating_form_dialog_using_schemaid_schema_faile_817f9f96": {
    "message": "Se ha producido un error al generar el cuadro de diálogo de formulario con el esquema \"{ schemaId }\". Inténtelo de nuevo más tarde."
  },
  "generating_your_dialog_using_schemaid_schema_pleas_c2e1165": {
    "message": "Espere, se está generando el cuadro de diálogo con el esquema \"{ schemaId }\"..."
  },
  "get_a_key_bb364e3": {
    "message": "Obtener una clave"
  },
  "get_a_new_copy_of_the_runtime_code_84970bf": {
    "message": "Obtener una nueva copia del código en tiempo de ejecución"
  },
  "get_activity_members_11339605": {
    "message": "Obtenga miembros de actividad."
  },
  "get_conversation_members_71602275": {
    "message": "Obtenga miembros de conversación."
  },
  "get_remote_file_fail_37ef94c5": {
    "message": "error al obtener el archivo remoto"
  },
  "get_started_76ed4cb9": {
    "message": "Empezar"
  },
  "get_started_with_bot_framework_composer_57a6d38b": {
    "message": "Introducción a Bot Framework Composer"
  },
  "getting_template_910a4116": {
    "message": "Se está obteniendo la plantilla."
  },
  "github_c7cc3613": {
    "message": "GitHub"
  },
  "go_to_qna_all_up_view_page_d475333d": {
    "message": "Vaya a la página de vista general de QnA."
  },
  "go_to_stack_overflow_e525148": {
    "message": "Ir a Stack Overflow"
  },
  "got_it_2c06b54a": {
    "message": "¡Entendido!"
  },
  "greeting_conversationupdate_activity_3eb99c15": {
    "message": "Saludo (actividad ConversationUpdate)"
  },
  "greeting_f906f962": {
    "message": "Greeting"
  },
  "handle_a_condition_f32eb8d": {
    "message": "Controlar una condición"
  },
  "handoff_activity_14363a20": {
    "message": "Actividad de entrega."
  },
  "handover_to_human_1a619574": {
    "message": "Entrega a un humano"
  },
  "handover_to_human_handoff_activity_477a71fe": {
    "message": "Traspaso a una persona (actividad Handoff)"
  },
  "help_us_improve_468828c5": {
    "message": "¿Quiere ayudarnos a mejorar?"
  },
  "here_s_what_we_know_4e9c1731": {
    "message": "Esto es lo que sabemos…"
  },
  "hero_card_cef4cd02": {
    "message": "Tarjeta principal"
  },
  "hide_code_5dcffa94": {
    "message": "Ocultar código"
  },
  "home_351838cd": {
    "message": "Inicio"
  },
  "http_request_b6394895": {
    "message": "Solicitud HTTP"
  },
  "i_am_creating_a_conversational_experience_using_mi_d4519e24": {
    "message": "Estoy creando una experiencia de conversación con el proyecto Microsoft Bot Framework. Para que mi proyecto funcione, necesita recursos de Azure que incluyan { servicio }. A continuación, se indican los pasos para crear estos recursos.\n\n{ instrucciones }"
  },
  "i_want_to_keep_the_template_content_in_the_file_ju_769331d9": {
    "message": "Deseo mantener el contenido de la plantilla en el archivo; solo deseo quitar la referencia de esta respuesta (sugerencia: mantenga el contenido si lo está reutilizando en el momento o planea reutilizarlo en otra ubicación)"
  },
  "icon_name_is_file_c80dacae": {
    "message": "El nombre de { icon } es { file }"
  },
  "iconname_file_icon_29976c8e": {
    "message": "Icono de archivo de { iconName }"
  },
  "id_already_exists_please_enter_a_unique_file_name_174913a3": {
    "message": "{ id } ya existe. Escriba un nombre de archivo único."
  },
  "if_azure_resources_and_subscription_are_managed_by_e36717f6": {
    "message": "Si otros usuarios administran los recursos y la suscripción de Azure, use la siguiente información para solicitar la creación de los recursos que necesita para compilar y ejecutar el bot."
  },
  "if_condition_d4383ce9": {
    "message": "Condición If"
  },
  "if_this_problem_persists_please_file_an_issue_on_a_e8c3443e": {
    "message": "Si el problema persiste, abra una incidencia en <a>GitHub</a>"
  },
  "if_you_already_have_a_luis_account_provide_the_inf_bede07a4": {
    "message": "Si ya tiene una cuenta de LUIS, proporcione la información siguiente. Si todavía no la tiene, cree una (gratuita) primero."
  },
  "if_you_already_have_a_qna_account_provide_the_info_466d6a4b": {
    "message": "Si ya tiene una cuenta de QnA, proporcione la información siguiente. Si todavía no la tiene, cree una (gratuita) primero."
  },
  "if_you_have_created_custom_components_you_might_ne_dc7cf128": {
    "message": "Si ha creado componentes personalizados, es posible que tenga que reconstruirlos. <a>Más información acerca de los componentes personalizados.</a>"
  },
  "if_you_would_like_to_try_again_or_select_from_exis_f2f894b4": {
    "message": "Si quiere volver a intentarlo o seleccionar uno de los recursos existentes, haga clic en \"Atrás\"."
  },
  "ignoring_dc76ef87": {
    "message": "Omitiendo"
  },
  "import_as_new_35630827": {
    "message": "Importe el elemento como nuevo."
  },
  "import_new_url_and_overwrite_5e463747": {
    "message": "Importar nueva dirección URL y sobrescribir"
  },
  "import_schema_75659c5f": {
    "message": "Importar esquema"
  },
  "import_url_62402b7c": {
    "message": "Importar URL"
  },
  "import_your_bot_to_new_project_8751d82f": {
    "message": "Importe el bot a un nuevo proyecto."
  },
  "importing_a_publishing_profile_6fb3cd96": {
    "message": "Importar un perfil de publicación"
  },
  "importing_b_botname_b_from_sourcename_f7410826": {
    "message": "Se está importando <b>{ botName }</b> de { sourceName }..."
  },
  "importing_bot_content_from_targetname_6da78f15": {
    "message": "Se está importando el contenido del bot de {targetName}..."
  },
  "in_order_to_use_the_response_editor_please_fix_you_570408e8": {
    "message": "Para poder usar el editor de respuestas, corrija primero los errores de la plantilla."
  },
  "in_production_5a70b8b4": {
    "message": "En producción"
  },
  "in_test_63c32694": {
    "message": "En prueba"
  },
  "inactive_34365329": {
    "message": "Inactivo"
  },
  "initializing_bot_project_48f55e12": {
    "message": "Se está inicializando el proyecto de bot."
  },
  "input_1d1d9b8e": {
    "message": "Entrada"
  },
  "input_hint_37e0c163": {
    "message": "Sugerencia de entrada: "
  },
  "input_hint_ab89f368": {
    "message": "Sugerencia de entrada"
  },
  "insert_a_property_reference_in_memory_95d27746": {
    "message": "Insertar una referencia de propiedad en la memoria"
  },
  "insert_a_template_reference_b1d4203e": {
    "message": "Insertar una referencia de plantilla"
  },
  "insert_an_adaptive_expression_pre_built_function_32b1583a": {
    "message": "Insertar una función preconstruida de expresión adaptable"
  },
  "insert_defined_entity_d1293781": {
    "message": "Insertar entidad definida"
  },
  "insert_entity_3a9dbd5d": {
    "message": "Insertar entidad"
  },
  "insert_prebuilt_functions_22b05f8": {
    "message": "Insertar funciones precompiladas"
  },
  "insert_property_reference_38f0605": {
    "message": "Insertar referencia de propiedad"
  },
  "insert_ssml_tag_1fedbe80": {
    "message": "Insertar etiqueta SSML"
  },
  "insert_template_reference_bb33720e": {
    "message": "Insertar referencia de plantilla"
  },
  "install_azure_functions_d607f182": {
    "message": "Instalar Azure Functions"
  },
  "install_error_a9319839": {
    "message": "Error de instalación"
  },
  "install_microsoft_net_core_sdk_2de509f0": {
    "message": "Instalar el SDK de Microsoft .NET Core"
  },
  "install_net_core_sdk_67e62ca9": {
    "message": "Instalar el SDK de .NET Core"
  },
  "install_node_js_1857298c": {
    "message": "Instalar Node.js"
  },
  "install_pre_release_versions_of_composer_daily_to__ceb41b54": {
    "message": "Instale diariamente versiones preliminares de Composer para acceder y probar las características más recientes. <a>Más información</a>."
  },
  "install_the_update_and_restart_composer_fac30a61": {
    "message": "Instale la actualización y reinicie Composer."
  },
  "instructions_2f88ee72": {
    "message": "Instrucciones"
  },
  "integer_7f378275": {
    "message": "entero"
  },
  "integer_b08abbe9": {
    "message": "Entero"
  },
  "integer_constant_650191ba": {
    "message": "Constante de tipo entero."
  },
  "integer_constant_or_expression_to_evaluate_ec4a17da": {
    "message": "Constante o expresión de tipo entero que se va a evaluar."
  },
  "integer_or_expression_107f60fb": {
    "message": "Entero o expresión"
  },
  "integrating_with_power_virtual_agents_14c007cf": {
    "message": "Integración con Power Virtual Agents"
  },
  "intent_2291200b": {
    "message": "Intención"
  },
  "intent_name_e9831403": {
    "message": "Nombre de la intención: "
  },
  "intent_recognized_c3840853": {
    "message": "Intención reconocida"
  },
  "intentname_is_missing_or_empty_e49db2f8": {
    "message": "falta el valor intentName o está vacío"
  },
  "intents_9b8593e0": {
    "message": "Intenciones"
  },
  "interpolated_string_c96053f2": {
    "message": "Cadena interpolada."
  },
  "interpolated_string_e04923d3": {
    "message": "Cadena interpolada"
  },
  "interpolated_string_or_expression_to_evaluate_ba0b0ba": {
    "message": "Expresión o cadena interpolada que se va a evaluar."
  },
  "introduction_of_key_concepts_and_user_experience_e_971b32e9": {
    "message": "Introducción de los conceptos clave y los elementos de experiencia de usuario para Composer."
  },
  "invalid_file_path_to_save_the_transcript_54c92a51": {
    "message": "La ruta de archivo para guardar la transcripción no es válida."
  },
  "invoke_activity_87df4903": {
    "message": "Invocar actividad"
  },
  "is_missing_or_empty_a551462e": {
    "message": "falta o está vacío"
  },
  "item_actions_cd903bde": {
    "message": "Acciones de elemento"
  },
  "item_added_f3910bed": {
    "message": "elemento agregado"
  },
  "itemcount_plural_0_no_schemas_1_one_schema_other_s_e1aea7f": {
    "message": "{itemCount, plural,\n     =0 {No se ha encontrado ningún esquema}\n     =1 {Se ha encontrado un esquema}\n  other {Se han encontrado # esquemas}\n}.\n            {itemCount, select,\n      0 {}\n  other {Presione la tecla de flecha abajo para navegar por los resultados de la búsqueda}\n}."
  },
  "just_add_a_qna_key_and_you_ll_be_ready_to_talk_to__d18758bb": {
    "message": "Solo tiene que agregar una clave QnA y estará listo para hablar con su bot."
  },
  "kb_d9c53902": {
    "message": "KB"
  },
  "keep_this_url_handy_to_share_it_with_other_develop_bfd51fb0": {
    "message": "Tenga esta dirección URL a mano para compartirla con otros desarrolladores, para que puedan usarla en sus proyectos de bot. Encontrará la dirección URL en la pestaña de configuración del proyecto."
  },
  "key_cannot_be_blank_dccc1b46": {
    "message": "La clave no puede estar en blanco."
  },
  "key_f2a919d5": {
    "message": "Clave"
  },
  "keys_must_be_unique_2028cef3": {
    "message": "Las claves deben ser únicas"
  },
  "knowledge_base_31e6868e": {
    "message": "Knowledge base"
  },
  "knowledge_base_name_7d83bbe4": {
    "message": "Nombre de la knowledge base"
  },
  "knowledge_qna_1a599dcf": {
    "message": "Conocimiento (QnA)"
  },
  "l_startline_startcharacter_l_endline_endcharacter_72bc2e5d": {
    "message": "L{ startLine }:{ startCharacter } - L{ endLine }:{ endCharacter } "
  },
  "label_entity_45d7b842": {
    "message": "Etiqueta de la entidad"
  },
  "language_generation_1876f6d6": {
    "message": "Generación de lenguaje"
  },
  "language_understanding_9ae3f1f6": {
    "message": "Reconocimiento del lenguaje"
  },
  "language_understanding_authoring_key_74a41a4": {
    "message": "Clave de creación de Language Understanding"
  },
  "language_understanding_luis_is_an_azure_cognitive__21ee0f60": {
    "message": "Language Understanding (LUIS) de Azure Cognitive Services usa el aprendizaje automático para comprender la entrada de lenguaje natural y dirigir el flujo de conversación.<a>Más información.</a>Use una clave existente de Language Understanding (LUIS) desde Azure o cree una nueva clave. <a2>Más información</a2>"
  },
  "language_understanding_region_ec8fb05c": {
    "message": "Región de Language Understanding"
  },
  "languagepolicy_e754ad28": {
    "message": "LanguagePolicy"
  },
  "last_modified_time_is_time_b1497d3": {
    "message": "La hora de la última modificación es { time }"
  },
  "layout_56d3a203": {
    "message": "Diseño: "
  },
  "learn_about_adaptive_expressions_fb1b6c3c": {
    "message": "Obtener información sobre las expresiones adaptables"
  },
  "learn_more_a79a7918": {
    "message": "Más información"
  },
  "learn_more_about_activities_134f453d": {
    "message": "Obtenga más información sobre las actividades."
  },
  "learn_more_about_custom_actions_e7aa69e9": {
    "message": "Más información acerca de las acciones personalizada"
  },
  "learn_more_about_endpoints_df156708": {
    "message": "Obtenga más información sobre los puntos de conexión."
  },
  "learn_more_about_manifests_6e7c364b": {
    "message": "Obtenga más información sobre los manifiestos."
  },
  "learn_more_about_orchestrator_c070e031": {
    "message": "Más información sobre Orchestrator"
  },
  "learn_more_about_skill_manifests_7708ce2c": {
    "message": "Obtenga más información sobre los manifiestos de aptitudes."
  },
  "learn_more_about_title_d1d3edbe": {
    "message": "Más información sobre { title }"
  },
  "learn_more_about_your_property_schema_3a0a0890": {
    "message": "Obtenga más información sobre el esquema de propiedad."
  },
  "leave_product_tour_49585718": {
    "message": "¿Quiere salir del recorrido por el producto?"
  },
  "lg_e6ee5b4a": {
    "message": "LG"
  },
  "lg_editor_ee0184e6": {
    "message": "Editor de LG"
  },
  "lg_file_already_exist_55195d20": {
    "message": "el archivo del generador de idioma ya existe"
  },
  "lg_file_format_and_syntax_244103fb": {
    "message": "Sintaxis y formato de archivo de LG"
  },
  "lg_file_id_not_found_6bd6869b": {
    "message": "No se encontró el archivo de LG { id }"
  },
  "lg_language_client_7892c4c1": {
    "message": "Cliente de lenguaje de LG"
  },
  "lg_navigation_pane_97b15c3d": {
    "message": "Panel de navegación de LG"
  },
  "line_numbers_1bfa7fb": {
    "message": "Números de línea"
  },
  "line_startline_startcharacter_line_endline_endchar_372bb2f4": {
    "message": "línea { startLine }:{ startCharacter } - línea { endLine }:{ endCharacter }"
  },
  "link_to_this_skill_has_been_broken_343072bd": {
    "message": "Se ha roto el vínculo a esta aptitud."
  },
  "link_to_where_this_luis_intent_is_defined_9be25fb7": {
    "message": "vínculo a donde se define esta intención de LUIS"
  },
  "list_6cc05": {
    "message": "Lista"
  },
  "list_a034633b": {
    "message": "lista"
  },
  "list_count_values_33ea7088": {
    "message": "lista: { count } valores"
  },
  "list_entity_a3502e75": {
    "message": "Entidad de la lista"
  },
  "list_of_actions_rendered_as_suggestions_to_user_c0154e0b": {
    "message": "Lista de acciones representadas como sugerencias para el usuario."
  },
  "list_of_attachments_with_their_type_used_by_channe_7ecf0086": {
    "message": "Lista de datos adjuntos con su tipo. Lo usan los canales para representar como tarjetas de interfaz de usuario u otros tipos de datos adjuntos de archivo genéricos."
  },
  "list_of_languages_that_bot_will_be_able_to_underst_c6f62837": {
    "message": "Lista de idiomas que el bot entiende (entrada de usuario) y en los que responde (respuestas de bot). Para hacer que este bot esté disponible en otros idiomas, haga clic en \"Administrar idiomas\" para crear una copia del idioma predeterminado y traducir el contenido a un nuevo idioma."
  },
  "list_view_e33843f0": {
    "message": "Vista de lista"
  },
  "loading_25990131": {
    "message": "Cargando..."
  },
  "loading_bde52856": {
    "message": "Cargando"
  },
  "loading_keys_22ceedc": {
    "message": "Cargando claves..."
  },
  "loading_subscription_f0a868a1": {
    "message": "Cargando suscripciones"
  },
  "local_bot_runtime_manager_812cbd0c": {
    "message": "Administrador del entorno de ejecución del bot local"
  },
  "local_composer_386e07d7": {
    "message": "Instancia local de Composer"
  },
  "local_skill_6ce0d311": {
    "message": "Aptitud local"
  },
  "localization_2e29f01e": {
    "message": "Localización"
  },
  "locate_the_bot_file_and_repair_the_link_202045b1": {
    "message": "Busque el archivo de bot y repare el vínculo."
  },
  "location_e17bd402": {
    "message": "Ubicación"
  },
  "location_is_location_8c17b5de": {
    "message": "la ubicación es { location }"
  },
  "log_output_64a4dbec": {
    "message": "Salida del registro"
  },
  "log_to_console_4fc23e34": {
    "message": "Registrarse a la consola"
  },
  "login_6f3d6249": {
    "message": "Iniciar sesión"
  },
  "login_to_azure_c0cb057e": {
    "message": "Iniciar sesión en Azure"
  },
  "loop_for_each_item_e09537ae": {
    "message": "Bucle: para cada elemento"
  },
  "loop_for_each_page_multiple_items_733e7f41": {
    "message": "Bucle: para cada página (varios elementos)"
  },
  "looping_ddae56ff": {
    "message": "Bucle"
  },
  "lu_15572a02": {
    "message": "LU"
  },
  "lu_editor_d09fb2b0": {
    "message": "Editor de LU"
  },
  "lu_file_already_exist_7f118089": {
    "message": "el archivo de Language Understanding ya existe."
  },
  "lu_file_format_and_syntax_8211b0c9": {
    "message": "Sintaxis y formato de archivo de LU"
  },
  "lu_file_id_not_found_8732d33e": {
    "message": "No se ha encontrado el archivo de LU { id }"
  },
  "lu_language_client_bbffcd7b": {
    "message": "Cliente de lenguaje de LU"
  },
  "lu_navigation_pane_54dc5587": {
    "message": "Panel de navegación de LU"
  },
  "luis_add4bbe3": {
    "message": "LUIS"
  },
  "luis_authoring_key_2cfdf05": {
    "message": "Clave de creación de LUIS:"
  },
  "luis_authoring_key_is_required_with_the_current_re_464f655e": {
    "message": "Se requiere la clave de creación de LUIS con la configuración del reconocedor actual para iniciar el bot localmente y publicarlo."
  },
  "luis_authoring_region_a1d18730": {
    "message": "Región de creación de LUIS"
  },
  "luis_key_is_required_with_the_current_recognizer_s_66890a29": {
    "message": "Se requiere la clave de LUIS con la configuración del reconocedor actual para iniciar el bot localmente y publicarlo."
  },
  "luis_region_is_required_4b7a19af": {
    "message": "Se requiere una región de LUIS."
  },
  "machine_learned_entity_baec1ae5": {
    "message": "Entidad aprendida por máquina"
  },
  "main_dialog_eed5c847": {
    "message": "Cuadro de diálogo principal"
  },
  "make_a_copy_77d1233": {
    "message": "Crear una copia"
  },
  "manage_bot_languages_9ec36fd7": {
    "message": "Administre los idiomas del bot."
  },
  "manage_profiles_715c2092": {
    "message": "Administre los perfiles."
  },
  "manage_properties_c9fa4456": {
    "message": "Administrar propiedades"
  },
  "manifest_could_not_be_loaded_1c011a6a": {
    "message": "No se pudo cargar el manifiesto."
  },
  "manifest_editor_1426637": {
    "message": "editor de manifiestos"
  },
  "manifest_url_a6250c02": {
    "message": "Dirección URL del manifiesto"
  },
  "manifest_url_can_not_be_accessed_ba43fc31": {
    "message": "No se puede acceder a la dirección URL del manifiesto"
  },
  "manifest_version_1edc004a": {
    "message": "Versión del manifiesto"
  },
  "manually_add_question_and_answer_pairs_to_create_a_39089442": {
    "message": "Agregue manualmente pares de preguntas y respuestas para crear una base de conocimiento"
  },
  "maximum_f0e8e5e4": {
    "message": "Máximo"
  },
  "mb_8f9f9e84": {
    "message": "MB"
  },
  "menu_items_2d66492c": {
    "message": "Elementos de menú"
  },
  "merging_packages_6115c7ea": {
    "message": "Se están combinando los paquetes."
  },
  "message_5c38209d": {
    "message": "Mensaje"
  },
  "message_deleted_628eef3a": {
    "message": "Mensaje eliminado"
  },
  "message_deleted_activity_85dd8915": {
    "message": "Actividad de mensaje eliminado"
  },
  "message_deleted_message_deleted_activity_dd2d4b9f": {
    "message": "Mensaje eliminado (actividad de mensaje eliminado)"
  },
  "message_reaction_3704d790": {
    "message": "Reacción del mensaje"
  },
  "message_reaction_activity_379944e7": {
    "message": "Actividad de reacción del mensaje"
  },
  "message_reaction_message_reaction_activity_b9ac1076": {
    "message": "Reacción del mensaje (actividad de reacción del mensaje)"
  },
  "message_received_5abfe9a0": {
    "message": "Mensaje recibido"
  },
  "message_received_activity_1ff7c2a4": {
    "message": "Actividad de mensaje recibido"
  },
  "message_received_message_received_activity_4ef515f5": {
    "message": "Mensaje recibido (actividad de mensaje recibido)"
  },
  "message_updated_4f2e37fe": {
    "message": "Mensaje actualizado"
  },
  "message_updated_activity_4997737e": {
    "message": "Actividad de mensaje actualizado"
  },
  "message_updated_message_updated_activity_eacdb6bd": {
    "message": "Mensaje actualizado (actividad de mensaje actualizado)"
  },
  "microsoft_app_id_9c9dc559": {
    "message": "Identificador de aplicación de Microsoft"
  },
  "microsoft_app_id_a7f3e591": {
    "message": "ID. de aplicación de Microsoft"
  },
  "microsoft_app_password_737ebc90": {
    "message": "Contraseña de aplicación de Microsoft"
  },
  "microsoft_logo_4378a7cb": {
    "message": "Logotipo de Microsoft"
  },
  "microsoft_s_templates_offer_best_practices_for_dev_7793c3be": {
    "message": "Las plantillas de Microsoft ofrecen procedimientos recomendados para desarrollar bots de conversación."
  },
  "migrating_data_a35b3055": {
    "message": "Migrando datos"
  },
  "migrating_to_composer_bc304b5d": {
    "message": "Migrando a Composer"
  },
  "minimap_beb3be27": {
    "message": "Minimapa"
  },
  "minimum_f31b05ab": {
    "message": "Mínimo"
  },
  "missing_definition_for_defname_33f2b594": {
    "message": "Falta la definición de { defName }"
  },
  "missing_fields_1c88ab71": {
    "message": "campos que faltan"
  },
  "modification_rejected_6a6e8322": {
    "message": "Modificación rechazada"
  },
  "modify_active_dialog_edcf4a45": {
    "message": "Modificar cuadro de diálogo activo"
  },
  "modify_this_dialog_3c38af24": {
    "message": "Modificar este cuadro de diálogo"
  },
  "more_options_e89670cf": {
    "message": "Más opciones"
  },
  "mostspecificselector_2cf1a6ae": {
    "message": "MostSpecificSelector"
  },
  "move_abf00365": {
    "message": "Mover"
  },
  "move_down_4a9c9b18": {
    "message": "Bajar"
  },
  "move_up_2440f707": {
    "message": "Subir"
  },
  "ms_teams_15993b97": {
    "message": "MS Teams"
  },
  "msg_bf173fef": {
    "message": "{ msg }"
  },
  "multi_choice_839b54bb": {
    "message": "Selección múltiple"
  },
  "multiple_wildcards_26f50b6c": {
    "message": "varios comodines"
  },
  "must_be_an_expression_error_477cbda6": {
    "message": "debe ser una expresión: { error }"
  },
  "must_have_a_name_d5c5c464": {
    "message": "Debe tener un nombre"
  },
  "name_1aed4a1b": {
    "message": "Nombre"
  },
  "name_and_save_your_skill_manifest_cfd672b7": {
    "message": "Asigne un nombre al manifiesto de capacidad y guárdelo."
  },
  "name_cannot_be_found_at_the_location_27560dcb": {
    "message": "{ name } no se encuentra en la ubicación."
  },
  "name_copy_55d27c1a": {
    "message": "{ name }_Copy"
  },
  "name_is_name_abc564f9": {
    "message": "El nombre es { name }"
  },
  "name_is_required_29d28f8d": {
    "message": "{ name } es obligatorio."
  },
  "name_of_skill_dialog_to_call_201707f3": {
    "message": "Nombre del cuadro de diálogo de aptitudes al que se llamará"
  },
  "name_of_the_property_f3cae657": {
    "message": "Nombre de la propiedad"
  },
  "navigation_control_94f2649e": {
    "message": "control de navegación"
  },
  "navigation_pane_e587b73c": {
    "message": "Panel de navegación"
  },
  "navigation_path_8b299e64": {
    "message": "Ruta de navegación"
  },
  "need_another_template_send_us_a_request_5cf2a4d5": {
    "message": "¿Necesita otra plantilla? Envíenos una solicitud"
  },
  "net_required_97928257": {
    "message": ".NET es obligatorio"
  },
  "new_template_49e6f0f2": {
    "message": "Nueva plantilla"
  },
  "new_trigger_331c811b": {
    "message": "Nuevo desencadenador"
  },
  "new_update_available_30534ea5": {
    "message": "Nueva actualización disponible"
  },
  "new_value_3c1ce474": {
    "message": "Nuevo valor"
  },
  "newsectionplaceholdersectionname_5fc0d21": {
    "message": "_NewSectionPlaceHolderSectionName"
  },
  "next_40e12421": {
    "message": "Siguiente"
  },
  "no_azure_directories_were_found_6dfe6f6f": {
    "message": "No se encontraron directorios de Azure."
  },
  "no_editor_for_type_8b5593c5": {
    "message": "No hay ningún editor para { type }"
  },
  "no_entities_found_a8e8bd19": {
    "message": "no se ha encontrado ninguna entidad"
  },
  "no_existing_service_resources_were_found_in_this_s_ca2f1745": {
    "message": "No se encontró ningún recurso de { servicio } existente en esta suscripción. Seleccione otra suscripción, o bien haga clic en \"Atrás\" para crear un nuevo recurso o generar una solicitud de recursos para entregarlo a su administrador de Azure."
  },
  "no_extensions_installed_4b925277": {
    "message": "No hay ninguna extensión instalada."
  },
  "no_form_dialog_schema_matches_your_filtering_crite_a198cb62": {
    "message": "Ningún esquema de cuadro de diálogo del formulario coincide con los criterios de filtrado."
  },
  "no_functions_found_e0db426b": {
    "message": "Ninguna función encontrada"
  },
  "no_items_found_4a6f55d5": {
    "message": "no se encontró ningún elemento"
  },
  "no_lu_file_with_name_id_fb21315d": {
    "message": "No hay ningún archivo de LU con el nombre { id }"
  },
  "no_lu_or_qna_file_with_name_id_21cfe9dc": {
    "message": "No hay ningún archivo de LU o QnA con el nombre { id }."
  },
  "no_name_e082310e": {
    "message": "[sin nombre]"
  },
  "no_prebuilt_entities_found_a1015451": {
    "message": "no se encontraron entidades predefinidas"
  },
  "no_profiles_were_found_containing_a_microsoft_app__e63012d": {
    "message": "No se encontraron perfiles que contengan un identificador de aplicación de Microsoft."
  },
  "no_properties_found_6f777f6e": {
    "message": "Ninguna propiedad encontrada"
  },
  "no_qna_file_with_name_id_7cb89755": {
    "message": "NO HAY NINGÚN ARCHIVO DE QNA CON EL NOMBRE { id }."
  },
  "no_recent_bots_f4cf7d0a": {
    "message": "No hay bots recientes"
  },
  "no_search_results_1ba50423": {
    "message": "No hay resultados de búsqueda"
  },
  "no_templates_found_d8dca69b": {
    "message": "Ninguna plantilla encontrada"
  },
  "no_updates_available_cecd904d": {
    "message": "No hay actualizaciones disponibles."
  },
  "no_uploads_were_attached_as_a_part_of_the_request_63e92f54": {
    "message": "No se ha adjuntado ninguna carga en la solicitud."
  },
  "no_wildcard_ff439e76": {
    "message": "no hay ningún comodín"
  },
  "node_js_required_89c1c708": {
    "message": "Node.js obligatorio"
  },
  "node_menu_e2aa8092": {
    "message": "Menú de nodo"
  },
  "node_preview_cbcd8fb": {
    "message": "Nodo (versión preliminar)"
  },
  "not_a_single_template_e37f894": {
    "message": "No es una plantilla única."
  },
  "not_now_97efd947": {
    "message": "Ahora no"
  },
  "not_yet_published_669e37b3": {
    "message": "Sin publicar"
  },
  "note_if_your_bot_is_using_custom_actions_they_will_a500ed2": {
    "message": "Nota: si el bot usa acciones personalizadas, no se admitirán en Composer 2.0. <a>Más información sobre la actualización a Composer 2.0.</a>"
  },
  "notifications_cbfa7704": {
    "message": "Notificaciones"
  },
  "number_a6dc44e": {
    "message": "Número"
  },
  "number_constant_1938e96e": {
    "message": "Constante de número."
  },
  "number_constant_or_expression_to_evaluate_1098771": {
    "message": "Expresión o constante de número que se va a evaluar."
  },
  "number_dc1c178": {
    "message": "número"
  },
  "number_or_expression_55c7f9f": {
    "message": "Número o expresión"
  },
  "oauth_activities_are_not_available_for_testing_in__2207dcef": {
    "message": "Las actividades de OAuth aún no están disponibles para realizar pruebas en Composer. Continúe usando Bot Framework Emulator para probar las acciones de OAuth."
  },
  "oauth_login_b6aa9534": {
    "message": "Inicio de sesión de OAuth"
  },
  "object_33fc75c0": {
    "message": "objeto"
  },
  "object_345070f6": {
    "message": "Objeto"
  },
  "object_constant_77052b91": {
    "message": "Constante de objeto."
  },
  "object_or_expression_89903fa1": {
    "message": "Objeto o expresión"
  },
  "object_or_expression_to_evaluate_699c8827": {
    "message": "Objeto o expresión que se va a evaluar."
  },
  "off_5385ef3f": {
    "message": "Desactivado"
  },
  "ok_c47544a2": {
    "message": "Aceptar"
  },
  "ok_ff1b646a": {
    "message": "Aceptar"
  },
  "okay_1772bbeb": {
    "message": "Correcto"
  },
  "on_8f7190e5": {
    "message": "Activado"
  },
  "onboarding_8407871c": {
    "message": "Incorporación"
  },
  "once_you_publish_your_bot_to_azure_you_will_be_rea_93048067": {
    "message": "Una vez que publique el bot en Azure, estará listo para agregar conexiones."
  },
  "ondialogevents_types_3dc569b5": {
    "message": "Tipos de OnDialogEvents"
  },
  "one_or_more_options_that_are_passed_to_the_dialog__cbcf5d72": {
    "message": "Una o varias opciones que se pasan al cuadro de diálogo al que se llama."
  },
  "open_e0beb7b9": {
    "message": "Abrir"
  },
  "open_github_811d5819": {
    "message": "Abrir GitHub"
  },
  "open_inline_editor_a5aabcfa": {
    "message": "Abrir el editor insertado"
  },
  "open_manifest_6c334f9": {
    "message": "Abrir manifiesto"
  },
  "open_notification_panel_5796edb3": {
    "message": "Abrir el panel de notificaciones"
  },
  "open_teams_416aae5c": {
    "message": "Abrir Teams"
  },
  "open_the_product_tour_to_learn_about_bot_framework_4e6e7227": {
    "message": "Abra la guía del producto para obtener información sobre Bot Framework Composer o <Link>crear un nuevo bot</Link>"
  },
  "open_web_chat_23601990": {
    "message": "Abrir Chat en web"
  },
  "optional_221bcc9d": {
    "message": "Opcional"
  },
  "optional_db6daecb": {
    "message": "opcional"
  },
  "optional_properties_2c23c7c6": {
    "message": "Propiedades opcionales"
  },
  "optional_setting_a_maximum_value_enables_your_bot__1ec30919": {
    "message": "Opcional. Establecer un valor máximo permite al bot rechazar un valor demasiado grande y volver a solicitar al usuario un nuevo valor."
  },
  "optional_setting_a_minimum_value_enables_your_bot__f1fd4bce": {
    "message": "Opcional. Establecer un valor mínimo permite al bot rechazar un valor demasiado pequeño y volver a solicitar al usuario un nuevo valor."
  },
  "options_3ab0ea65": {
    "message": "Opciones"
  },
  "or_4f7d4edb": {
    "message": "O: "
  },
  "orchestrator_downloading_language_model_e785be44": {
    "message": "Orchestrator: descargando el modelo de lenguaje"
  },
  "orchestrator_recognizer_cf38b65a": {
    "message": "Reconocedor de Orchestrator"
  },
  "origin_lg_file_not_found_in_store_d194cdbc": {
    "message": "no se encontró el archivo del generador de idioma de origen en el almacén"
  },
  "origin_lu_file_not_found_in_store_19e5cc8f": {
    "message": "no se encontró el archivo de origen de Language Understanding en el almacén"
  },
  "original_ce7b7e64": {
    "message": " - Original"
  },
  "other_1c6d9c79": {
    "message": "Otro"
  },
  "our_privacy_statement_is_located_at_a_https_go_mic_56534925": {
    "message": "Nuestra declaración de privacidad se encuentra en <a>https://go.microsoft.com/fwlink/?LinkID=824704</a>. Puede obtener más información sobre la recopilación y el uso de datos en la documentación de ayuda y en nuestra declaración de privacidad. Al utilizar el software, se entiende que da su consentimiento para la realización de estas prácticas."
  },
  "output_5023cf84": {
    "message": "Salida"
  },
  "overview_58268c72": {
    "message": "Información general"
  },
  "p_copyright_c_microsoft_corporation_p_p_mit_licens_cd145fd6": {
    "message": "<p>Copyright (c) Microsoft Corporation.</p><p>Licencia MIT</p><p>Se concede permiso de forma gratuita a cualquier persona que obtenga una copia de este software y los archivos de documentación asociados (el \"Software\") para utilizar el software sin restricciones, incluyendo sin limitación derechos para usar, copiar, modificar, combinar, publicar, distribuir, conceder sublicencias o vender copias del Software y autorizar a las personas a las que se les proporcione el Software, en las siguientes condiciones:</p><p>El aviso de derechos de autor anterior y este aviso de permiso se incluirá en todas las copias o partes sustanciales del Software.</p><p>EL SOFTWARE SE PROPORCIONA TAL CUAL, SIN GARANTÍA DE NINGÚN TIPO, DE MANERA EXPLÍCITA O IMPLÍCITA, INCLUYENDO, ENTRE OTROS, LAS GARANTÍAS DE COMERCIABILIDAD, IDONEIDAD PARA UN FIN DETERMINADO Y AUSENCIA DE INFRACCIÓN. EN NINGÚN CASO LOS AUTORES O LOS TITULARES DE DERECHOS DE AUTOR SERÁN RESPONSABLES DE NINGUNA RECLAMACIÓN, DAÑO U OTRA RESPONSABILIDAD, YA SEA EN UNA ACCIÓN CONTRACTUAL, POR NEGLIGENCIA O POR OTROS MOTIVOS, QUE PUDIERAN SURGIR EN RELACIÓN CON EL SOFTWARE, SU USO U OTRAS OPERACIONES LLEVADAS A CABO CON ÉL.</p>"
  },
  "page_number_cdee4179": {
    "message": "Número de página"
  },
  "parse_failed_at_name_error_8f562bda": {
    "message": "Error de análisis en { name }: { error }"
  },
  "paste_5963d1c1": {
    "message": "Pegar"
  },
  "paste_token_here_eccec7e4": {
    "message": "Pegar aquí el token"
  },
  "please_enter_a_value_for_key_77cfc097": {
    "message": "Escriba un valor para { key }."
  },
  "please_enter_an_event_name_a148275a": {
    "message": "Escriba un nombre de evento."
  },
  "please_input_a_manifest_url_79cce9d5": {
    "message": "Escriba una dirección URL del manifiesto."
  },
  "please_input_regex_pattern_5cd659a2": {
    "message": "Escriba el patrón de regEx."
  },
  "please_log_in_before_continuing_b6eace13": {
    "message": "Antes de continuar, inicie sesión."
  },
  "please_return_to_design_view_to_start_the_onboardi_a561af9d": {
    "message": "Vuelva a la vista Diseño para iniciar el tutorial de incorporación."
  },
  "please_select_a_specific_qna_file_to_import_qna_d71d871": {
    "message": "Seleccione un archivo de QnA específico para importar preguntas y respuestas."
  },
  "please_select_a_trigger_type_67417abb": {
    "message": "Seleccione un tipo de desencadenador"
  },
  "pop_out_editor_5528a187": {
    "message": "Editor emergente"
  },
  "power_virtual_agents_bots_cannot_be_run_at_the_mom_a866be28": {
    "message": "Los bots de Power Virtual Agents no se pueden ejecutar en este momento. Publique el bot en Power Virtual Agents y pruébelo allí."
  },
  "power_virtual_agents_bots_cannot_use_this_function_fcfeaf62": {
    "message": "Los bots de Power Virtual Agents no pueden usar esta funcionalidad en este momento."
  },
  "power_virtual_agents_topics_count_9043ab47": {
    "message": "Temas de Power Virtual Agents ({ count })"
  },
  "powervirtualagents_logo_11858924": {
    "message": "Logotipo de PowerVirtualAgents"
  },
  "prebuilt_entity_21ebcdc6": {
    "message": "Entidad predefinida"
  },
  "press_enter_to_add_this_item_or_tab_to_move_to_the_6beb8a14": {
    "message": "presione Entrar para agregar este elemento o TAB para desplazarse al siguiente elemento interactivo."
  },
  "press_enter_to_add_this_name_and_advance_to_the_ne_6a2ae080": {
    "message": "presione Entrar para agregar este nombre y avanzar a la siguiente fila, o presione TAB para avanzar al campo de valor."
  },
  "press_shift_enter_to_insert_a_new_line_2a5a970f": {
    "message": "Presione Mayús+Entrar para insertar una nueva línea"
  },
  "preview_features_e279bac5": {
    "message": "Características en versión preliminar"
  },
  "previous_bd2ac015": {
    "message": "Anterior"
  },
  "previous_bot_content_has_been_backed_up_to_d6d23960": {
    "message": " Se ha realizado una copia de seguridad del contenido del bot anterior en:"
  },
  "previous_folder_e7eeb306": {
    "message": "carpeta anterior"
  },
  "pricing_tier_c2ff8573": {
    "message": "Plan de tarifa"
  },
  "privacy_statement_da69ebc6": {
    "message": "Declaración de privacidad"
  },
  "problems_31833f8c": {
    "message": "Problemas"
  },
  "progress_of_total_87de8616": {
    "message": "{ progress } % de { total }"
  },
  "project_readme_68f88d88": {
    "message": "Proyecto Léame"
  },
  "prompt_configurations_ab47cd3f": {
    "message": "Configuraciones de solicitud"
  },
  "prompt_for_a_date_or_a_time_d2df7f90": {
    "message": "Solicitar una fecha o una hora"
  },
  "prompt_for_a_file_or_an_attachment_1bf18e7e": {
    "message": "Solicitar un archivo o datos adjuntos"
  },
  "prompt_for_confirmation_dc85565c": {
    "message": "Solicitar confirmación"
  },
  "prompt_with_multi_choice_f428542f": {
    "message": "Aviso con varias opciones"
  },
  "property_actions_9c1a20d9": {
    "message": "Acciones de propiedad"
  },
  "property_description_8d21ea2e": {
    "message": "Descripción de propiedad."
  },
  "property_editor_preferences_ad7a4b62": {
    "message": "Preferencias del editor de propiedades"
  },
  "property_has_error_s_please_fix_the_error_s_for_th_e994c143": {
    "message": "La propiedad tiene errores, corrija los errores de esta propiedad."
  },
  "property_name_914371f5": {
    "message": "Nombre de propiedad"
  },
  "property_name_is_required_5bc57d97": {
    "message": "El nombre de la propiedad es obligatorio."
  },
  "property_title_f2b443b7": {
    "message": "Título de la propiedad"
  },
  "property_type_95689fa5": {
    "message": "Tipo de propiedad."
  },
  "property_type_e38cf7e4": {
    "message": "Tipo de propiedad"
  },
  "provide_a_key_in_order_to_connect_your_bot_to_the__9fa1f065": {
    "message": "Proporcionar una clave para conectar el bot al Servicio voz de Azure. "
  },
  "provide_access_tokens_8ead7563": {
    "message": "Proporcionar tokens de acceso"
  },
  "provide_arm_token_by_running_az_account_get_access_e9d825a4": {
    "message": "Ejecute \"az account get-access-token\" para proporcionar el token de ARM."
  },
  "provide_graph_token_by_running_az_account_get_acce_6d27a279": {
    "message": "Ejecute \"az account get-access-token  --resource-type ms-graph\" para proporcionar el token de grafo."
  },
  "provision_failure_983d3844": {
    "message": "Error de aprovisionamiento"
  },
  "provision_partially_completed_b0120a72": {
    "message": "Aprovisionamiento parcialmente completado"
  },
  "provision_success_d6a6e437": {
    "message": "Aprovisionamiento correcto"
  },
  "provisioning_1330aede": {
    "message": "Aprovisionando..."
  },
  "pseudo_1a319287": {
    "message": "Pseudo"
  },
  "publish_5211dca3": {
    "message": "Publicar"
  },
  "publish_models_9a36752a": {
    "message": "Publicar modelos"
  },
  "publish_profile_a4e8f07b": {
    "message": "Perfil de publicación"
  },
  "publish_selected_bots_825bc03a": {
    "message": "Publique los bots seleccionados."
  },
  "publish_target_388f6adf": {
    "message": "Publique el destino."
  },
  "publish_your_bot_9099e323": {
    "message": "Publicar el bot"
  },
  "publish_your_bot_to_azure_and_manage_published_bot_67751ca9": {
    "message": "Publicar el bot en Azure y administrar los bots publicados aquí."
  },
  "publish_your_bots_6e1ba7c2": {
    "message": "Publique los bots."
  },
  "published_4bb5209e": {
    "message": "Publicado"
  },
  "publisher_bf6195cf": {
    "message": "Editor"
  },
  "publishing_count_plural_1_one_bot_other_bots_11edc1e9": {
    "message": "Publicando { count, plural,\n     =1 {one bot}\n  other {# bots}\n}"
  },
  "publishing_d63a8f2d": {
    "message": "Publicando"
  },
  "publishing_name_to_publishtarget_failed_8677b68d": {
    "message": "Se ha producido un error al publicar { name } en { publishTarget }."
  },
  "publishing_profile_6d7064ce": {
    "message": "Perfil de publicación"
  },
  "publishing_profile_a2cd5d52": {
    "message": "Perfil de publicación"
  },
  "publishing_target_46605bc5": {
    "message": "Destino de publicación"
  },
  "publishing_your_skill_b5957f9c": {
    "message": "Publicando sus aptitudes..."
  },
  "pull_d1c3e8fe": {
    "message": "Extraiga este elemento."
  },
  "pull_from_selected_profile_b5c635ec": {
    "message": "Extraiga este elemento del perfil seleccionado."
  },
  "qna_editor_9eb94b02": {
    "message": "Editor de QnA"
  },
  "qna_intent_recognized_49c3d797": {
    "message": "Intención de QnA reconocida"
  },
  "qna_intent_recognized_6760e56d": {
    "message": "Intención de QnA reconocida"
  },
  "qna_maker_introduction_c2e426a": {
    "message": "Introducción a QnA Maker"
  },
  "qna_maker_is_an_azure_cognitive_services_that_can__77546394": {
    "message": "QnA Maker forma parte de Azure Cognitive Services y puede extraer pares de preguntas y respuestas de las preguntas más frecuentes de un sitio web. <a>Obtenga más información.</a> Use una clave existente de Azure o cree una clave nueva. <a2>Más información</a2>"
  },
  "qna_maker_is_an_azure_cognitive_services_that_can__8166388a": {
    "message": "QnA Maker forma parte de Azure Cognitive Services y puede extraer pares de preguntas y respuestas de las preguntas más frecuentes de un sitio web. <a>Obtenga más información.</a> Use una clave existente de Azure o cree una clave nueva. <a2>Más información</a2>"
  },
  "qna_maker_subscription_key_a645be58": {
    "message": "Clave de suscripción de QnA Maker:"
  },
  "qna_maker_subscription_key_e009c9d9": {
    "message": "Clave de suscripción de QnA Maker"
  },
  "qna_maker_subscription_key_is_required_to_start_yo_1892741": {
    "message": "Clave de suscripción de QnA Maker necesaria para iniciar el bot localmente y publicarlo"
  },
  "qna_navigation_pane_b79ebcbf": {
    "message": "Panel de navegación de QnA"
  },
  "qna_region_5d2a4bce": {
    "message": "Región de QnA"
  },
  "question_9121487": {
    "message": "Pregunta"
  },
  "question_is_content_3952e657": {
    "message": "La pregunta es { content }"
  },
  "question_is_empty_now_f0b5733e": {
    "message": "La pregunta ahora está vacía"
  },
  "queued_d0e45c4b": {
    "message": "En cola"
  },
  "quick_references_2ffbd14a": {
    "message": "Referencias rápidas"
  },
  "randomselector_4a5274f1": {
    "message": "RandomSelector"
  },
  "range_selection_30caeea5": {
    "message": "Selección de rango"
  },
  "re_prompt_for_input_c3b5b3ab": {
    "message": "Volver a solicitar la entrada"
  },
  "re_prompt_for_input_reprompt_dialog_event_ba028f7": {
    "message": "Volver a solicitar la entrada (evento de dialogo de repetición de solicitud)"
  },
  "recent_f19e8c64": {
    "message": "Recientes"
  },
  "recognizer_type_dc591e16": {
    "message": "Tipo de reconocedor"
  },
  "recognizers_cefce9d1": {
    "message": "Reconocedores"
  },
  "recommended_7101829e": {
    "message": "Recomendado"
  },
  "recommended_actions_befdd1a": {
    "message": "Acciones recomendadas"
  },
  "redo_363c58b7": {
    "message": "Rehacer"
  },
  "redo_is_not_supported_b743e4dc": {
    "message": "No se admite rehacer."
  },
  "refer_to_the_syntax_documentation_here_df8dc9b4": {
    "message": "Consulte la documentación de la sintaxis aquí."
  },
  "regex_intent_is_already_defined_df095c1f": {
    "message": "RegEx { intent } ya está definido"
  },
  "region_939f2a6c": {
    "message": "Región"
  },
  "regular_expression_entity_e1cb91ce": {
    "message": "Entidad de expresión regular"
  },
  "regular_expression_recognizer_44664557": {
    "message": "Reconocedor de expresiones regulares"
  },
  "release_1af20f26": {
    "message": "Versión: "
  },
  "reloading_49d2f661": {
    "message": "Recargando"
  },
  "remote_skill_ed36a7e6": {
    "message": "Aptitud remota"
  },
  "remote_skill_f9074d76": {
    "message": "Aptitud remota."
  },
  "remove_all_attachments_9fbd3821": {
    "message": "Quitar todos los datos adjuntos"
  },
  "remove_all_speech_responses_2ac35289": {
    "message": "Quitar todas las respuestas de voz"
  },
  "remove_all_suggested_actions_7c69eca3": {
    "message": "Quitar todas las acciones sugeridas"
  },
  "remove_all_text_responses_77592d1a": {
    "message": "Quitar todas las respuestas de texto"
  },
  "remove_attachment_81f30aa3": {
    "message": "Quitar datos adjuntos"
  },
  "remove_f47dc62a": {
    "message": "Quitar"
  },
  "remove_item_5877e701": {
    "message": "Quitar elemento"
  },
  "remove_this_dialog_6146716c": {
    "message": "Quitar este cuadro de diálogo"
  },
  "remove_this_skill_from_project_4c1900a9": {
    "message": "Quite esta aptitud del proyecto."
  },
  "remove_this_skill_from_your_project_3c9d4b0f": {
    "message": "Quite esta aptitud del proyecto."
  },
  "remove_this_trigger_622d866d": {
    "message": "Quitar este desencadenador"
  },
  "remove_variation_43b4f4d6": {
    "message": "Quitar variación"
  },
  "removing_content_from_action_node_bb6a825e": {
    "message": "Quitar el contenido de un nodo de acción"
  },
  "repeat_this_dialog_83ca994e": {
    "message": "Repetir este cuadro de diálogo"
  },
  "replace_this_dialog_e304015e": {
    "message": "Reemplazar este cuadro de diálogo"
  },
  "report_a_bug_or_request_a_feature_36eb52c7": {
    "message": "Informar de un error o solicitar una característica"
  },
  "reprompt_dialog_event_c42d2c33": {
    "message": "Volver a solicitar el evento de cuadro de diálogo"
  },
  "required_5f7ef8c0": {
    "message": "Obligatorio"
  },
  "required_properties_dfb0350d": {
    "message": "Propiedades necesarias"
  },
  "requiredtext_ff8f722f": {
    "message": "{ requiredText }"
  },
  "requiredtext_priority_priority_4293288f": {
    "message": "{ requiredText } | Prioridad: { priority }"
  },
  "reset_view_d5f8245a": {
    "message": "Restablecer vista"
  },
  "resource_group_982beb22": {
    "message": "Grupo de recursos"
  },
  "resource_group_name_a8f7e7ce": {
    "message": "Nombre del grupo de recursos"
  },
  "resource_name_817b6e75": {
    "message": "Nombre del recurso"
  },
  "resources_ccefab27": {
    "message": "Recursos"
  },
  "response_alternatives_will_be_selected_at_random_f_552dd090": {
    "message": "Se seleccionarán alternativas de respuesta aleatoriamente para ofrecer una conversación más dinámica."
  },
  "response_is_response_3cd62f8f": {
    "message": "La respuesta es { response }"
  },
  "responses_12d6df1d": {
    "message": "Respuestas"
  },
  "restart_conversation_new_user_id_9c024543": {
    "message": "Reiniciar conversación: nuevo id. de usuario"
  },
  "restart_conversation_same_user_id_a0188cca": {
    "message": "Reiniciar conversación: mismo id. de usuario"
  },
  "retrieve_app_id_59f07cf4": {
    "message": "Recuperar el identificador de aplicación"
  },
  "retrieve_app_id_from_publishing_profile_b6643a25": {
    "message": "Recuperar el identificador de aplicación del perfil de publicación"
  },
  "review_and_generate_63dec712": {
    "message": "Revisar y generar"
  },
  "review_deactivated_custom_actions_8db7540c": {
    "message": "Revisar las acciones personalizadas desactivadas"
  },
  "review_your_template_readme_2d6eae1e": {
    "message": "Revisar el archivo Léame de la plantilla"
  },
  "rollback_26326307": {
    "message": "Reversión"
  },
  "root_6b5104ad": {
    "message": "(raíz)"
  },
  "root_bot_7bb35314": {
    "message": "Bot raíz"
  },
  "root_bot_luis_authoring_key_is_empty_aec2634e": {
    "message": "La clave de creación del bot raíz de LUIS está vacía."
  },
  "root_bot_luis_region_is_empty_67932308": {
    "message": "La región de LUIS del bot raíz está vacía."
  },
  "root_bot_of_your_project_that_greets_users_and_can_94570f36": {
    "message": "Bot raíz del proyecto que saluda a los usuarios y puede llamar a las aptitudes."
  },
  "root_bot_qna_maker_subscription_key_is_empty_7b7c8c4a": {
    "message": "La clave de suscripción de QnA Maker del bot raíz está vacía."
  },
  "running_c5a4998d": {
    "message": "Se está ejecutando."
  },
  "runtime_already_exists_f181f5ec": {
    "message": "El tiempo de ejecución ya existe"
  },
  "runtime_code_location_4e94ee12": {
    "message": "Ubicación del código en tiempo de ejecución"
  },
  "runtime_config_a2904ff9": {
    "message": "Configuración en tiempo de ejecución"
  },
  "runtime_language_da49617a": {
    "message": "Lenguaje del runtime"
  },
  "runtime_log_9069fda7": {
    "message": "Registro del tiempo de ejecución."
  },
  "runtime_type_f9e2419b": {
    "message": "Tipo de tiempo de ejecución"
  },
  "sample_phrases_5d78fa35": {
    "message": "Frases de ejemplo"
  },
  "sample_phrases_are_phrases_a966b47f": {
    "message": "Las frases de ejemplo son { phrases }"
  },
  "save_11a80ec3": {
    "message": "Guardar"
  },
  "save_app_id_f64b6102": {
    "message": "Guardar identificador de aplicación"
  },
  "save_your_skill_manifest_63bf5f26": {
    "message": "Guardar el manifiesto de capacidad"
  },
  "schema_24739a48": {
    "message": "Esquema"
  },
  "schemaid_doesn_t_exist_select_a_schema_to_edit_or__5a4b9035": {
    "message": "{ schemaId } no existe; seleccione un esquema para editarlo o cree uno"
  },
  "schemas_74566170": {
    "message": "Esquemas"
  },
  "scripts_successfully_updated_3a75d57f": {
    "message": "Los scripts se actualizaron correctamente."
  },
  "sdk_runtime_packages_22d8ed1a": {
    "message": "Paquetes en tiempo de ejecución del SDK"
  },
  "search_280d00bd": {
    "message": "Buscar"
  },
  "search_4a044e7c": {
    "message": "Buscar..."
  },
  "search_entities_3ecdb6d": {
    "message": "Buscar entidades"
  },
  "search_for_extensions_on_npm_c5ca65d9": {
    "message": "Buscar extensiones en NPM"
  },
  "search_functions_4a1afbc3": {
    "message": "Buscar funciones"
  },
  "search_prebuilt_entities_e52c0f35": {
    "message": "Buscar entidades precompiladas"
  },
  "search_properties_5bf3d868": {
    "message": "Buscar propiedades"
  },
  "search_templates_669eab41": {
    "message": "Buscar plantillas"
  },
  "see_details_15c93092": {
    "message": "Ver detalles"
  },
  "see_instructions_87eb4251": {
    "message": "Ver instrucciones"
  },
  "select_a_bot_e1c4dc2b": {
    "message": "Seleccione un bot."
  },
  "select_a_dialog_134385f2": {
    "message": "Seleccionar un diálogo"
  },
  "select_a_dialog_or_topic_4df93d0f": {
    "message": "Seleccionar un diálogo o tema"
  },
  "select_a_publish_target_d4530c94": {
    "message": "Seleccionar un destino de publicación"
  },
  "select_a_publishing_profile_a2eb4e86": {
    "message": "Agregar un perfil de publicación"
  },
  "select_a_resource_group_b536a26d": {
    "message": "Seleccione un grupo de recursos."
  },
  "select_a_subscription_446b44e6": {
    "message": "Seleccionar una suscripción"
  },
  "select_a_template_874fe803": {
    "message": "Seleccionar una plantilla"
  },
  "select_a_trigger_in_the_left_br_navigation_to_see__f73148d6": {
    "message": "Seleccionar un desencadenador en la parte izquierda<br />de la navegación para ver las acciones"
  },
  "select_a_trigger_type_219bb52f": {
    "message": "Seleccionar un tipo de desencadenador"
  },
  "select_all_f73344a8": {
    "message": "Seleccionar todo"
  },
  "select_an_activity_type_c982fcbe": {
    "message": "Seleccione un tipo de actividad."
  },
  "select_an_event_type_3d7108f1": {
    "message": "Seleccionar un tipo de evento"
  },
  "select_an_option_9f5dfb55": {
    "message": "Seleccione una opción."
  },
  "select_an_schema_to_edit_or_create_a_new_one_59c7326a": {
    "message": "Seleccione un esquema para editarlo o cree uno."
  },
  "select_app_id_and_password_e901a31d": {
    "message": "Seleccione identificador de aplicación y contraseña de aplicación"
  },
  "select_dialogs_f625e607": {
    "message": "Seleccionar diálogos"
  },
  "select_input_hint_267a6208": {
    "message": "Seleccionar sugerencia de entrada"
  },
  "select_language_to_delete_d1662d3d": {
    "message": "Seleccionar un idioma para eliminar"
  },
  "select_one_b647b384": {
    "message": "Seleccionar una"
  },
  "select_options_9ee7b227": {
    "message": "Seleccionar opciones"
  },
  "select_property_type_45c6e68e": {
    "message": "Seleccionar tipo de propiedad"
  },
  "select_publishing_profile_a3f478e2": {
    "message": "Seleccionar perfil de publicación"
  },
  "select_region_42a80a8e": {
    "message": "Seleccionar región"
  },
  "select_resource_edaf4ef5": {
    "message": "Seleccionar recurso"
  },
  "select_runtime_version_to_add_d63d383b": {
    "message": "Seleccione la versión en tiempo de ejecución que se va a agregar."
  },
  "select_service_resources_326b206a": {
    "message": "Seleccione los recursos de { service }"
  },
  "select_subscription_c5678611": {
    "message": "Seleccionar suscripción"
  },
  "select_the_language_that_bot_will_be_able_to_under_1f2bcb96": {
    "message": "Seleccione el lenguaje que el bot entiende (entrada de usuario) y en el que responde (respuestas de bot).\n    Para hacer que este bot esté disponible en otros lenguajes, haga clic en \"Agregar\" para crear una copia del lenguaje predeterminado y traduzca el contenido al nuevo lenguaje."
  },
  "select_the_resource_group_and_region_in_which_your_51f85ff": {
    "message": "Seleccione el grupo de recursos y la región en la que se creará el servicio { service }."
  },
  "select_triggers_5ff033ae": {
    "message": "Seleccionar desencadenadores"
  },
  "select_your_azure_directory_then_choose_the_subscr_7034a3c0": {
    "message": "Seleccionar el directorio de Azure y a continuación, elija la suscripción en donde quiera el nuevo recurso de { service }."
  },
  "select_your_azure_directory_then_choose_the_subscr_d51f6201": {
    "message": "Seleccione el directorio de Azure y luego, elija la suscripción en donde se encuentra el recurso existente de { service }."
  },
  "selection_field_86d1dc94": {
    "message": "campo de selección"
  },
  "selectors_2dcb3029": {
    "message": "Selectores"
  },
  "send_a_response_1a917d7e": {
    "message": "Enviar una respuesta"
  },
  "send_an_http_request_aa32fd2": {
    "message": "Enviar una solicitud HTTP"
  },
  "send_handoff_activity_651ee597": {
    "message": "Enviar actividad de entrega"
  },
  "send_messages_c48b239": {
    "message": "Enviar mensajes"
  },
  "sentence_wrap_930c8ced": {
    "message": "Ajuste de la oración"
  },
  "service_resource_name_56566aab": {
    "message": "Nombre del recurso de { service }"
  },
  "session_expired_12aaf414": {
    "message": "La sesión ha expirado"
  },
  "set_a_property_4258d8d7": {
    "message": "Establecer una propiedad"
  },
  "set_destination_folder_f76e0259": {
    "message": "Establecer carpeta de destino"
  },
  "set_it_as_default_language_212f0a00": {
    "message": "Establézcalo como idioma predeterminado."
  },
  "set_properties_7415af3c": {
    "message": "Establecer propiedades"
  },
  "set_up_continuous_deployment_devops_4919f626": {
    "message": "Configurar la implementación continua (DevOps)"
  },
  "set_up_language_understanding_f51f4884": {
    "message": "Configurar Language Understanding"
  },
  "set_up_qna_maker_170a4422": {
    "message": "Configurar QnA Maker"
  },
  "set_up_service_b6d23e54": {
    "message": "Configurar { service }"
  },
  "setting_things_up_8022afe8": {
    "message": "Se está estableciendo la configuración..."
  },
  "setting_up_bot_framework_emulator_40f455db": {
    "message": "Configurar el Bot Framework Emulator"
  },
  "settings_5aa0fd0c": {
    "message": "Configuración"
  },
  "settings_contains_detailed_information_about_your__54aa601d": {
    "message": "La configuración contiene información detallada sobre el bot. Por motivos de seguridad, están ocultos de forma predeterminada. Es posible que tenga que proporcionar esta configuración si quiere probar el bot o publicarlo en Azure."
  },
  "settings_editor_b5246933": {
    "message": "Editor de configuraciones"
  },
  "settings_menu_c99ecc6d": {
    "message": "Menú Configuración"
  },
  "setup_tunneling_software_to_test_your_remote_skill_12c344c6": {
    "message": "Configurar el software de tunelización para probar la aptitud remota"
  },
  "short_description_for_6abb9a1b": {
    "message": "descripción breve para"
  },
  "show_all_diagnostics_c11f4e09": {
    "message": "Vea todos los diagnósticos."
  },
  "show_code_f3e9d1cc": {
    "message": "Mostar código"
  },
  "show_item_diagnostics_f6e902c7": {
    "message": "Vea los {Item} diagnósticos."
  },
  "show_keys_3072a5b8": {
    "message": "Mostrar claves"
  },
  "show_response_editor_90bd8b49": {
    "message": "Mostrar el editor de respuestas"
  },
  "show_skill_manifest_5d0abde1": {
    "message": "Mostrar manifiesto de capacidad"
  },
  "sign_in_card_aac56fe0": {
    "message": "Tarjeta de inicio de sesión"
  },
  "sign_out_user_6845d640": {
    "message": "Cerrar sesión del usuario"
  },
  "skill_9b084d2e": {
    "message": "Aptitud"
  },
  "skill_configuration_5e4bfbcd": {
    "message": "Configuración de aptitudes"
  },
  "skill_dialog_name_1bbf0eff": {
    "message": "Nombre del cuadro de diálogo de la aptitud"
  },
  "skill_endpoint_b563491e": {
    "message": "Punto de conexión de la aptitud"
  },
  "skill_host_endpoint_url_702c277c": {
    "message": "Dirección URL del punto de conexión del host de aptitudes"
  },
  "skill_host_endpoint_url_e68b65f6": {
    "message": "URL del punto de conexión del host de aptitudes"
  },
  "skill_manifest_url_1094fcba": {
    "message": "Dirección URL del manifiesto de capacidad"
  },
  "skill_manifest_url_was_copied_to_the_clipboard_4cfad630": {
    "message": "Se copió la dirección URL del manifiesto de capacidad en el Portapapeles"
  },
  "skillname_manifest_ef3d9fed": {
    "message": "Manifiesto de { skillName }"
  },
  "skills_can_be_called_by_external_bots_allow_other__d71decaf": {
    "message": "Los bots externos pueden \"llamar\" a las aptitudes. Permita que otros bots llamen a sus aptitudes agregando sus identificadores de aplicación a la siguiente lista. <a>Más información</a>"
  },
  "skip_bcb86160": {
    "message": "Omitir"
  },
  "something_happened_while_attempting_to_pull_e_952c7afe": {
    "message": "Se ha producido un error al intentar extraer { e }."
  },
  "something_went_wrong_d238c551": {
    "message": "Se ha producido un error."
  },
  "sorry_something_went_wrong_with_connecting_bot_run_7d6785e3": {
    "message": "Se produjo un error al conectar el entorno de ejecución del bot."
  },
  "sorry_something_went_wrong_with_publishing_try_aga_306a48f5": {
    "message": "Se produjo un error al publicar. Vuelva a intentarlo o salga de esta tarea."
  },
  "sorted_a_to_z_915b2ed3": {
    "message": "Ordenado de la A a la Z"
  },
  "sorted_z_to_a_722f1567": {
    "message": "Ordenado de la Z a la A"
  },
  "spaces_and_special_characters_are_not_allowed_20d47684": {
    "message": "No se permiten espacios ni caracteres especiales."
  },
  "spaces_and_special_characters_are_not_allowed_use__48acec3c": {
    "message": "No se permiten espacios ni caracteres especiales. Use letras, números, - o _."
  },
  "spaces_and_special_characters_are_not_allowed_use__9f354fe3": {
    "message": "No se permiten espacios ni caracteres especiales. Use letras, números o _."
  },
  "spaces_and_special_characters_are_not_allowed_use__d24a8636": {
    "message": "No se permiten espacios ni caracteres especiales. Use letras, números, - o _, y empiece el nombre con una letra."
  },
  "specify_a_name_and_description_for_your_new_dialog_86eb3130": {
    "message": "Especifique un nombre y una descripción para el cuadro de diálogo nuevo."
  },
  "specify_a_name_description_and_location_for_your_n_667f1438": {
    "message": "Especifique un nombre, una descripción y una ubicación para el nuevo proyecto de bot."
  },
  "specify_an_attachment_layout_when_there_are_more_t_28ffc0c2": {
    "message": "Especifique un diseño de datos adjuntos si hay más de uno."
  },
  "specify_an_existing_bot_to_connect_to_your_azure_b_3c632ffa": {
    "message": "Especifique un bot existente para conectarse al recurso de Azure Bot."
  },
  "speech_16063aed": {
    "message": "Voz"
  },
  "spoken_text_used_by_the_channel_to_render_audibly_d07c7427": {
    "message": "Texto hablado que usa el canal para la representación auditiva."
  },
  "ssml_tag_981a8aac": {
    "message": "Etiqueta SSML"
  },
  "stack_overflow_de80008e": {
    "message": "Stack Overflow"
  },
  "start_and_stop_local_bot_runtimes_98f94e21": {
    "message": "Iniciar y detener los runtime del bot local"
  },
  "start_and_stop_local_bot_runtimes_individually_901c8d7d": {
    "message": "Inicie y detenga los entornos de ejecución locales del bot de forma individual."
  },
  "start_bot_1da1ebf4": {
    "message": "Inicie el bot."
  },
  "start_command_a085f2ec": {
    "message": "Iniciar comando"
  },
  "start_over_d7ce7a57": {
    "message": "¿Quiere empezar de nuevo?"
  },
  "start_this_bot_ef51fbc2": {
    "message": "Iniciar este bot"
  },
  "start_typing_kind_or_b0c305da": {
    "message": "Empiece a escribir { kind } o"
  },
  "starting_2b76fa0d": {
    "message": "Se está iniciando."
  },
  "state_is_state_a2b8943": {
    "message": "El estado es { state }"
  },
  "status_e7fdbe06": {
    "message": "Estado"
  },
  "status_pending_4c90cbc5": {
    "message": "Estado pendiente"
  },
  "step_of_setlength_43c73821": {
    "message": "{ step } de { setLength }"
  },
  "stop_bot_be23cf96": {
    "message": "Detenga el bot."
  },
  "stop_this_bot_6cce6509": {
    "message": "Detener este bot"
  },
  "stopping_e4de5f4a": {
    "message": "Se está procesando la detención."
  },
  "string_24369b3": {
    "message": "Cadena"
  },
  "string_field_db491570": {
    "message": "campo de cadena"
  },
  "string_or_expression_c441b45c": {
    "message": "Cadena o expresión"
  },
  "submit_a3cc6859": {
    "message": "Enviar"
  },
  "submit_a_feature_request_151d280c": {
    "message": "Enviar una solicitud de característica"
  },
  "subscription_15330b8a": {
    "message": "Suscripción"
  },
  "subscription_id_250f5e1f": {
    "message": "Id. de suscripción:"
  },
  "suggested_actions_94d06bfa": {
    "message": "Acciones sugeridas"
  },
  "suggested_propertiy_u_in_cardtype_ca80f69": {
    "message": "Se ha sugerido la propiedad { u } en { cardType }."
  },
  "suggestion_for_card_or_activity_type_b257066a": {
    "message": "Sugerencia para tarjeta o actividad: { type }"
  },
  "synonyms_optional_afe5cdb1": {
    "message": "Sinónimos (opcional)"
  },
  "system_topic_44cfbac8": {
    "message": "Tema del sistema"
  },
  "take_a_product_tour_a2892d17": {
    "message": "Realice un recorrido por el producto"
  },
  "target_da92f4e6": {
    "message": "Destino"
  },
  "tb_149f379c": {
    "message": "TB"
  },
  "teams_manifest_59d7fb0e": {
    "message": "Manifiesto de Teams"
  },
  "teams_manifest_for_your_bot_7d0ec7ea": {
    "message": "Manifiesto de Teams para el bot:"
  },
  "teams_requires_a_few_more_steps_to_get_your_connec_320c55f2": {
    "message": "Teams requiere algunos pasos más para poner la conexión en funcionamiento. Siga las instrucciones de la página de documentación para obtener más información."
  },
  "template_name_c37cf8d9": {
    "message": "Nombre de plantilla: "
  },
  "templatename_is_missing_or_empty_23e6b06e": {
    "message": "no se encuentra el elemento templateName o está vacío."
  },
  "terms_of_use_6542769b": {
    "message": "Condiciones de uso"
  },
  "test_and_debug_your_bots_in_bot_framework_emulator_89b76229": {
    "message": "Probar y depurar los bots en Bot Framework Emulator"
  },
  "test_in_emulator_b1b3c278": {
    "message": "Probar en Emulator"
  },
  "test_with_web_chat_and_emulator_d0f87a81": {
    "message": "Probar con Chat en web y emulador"
  },
  "test_with_web_chat_or_emulator_4edda954": {
    "message": "Probar con Chat en web o emulador"
  },
  "test_your_bot_3cd1f4bb": {
    "message": "Probar el bot"
  },
  "text_7f4593da": {
    "message": "Texto"
  },
  "text_if_you_proceed_to_switch_to_response_editor_y_5f975ffb": {
    "message": "<text>Si cambia al editor de respuestas, perderá el contenido de la plantilla actual y comenzará con una respuesta en blanco. ¿Quiere continuar?</text>"
  },
  "text_to_use_response_editor_the_lg_template_needs__7c0b3936": {
    "message": "<text>Para usar el editor de respuestas, la plantilla de LG debe ser una plantilla de respuesta de actividad. <a>Consulte este documento</a> para obtener más información.</text>"
  },
  "the_api_messages_endpoint_for_the_skill_f318dc63": {
    "message": "Punto de conexión /api/messages para la aptitud."
  },
  "the_app_id_9c6d6a9a": {
    "message": "El id. de la aplicación"
  },
  "the_app_id_of_your_application_registration_16fba1a9": {
    "message": "El id. de la aplicación del registro de aplicación"
  },
  "the_azure_bot_created_in_azure_bot_services_contai_6a71ef26": {
    "message": "El Azure Bot creado en Azure Bot Services contiene recursos de bot que pueden usarse como base para un nuevo bot o bien, para agregar o reemplazar los recursos de un bot existente."
  },
  "the_bot_responses_page_is_where_the_language_gener_31a6666b": {
    "message": "La página de respuestas del bot es donde se encuentra el editor de generación de lenguaje (LG). Desde aquí, los usuarios pueden ver todas las plantillas de LG y editarlas."
  },
  "the_capabilities_of_your_bot_are_defined_in_its_di_37d5670f": {
    "message": "Las funcionalidades del bot están definidas en los cuadros de diálogo y los desencadenadores. Los cuadros de diálogo seleccionados se incluirán en el manifiesto. Puede que las acciones o los cuadros de diálogo internos no sean relevantes para otros bots. Más información."
  },
  "the_dialog_you_have_tried_to_delete_is_currently_u_a37c7a02": {
    "message": "El cuadro de diálogo que ha intentado eliminar está actualmente en uso en los siguientes cuadros de diálogo. Si quita este cuadro de diálogo, provocará que el bot no funcione correctamente, sin ninguna acción adicional."
  },
  "the_endpoint_url_7c04ee13": {
    "message": "URL del punto de conexión"
  },
  "the_endpoint_url_of_your_web_app_resource_10f73ba7": {
    "message": "La dirección URL del punto de conexión del recurso de la aplicación web"
  },
  "the_file_name_can_not_be_empty_cbdbe9c8": {
    "message": "El nombre del archivo no puede estar vacío."
  },
  "the_following_lufile_s_are_invalid_c61ea748": {
    "message": "Los siguientes archivos de Language Understanding no son válidos: \n"
  },
  "the_following_service_keys_have_been_successfully__29b5672a": {
    "message": "Las siguientes claves de { servicio } se han agregado correctamente al proyecto de bot:"
  },
  "the_following_service_resource_was_successfully_cr_1381acb2": {
    "message": "El siguiente recurso de { servicio } se creó correctamente y se agregó al proyecto de bot:"
  },
  "the_main_dialog_is_the_foundation_of_every_bot_cre_d4a938ff": {
    "message": "El cuadro de diálogo principal es la base de todos los bot creados en Composer. Solo hay un cuadro de diálogo principal y los demás cuadros de diálogo son elementos secundarios del principal. Se inicializa cada vez que se ejecuta el bot y es el punto de entrada al bot."
  },
  "the_manifest_can_be_edited_and_refined_manually_if_9269e3f2": {
    "message": "El manifiesto se puede editar y perfeccionar manualmente en cualquier momento, si es necesario."
  },
  "the_name_of_your_publishing_file_cefbe3a1": {
    "message": "Nombre del archivo de publicación"
  },
  "the_page_you_are_looking_for_can_t_be_found_acfd3adc": {
    "message": "No se encuentra la página que está buscando."
  },
  "the_property_type_defines_the_expected_input_the_t_58a6ef09": {
    "message": "El tipo de propiedad define la entrada esperada. El tipo puede ser una lista (o una enumeración) de valores definidos o un formato de datos, como una fecha, un correo electrónico, un número o una cadena."
  },
  "the_return_type_does_not_match_2ae72548": {
    "message": "el tipo de valor devuelto no coincide"
  },
  "the_root_bot_is_not_a_bot_project_d1495cf6": {
    "message": "El bot raíz no es un proyecto de bot."
  },
  "the_skill_you_tried_to_remove_from_the_project_is__2c0bd965": {
    "message": "La aptitud que intentó quitar del proyecto se está usando en los bots que se indican a continuación. Si quita esta aptitud, no se eliminarán los archivos, pero el bot no funcionará correctamente sin ninguna acción adicional."
  },
  "the_target_where_you_publish_your_bot_3132ef47": {
    "message": "Destino en el que se publica el bot"
  },
  "the_user_input_page_is_where_the_language_understa_c9262f3f": {
    "message": "La página de entrada de usuario es donde se encuentra el editor de Language Understanding. Desde aquí, los usuarios pueden ver todas las plantillas de Language Understanding y editarlas."
  },
  "there_are_no_notifications_e81eab8d": {
    "message": "No hay ninguna notificación disponible."
  },
  "there_are_no_optional_properties_b664c20f": {
    "message": "No hay propiedades opcionales."
  },
  "there_are_no_preview_features_at_this_time_a5c40953": {
    "message": "No hay ninguna característica en versión preliminar en este momento."
  },
  "there_are_no_required_properties_ba214ac5": {
    "message": "No hay propiedades obligatorias."
  },
  "there_is_no_original_view_63a2eaed": {
    "message": "No hay ninguna vista original."
  },
  "there_is_no_thumbnail_view_908fe5cc": {
    "message": "No hay ninguna vista de miniatura."
  },
  "there_was_a_problem_getting_the_access_token_for_t_69f5a5e2": {
    "message": "Hubo un problema al obtener el token de acceso para el directorio actual de Azure. { errMessage }"
  },
  "there_was_a_problem_loading_azure_directories_errm_56e6145d": {
    "message": "Hubo un problema al cargar los directorios de Azure. { errMessage }"
  },
  "there_was_a_problem_with_the_authentication_access_3ca717f6": {
    "message": "Hubo un problema con el token de acceso de autenticación. Cierre este cuadro de diálogo y vuelva a intentarlo. Borre el token de acceso del almacenamiento local de la aplicación para que vuelva a aparecer la solicitud."
  },
  "there_was_an_error_74ed3c58": {
    "message": "Se ha producido un error"
  },
  "there_was_an_error_accessing_your_azure_account_er_f39b4378": {
    "message": "Se produjo un error al acceder a su cuenta de Azure: { errorMsg }"
  },
  "there_was_an_unexpected_error_importing_bot_conten_cac97236": {
    "message": "Se ha producido un error inesperado al importar el contenido del bot a <b>{ botName }</b>."
  },
  "there_was_an_unexpected_error_pulling_from_publish_c3fbefa4": {
    "message": "Se ha producido un error inesperado durante la extracción desde el perfil de publicación <b>{ selectedTargetName }</b>."
  },
  "there_was_error_creating_your_kb_53b31ff3": {
    "message": "Error al crear la knowledge base"
  },
  "this_bot_cannot_be_called_as_a_skill_since_the_all_ffb502b2": {
    "message": "No se puede llamar a este bot como aptitud, ya que la lista de autores de llamada permitidos está vacía"
  },
  "this_cognitive_service_account_is_already_set_as_t_841165f7": {
    "message": "Esta cuenta de servicio cognitivo ya está establecida como la predeterminada de otro bot. ¿Desea habilitar este servicio sin establecerlo como predeterminado?"
  },
  "this_configures_a_data_driven_dialog_via_a_collect_c7fa4389": {
    "message": "Configura un cuadro de diálogo controlado por datos a través de una colección de eventos y acciones."
  },
  "this_dialog_has_no_trigger_yet_d1f1d173": {
    "message": "Este cuadro de diálogo todavía no tiene ningún desencadenador."
  },
  "this_is_a_required_field_acb9837e": {
    "message": "Este campo es obligatorio."
  },
  "this_is_a_severity_diagnostic_58312674": {
    "message": "Este es un diagnóstico de { severity }."
  },
  "this_is_the_bot_language_you_are_currently_authori_4a26541": {
    "message": "Este es el idioma del bot que está creando actualmente. Cambie el idioma activo en la lista desplegable siguiente."
  },
  "this_is_the_language_used_for_composer_s_user_inte_ab7fa82e": {
    "message": "Se trata del idioma que se usa para la interfaz de usuario de Composer."
  },
  "this_language_will_be_copied_and_used_as_the_basis_573515e4": {
    "message": "Este idioma se copiará y se utilizará como base (e idioma de reserva) para la traducción."
  },
  "this_operation_cannot_be_completed_the_bot_is_alre_63822752": {
    "message": "No se puede completar esta operación. El bot ya forma parte del proyecto de bot."
  },
  "this_operation_cannot_be_completed_the_skill_is_al_4886d311": {
    "message": "No se puede completar esta operación. La aptitud ya forma parte del proyecto de bot"
  },
  "this_operation_will_overwrite_changes_made_to_prev_e746d44f": {
    "message": "Esta operación sobrescribirá los cambios realizados en los archivos importados anteriormente. ¿Desea continuar?"
  },
  "this_option_allows_your_users_to_give_multiple_val_d2dd0d58": {
    "message": "Esta opción permite a los usuarios dar varios valores para esta propiedad."
  },
  "this_project_was_created_in_an_older_version_of_co_8b57954": {
    "message": "Este proyecto se creó con una versión anterior de Composer. Para abrir este proyecto en Composer 2.0, debemos copiar el proyecto y convertirlo al formato más reciente. No se cambiará el proyecto original."
  },
  "this_publishing_profile_profilename_is_no_longer_s_941d10e0": {
    "message": "Este perfil de publicación ({ profileName }) ya no se admite. Usted es miembro de varios espacios empresariales de Azure y el perfil debe tener un Id. de espacio empresarial asociado. Para editar el perfil, agregue la propiedad \"tenantId\" a su configuración, o bien cree una nueva."
  },
  "this_trigger_type_is_not_supported_by_the_regex_re_dc3eefa2": {
    "message": "El reconocedor RegEx no admite este tipo de desencadenador. Para asegurarse de que se activa este desencadenador, cambie el tipo de reconocedor."
  },
  "this_version_of_the_content_is_out_of_date_and_you_5e878f29": {
    "message": "Esta versión del contenido no está actualizada y se rechazó el último cambio. El contenido se actualizará automáticamente."
  },
  "this_will_delete_the_dialog_and_its_contents_do_yo_9b48fa3c": {
    "message": "Se eliminará el cuadro de diálogo y su contenido. ¿Quiere continuar?"
  },
  "throw_exception_9d0d1db": {
    "message": "Inicie la excepción."
  },
  "thumbnail_card_7ebfa436": {
    "message": "Tarjeta de miniaturas"
  },
  "time_2b5aac58": {
    "message": "Hora"
  },
  "tip_8f74cd0": {
    "message": "sugerencia"
  },
  "tips_80d0da2b": {
    "message": "sugerencias"
  },
  "title_connection_eaec11f8": {
    "message": "{ title } conexión"
  },
  "title_ee03d132": {
    "message": "Título"
  },
  "to_connect_to_a_skill_your_bot_needs_the_informati_409e03db": {
    "message": "Para conectarse con una aptitud, el bot necesita la información que se ha capturado en el manifiesto de esta. Para obtener esta información, comuníquese con el autor o editor."
  },
  "to_connect_to_a_skill_your_bot_needs_the_informati_65b28231": {
    "message": "Para conectarse a una aptitud, el bot necesita la información capturada en el manifiesto de la aptitud y, para tener un acceso seguro, la aptitud necesita conocer el identificador de aplicación del bot. Siga los pasos a continuación para continuar."
  },
  "to_connect_to_a_skill_your_bot_needs_the_informati_8b391c2a": {
    "message": "Para conectarse a una aptitud, el bot necesita la información capturada en el manifiesto del bot de la aptitud y, para tener un acceso seguro, la aptitud necesita conocer el identificador de aplicación del bot. <link>Más información.</link>"
  },
  "to_ensure_a_secure_connection_provide_the_app_id_o_6aaaba6": {
    "message": "Para garantizar una conexión segura, proporcione el identificador de aplicación de los bots que pueden conectarse a sus aptitudes. Si no tiene esta información, también puede agregarla en la Configuración de aptitudes. Más información."
  },
  "to_ensure_a_secure_connection_the_remote_skill_nee_f382d684": {
    "message": "Para garantizar una conexión segura, la aptitud remota debe conocer el identificador de aplicación de Microsoft de su bot. "
  },
  "to_learn_more_a_visit_this_document_a_ce188d8": {
    "message": "Para obtener más información, <a>consulte este documento</a>."
  },
  "to_learn_more_about_ssml_tags_a_visit_this_documen_533b3e8": {
    "message": "Para obtener más información acerca de las etiquetas SSML, <a>consulte este documento</a>."
  },
  "to_learn_more_about_the_lg_file_format_read_the_do_ef6e083d": {
    "message": "> Para obtener más información sobre el formato de archivo de LG, lea la documentación en\n> { lgHelp }."
  },
  "to_learn_more_about_the_lu_file_format_read_the_do_cac5ffc9": {
    "message": "> Para obtener más información sobre el formato de archivo de LU, lea la documentación en\n> { LU_HELP }."
  },
  "to_learn_more_about_the_qna_file_format_read_the_d_1ce18259": {
    "message": "> Para obtener más información sobre el formato de archivo de QnA, lea la documentación en\n> { QNA_HELP }."
  },
  "to_learn_more_about_the_title_a_visit_its_document_c302e9b1": {
    "message": "Para más información sobre { title }, <a>visite su página de documentación</a>."
  },
  "to_make_your_bot_available_as_a_remote_skill_you_w_be5a6e3f": {
    "message": "Para hacer que el bot esté disponible como aptitud remota, necesitará aprovisionar recursos de Azure. Este proceso puede tardar unos pocos minutos en función de los recursos que seleccione."
  },
  "to_perform_provisioning_and_publishing_actions_com_a2c54389": {
    "message": "Para realizar las acciones de aprovisionamiento y publicación, Composer requiere acceso a las cuentas de Azure y MS Graph. Pegue los tokens de acceso de la herramienta de línea de comandos az mediante los comandos resaltados a continuación."
  },
  "to_run_this_bot_composer_needs_azure_functions_cor_bbbd0e7": {
    "message": "Para ejecutar este bot, Composer necesita Azure Functions Core Tools."
  },
  "to_run_this_bot_composer_needs_net_core_sdk_d1551038": {
    "message": "Para ejecutar este bot, Composer necesita el SDK de .NET Core."
  },
  "to_test_run_and_publish_your_bot_it_needs_azure_re_e33d8fd": {
    "message": "Para probar, ejecutar y publicar el bot, necesita recursos de Azure como el registro de aplicaciones, hospedaje y canales. Otros recursos, como el reconocimiento del lenguaje y el almacenamiento son opcionales. Un perfil de publicación contiene toda la información necesaria para aprovisionar y publicar el bot, incluidos sus recursos de Azure."
  },
  "to_understand_natural_language_input_and_direct_th_fc982d4a": {
    "message": "Para comprender la entrada de lenguaje natural y dirigir el flujo de conversación, el bot necesita un servicio de reconocimiento del lenguaje. "
  },
  "to_understand_what_the_user_says_your_dialog_needs_4e791611": {
    "message": "Para comprender lo que el usuario dice, el cuadro de diálogo necesita un \"reconocedor\"; este incluye palabras de ejemplo y frases que los usuarios pueden utilizar."
  },
  "to_understand_what_the_user_says_your_dialog_needs_957034cc": {
    "message": "Para comprender lo que el usuario dice, el cuadro de diálogo necesita un \"IRecognizer\" que incluye palabras de ejemplo y frases que los usuarios pueden utilizar."
  },
  "to_which_language_will_you_be_translating_your_bot_77219d69": {
    "message": "¿A qué idioma traducirá el bot?"
  },
  "toggle_extension_e41de2d2": {
    "message": "Alternar extensión"
  },
  "toggle_show_all_61f19d77": {
    "message": "Alternar Mostrar todo"
  },
  "toolbar_bafd4228": {
    "message": "barra de herramientas"
  },
  "topic_e820dbbd": {
    "message": "(Tema)"
  },
  "total_mb_531a3721": {
    "message": "{ total } MB"
  },
  "total_plural_1_restart_bot_other_restart_all_bots__deeb9a99": {
    "message": "{ total, plural,\n     =1 {Reiniciar bot}\n  other {Reiniciar todos los bots ({ running }/{ total } en ejecución)}\n}"
  },
  "total_plural_1_start_bot_other_start_all_cf7d3a9d": {
    "message": "{ total, plural,\n     =1 {Iniciar bot}\n  other {Iniciar todos}\n}"
  },
  "total_plural_1_starting_bot_other_starting_bots_ru_3d173401": {
    "message": "{ total, plural,\n     =1 {Iniciando bot...}\n  other {Iniciando bots... ({ running }/{ total } en ejecución)}\n}"
  },
  "total_plural_1_stopping_bot_other_stopping_bots_ru_f6afe9bd": {
    "message": "{ total, plural,\n     =1 {Deteniendo bot...}\n  other {Deteniendo bots... ({ running }/{ total } en ejecución)}\n}"
  },
  "trigger_f0ee1fbf": {
    "message": "Desencadenador"
  },
  "trigger_group_79a00ac6": {
    "message": "Grupo de desencadenadores"
  },
  "trigger_phrases_are_inputs_from_users_that_will_be_f8c61866": {
    "message": "Las frases de desencadenador son entradas de los usuarios que se usarán para entrenar el modelo de LUIS. Este sigue el formato de archivo .lu."
  },
  "trigger_phrases_f6754fa": {
    "message": "Frases desencadenadoras"
  },
  "triggers_are_the_main_component_of_a_dialog_they_a_ff243c17": {
    "message": "Los desencadenadores son el componente principal de un cuadro de diálogo y la forma de detectar eventos y responder a ellos. Cada desencadenador tiene una condición y una colección de acciones que se ejecutarán cuando se cumpla la condición."
  },
  "triggers_selected_below_will_enable_other_bots_to__fd8353a5": {
    "message": "Los desencadenadores seleccionados a continuación permitirán a otros bots acceder a las funcionalidades de su aptitud. Más información."
  },
  "true_1900d7ae": {
    "message": "true"
  },
  "true_b9327890": {
    "message": "True"
  },
  "trueselector_40702dda": {
    "message": "TrueSelector"
  },
  "try_new_features_in_preview_and_help_us_make_compo_e8e58983": {
    "message": "Pruebe nuevas características en la versión preliminar y ayúdenos a mejorar Composer. Puede activarlas o desactivarlas en cualquier momento."
  },
  "type_a_name_for_this_knowledge_base_ab07b439": {
    "message": "Escriba un nombre para esta base de conocimiento"
  },
  "type_and_press_enter_33a2905d": {
    "message": "Escriba y presione Entrar."
  },
  "type_app_id_a37decdf": {
    "message": "Escribir el identificador de aplicación"
  },
  "type_app_password_8084ff36": {
    "message": "Escriba la contraseña de aplicación"
  },
  "type_application_name_24f02dbe": {
    "message": "Escriba el nombre de la aplicación"
  },
  "type_c8106334": {
    "message": "Tipo"
  },
  "type_could_not_be_loaded_65ebaf86": {
    "message": "No se pudo cargar { type }"
  },
  "type_form_dialog_schema_name_b767985c": {
    "message": "Escriba el nombre del esquema de cuadro de diálogo de formulario."
  },
  "type_language_understanding_authoring_key_515790d0": {
    "message": "Escriba la clave de creación de Language Understanding"
  },
  "type_or_paste_url_763adeb4": {
    "message": "Escribir o pegar dirección URL"
  },
  "type_subscription_key_ab5ab9a6": {
    "message": "Escriba la clave de suscripción"
  },
  "typing_activity_6b634ae": {
    "message": "Actividad Typing"
  },
  "undo_a7be8fef": {
    "message": "Deshacer"
  },
  "undo_is_not_supported_ecd6f9fc": {
    "message": "No se admite deshacer."
  },
  "uninstall_8730233": {
    "message": "Desinstalar"
  },
  "unknown_47a3b725": {
    "message": "Desconocido"
  },
  "unknown_intent_44b962ba": {
    "message": "Intención desconocida"
  },
  "unknown_intent_recognized_1953f9be": {
    "message": "Intención desconocida reconocida"
  },
  "unknown_state_23f73afb": {
    "message": "Estado desconocido"
  },
  "unnamed_4c8565a0": {
    "message": "Sin nombre"
  },
  "unread_notifications_indicator_e2ca00d5": {
    "message": "Indicador de notificaciones sin leer"
  },
  "unsupported_publishing_profile_ad088e54": {
    "message": "Perfil de publicación no admitido"
  },
  "unused_8d193e3": {
    "message": "Sin usar"
  },
  "update_4d8ee62": {
    "message": "Actualice este elemento."
  },
  "update_a_an_activity_previously_sent_during_the_co_f0619cca": {
    "message": "Actualice una actividad enviada previamente durante la conversación."
  },
  "update_activity_2b05e6c6": {
    "message": "Actualice la actividad."
  },
  "update_and_restart_b236a67": {
    "message": "Actualizar y reiniciar"
  },
  "update_available_b637d767": {
    "message": "Actualización disponible"
  },
  "update_cancelled_auto_update_has_been_turned_off_f_7f7e08d7": {
    "message": "Actualización cancelada. La actualización automática se ha desactivado para esta versión. Para actualizar en cualquier momento, seleccione <b>Ayuda > Buscar actualizaciones.</b>"
  },
  "update_complete_c5163fbf": {
    "message": "Actualización completada"
  },
  "update_failed_2c87428c": {
    "message": "Error de actualización"
  },
  "update_folder_name_error_24563bf6": {
    "message": "Error al actualizar el nombre de la carpeta"
  },
  "update_in_progress_f65e6b29": {
    "message": "Actualización en curso"
  },
  "update_scripts_a3a483e": {
    "message": "Scripts de actualización"
  },
  "updating_existingprojectname_will_overwrite_the_cu_1e649e50": {
    "message": "Si actualiza { existingProjectName }, se sobrescribirá el contenido del bot actual y se creará una copia de seguridad."
  },
  "updating_scripts_e17a5722": {
    "message": "Actualizando scripts... "
  },
  "url_22a5f3b8": {
    "message": "Dirección URL"
  },
  "url_should_start_with_http_or_https_c34632bb": {
    "message": "Una dirección URL válida debe comenzar con http:// o https://"
  },
  "use_azure_bot_to_create_a_new_conversation_1a116a65": {
    "message": "Usar Azure Bot para crear una nueva conversación"
  },
  "use_azure_qna_maker_to_create_a_simple_question_an_a38d6770": {
    "message": "Use Azure QnA Maker para crear un bot simple de preguntas y respuestas desde la sección de preguntas más frecuentes de un sitio web."
  },
  "use_azure_qna_maker_to_create_a_simple_question_an_b24bef9f": {
    "message": "Use Azure QnA Maker para crear un bot simple de preguntas y respuestas desde la sección de preguntas más frecuentes de un sitio web. "
  },
  "use_azure_qna_maker_to_extract_question_and_answer_942c2dcd": {
    "message": "Use Azure QnA Maker para extraer pares de pregunta y respuesta desde una sección de preguntas más frecuentes en línea. "
  },
  "use_custom_luis_authoring_key_9c71470b": {
    "message": "Use la clave de creación de LUIS personalizada."
  },
  "use_custom_luis_region_49d31dbf": {
    "message": "Use la región de LUIS personalizada."
  },
  "use_custom_qna_maker_subscription_key_126e79df": {
    "message": "Use la clave de suscripción de QnA Maker personalizada."
  },
  "use_custom_runtime_d7d323fd": {
    "message": "Use un tiempo de ejecución personalizado."
  },
  "use_existing_resources_88d21106": {
    "message": "Usar recursos existentes"
  },
  "use_machine_learning_to_understand_natural_languag_53f12465": {
    "message": "Use el aprendizaje automático para comprender la entrada de lenguaje natural y dirigir el flujo de conversación."
  },
  "use_orchestrator_for_multi_bot_projects_bots_that__1b481cdd": {
    "message": "Use Orchestrator para proyectos multibot (es decir, bots que constan de varios bots o que se conectan a aptitudes)."
  },
  "use_speech_to_enable_voice_input_and_output_for_yo_742c511d": {
    "message": "Use la voz para habilitar la entrada y salida de voz para el bot."
  },
  "used_3d895705": {
    "message": "En uso"
  },
  "used_in_126529e5": {
    "message": "Usado en"
  },
  "user_input_673e4a89": {
    "message": "Entrada de usuario"
  },
  "user_input_and_bot_responses_2a9b67b1": {
    "message": "Entrada de usuario y respuestas del bot"
  },
  "user_is_typing_790cb502": {
    "message": "El usuario está escribiendo"
  },
  "user_is_typing_typing_activity_cd938615": {
    "message": "El usuario está escribiendo (actividad de escritura)."
  },
  "user_topic_e3978941": {
    "message": "Tema de usuario"
  },
  "validation_b10c677c": {
    "message": "Validación"
  },
  "validation_rules_efd3144d": {
    "message": "Reglas de validación"
  },
  "value_d842f16d": {
    "message": "Valor"
  },
  "version_5599c321": {
    "message": "Versión"
  },
  "version_version_a051e218": {
    "message": "Versión { version }"
  },
  "video_card_cda18e03": {
    "message": "Tarjeta de vídeo"
  },
  "view_dialog_f5151228": {
    "message": "Ver cuadro de diálogo"
  },
  "view_documentation_samples_and_extensions_285b9404": {
    "message": "Ver documentación, muestras y extensiones"
  },
  "view_kb_c382e495": {
    "message": "Ver KB"
  },
  "view_log_6d51af5e": {
    "message": "Consulte el registro."
  },
  "view_on_npm_2051324d": {
    "message": "Ver en NPM"
  },
  "view_readme_30ed498f": {
    "message": "Ver archivo Léame"
  },
  "visit_a_this_page_a_to_learn_more_about_entity_def_c7c862a9": {
    "message": "Visite <a>esta página</a> para obtener más información sobre la definición de entidad."
  },
  "visual_editor_216472d": {
    "message": "Editor visual"
  },
  "warning_53c98b03": {
    "message": "Advertencia"
  },
  "warning_aacb8c24": {
    "message": "Advertencia"
  },
  "warningscount_plural_0_no_warnings_1_one_warning_o_347cc928": {
<<<<<<< HEAD
    "message": "{ warningsCount, plural,\n     =0 {Sin advertencias}\n     =1 {Una advertencia}\n  other {# advertencias}\n}"
=======
    "message": "{ warningsCount, plural,\n     = 0 {Sin advertencias}\n     = 1 {Una advertencia}\n  Other {# advertencias}\n}"
>>>>>>> 689833ce
  },
  "warningsmsg_e2c04bfe": {
    "message": "{ warningsMsg }"
  },
  "we_detected_length_custom_obj_that_are_not_support_becd85f0": {
    "message": "Hemos detectado { longitud } { obj } personalizados que no son compatibles con Composer 2.0."
  },
  "we_need_to_define_the_endpoints_for_the_skill_to_a_5dc98d90": {
    "message": "Es necesario definir los puntos de conexión de la aptitud para permitir que otros bots interactúen con él."
  },
  "web_chat_c5ca7ab6": {
    "message": "Chat en web"
  },
  "webchat_log_b7213a9e": {
    "message": "Registro de webchat"
  },
  "welcome_dd4e7151": {
    "message": "Página principal"
  },
  "welcome_to_bot_framework_composer_b4f92694": {
    "message": "Le damos la bienvenida a Bot Framework Composer"
  },
  "welcome_to_composer_7147714a": {
    "message": "¡Le damos a bienvenida a Composer!"
  },
  "west_europe_75ac94f4": {
    "message": "Oeste de Europa"
  },
  "west_us_51d3fdbb": {
    "message": "Oeste de EE. UU."
  },
  "what_can_the_user_accomplish_through_this_conversa_7ddb03a1": {
    "message": "¿Qué puede lograr el usuario con esta conversación? Por ejemplo, ReservarMesa, PedirUncafé, etc."
  },
  "what_is_the_name_of_the_custom_event_b28a7b3": {
    "message": "¿Cuál es el nombre del evento personalizado?"
  },
  "what_is_the_name_of_this_trigger_1d6db01": {
    "message": "¿Cuál es el nombre de este desencadenador?"
  },
  "what_is_the_name_of_this_trigger_2642266e": {
    "message": "¿Cuál es el nombre de este desencadenador?"
  },
  "what_is_the_name_of_this_trigger_regex_f77376d7": {
    "message": "¿Cuál es el nombre de este desencadenador (RegEx)?"
  },
  "what_is_the_name_of_your_bot_a571c565": {
    "message": "¿Cuál es el nombre del bot?"
  },
  "what_is_the_type_of_this_trigger_d2701744": {
    "message": "¿Cuál es el tipo de este desencadenador?"
  },
  "what_s_new_a9752a8e": {
    "message": "Novedades"
  },
  "what_s_new_list_6fe719cb": {
    "message": "Lista de novedades"
  },
  "what_you_need_to_know_to_get_started_e2ab837a": {
    "message": "Qué debe saber para empezar"
  },
  "what_your_bot_says_to_the_user_this_is_a_template__a8d2266d": {
    "message": "Lo que el bot dice al usuario. Esta es una plantilla que se usa para crear el mensaje saliente. Puede incluir reglas de generación de lenguaje, propiedades de memoria y otras características.\n\nPor ejemplo, para definir las variaciones que se elegirán al azar, escriba:\n- hola\n- ¡buenas!"
  },
  "what_your_bot_says_to_the_user_visit_a_target_blan_7735479": {
    "message": "Lo que el bot dice al usuario. Visite <a target=\"_blank\" href=\"https://aka.ms/bf-composer-docs-lg\"> la documentación</a> para obtener una referencia de las funcionalidades."
  },
  "when_deleting_a_language_only_the_content_will_be__8f7f8dee": {
    "message": "Al eliminar un idioma, solo se quitará el contenido. El flujo y la lógica de la conversación y el cuadro de diálogo seguirán siendo funcionales."
  },
  "when_done_switch_to_the_newly_created_language_and_862b7dd9": {
    "message": "Cuando haya finalizado, cambie al idioma que acaba de crear e inicie el proceso de traducción (manual)."
  },
  "when_multiple_people_are_working_with_models_you_w_32b48099": {
    "message": "Cuando hay varias personas trabajando con modelos, le interesa poder trabajar con los modelos de forma independiente entre sí ligados al control de código fuente."
  },
  "which_activity_type_18333457": {
    "message": "¿Qué tipo de actividad?"
  },
  "which_bot_do_you_want_to_open_974bb1e5": {
    "message": "¿Qué bot quiere abrir?"
  },
  "which_bot_would_you_like_to_add_to_your_project_e31270db": {
    "message": "Qué bot desea agregar al proyecto"
  },
  "which_bots_can_connect_to_this_skill_5bf8421d": {
    "message": "¿Qué bots pueden conectarse a esta aptitud?"
  },
  "which_event_6e655d2b": {
    "message": "¿Qué evento?"
  },
  "working_with_packages_dbdddbe9": {
    "message": "Trabajar con paquetes"
  },
  "write_an_expression_8773ea5c": {
    "message": "Escribir una expresión"
  },
  "write_your_message_5d0f151b": {
    "message": "Escriba el mensaje."
  },
  "yes_collect_data_b79b7844": {
    "message": "Sí, quiero que se recopilen los datos."
  },
  "yes_dde87d5": {
    "message": "Sí"
  },
  "yes_delete_d43476ee": {
    "message": "Sí, eliminar"
  },
  "you_already_have_a_kb_with_that_name_choose_anothe_b7f7c517": {
    "message": "Ya tiene una knowledge base con ese nombre; elija otro y vuelva a intentarlo."
  },
  "you_are_about_to_publish_your_bot_to_the_profile_b_79a6a226": {
    "message": "Está a punto de publicar el bot en el perfil siguiente. ¿Quiere continuar?"
  },
  "you_are_about_to_pull_project_files_from_the_selec_15786351": {
    "message": "Está a punto de extraer archivos del proyecto de los perfiles de publicación seleccionados. El proyecto actual se sobrescribirá con los archivos extraídos y se guardará automáticamente como copia de seguridad. Podrá recuperar la copia de seguridad en cualquier momento y en el futuro."
  },
  "you_are_about_to_remove_modalitytitle_content_from_c51efe05": {
    "message": "Está a punto de quitar el contenido de { modalityTitle } de este nodo de acción. ¿Seguro que desea continuar?"
  },
  "you_are_about_to_remove_the_skill_from_this_projec_2ba31a6d": {
    "message": "Está a punto de quitar la aptitud de este proyecto. Si se quita esta aptitud, no se eliminarán los archivos."
  },
  "you_can_create_a_new_bot_from_scratch_with_compose_1486288c": {
    "message": "Puede crear un nuevo bot desde cero con Composer o comenzar con una plantilla."
  },
  "you_can_only_connect_to_a_skill_in_the_root_bot_d8cb3f53": {
    "message": "Solo puede conectarse a una aptitud en el bot raíz."
  },
  "you_can_turn_data_collection_on_or_off_at_any_time_50ed326f": {
    "message": "Puede activar o desactivar la recopilación de datos en cualquier momento en la configuración de la aplicación."
  },
  "you_do_not_have_permission_to_save_bots_here_56cc10c7": {
    "message": "No tiene permiso para guardar bots aquí."
  },
  "you_have_successfully_published_name_to_publishtar_bc81d3c1": {
    "message": "Ha publicado correctamente { name } en { publishTarget }."
  },
  "you_re_ready_to_go_18ee8dac": {
    "message": "¡Ya está listo!"
  },
  "your_bot_is_configured_with_only_a_luis_authoring__179ab81c": {
    "message": "El bot está configurado solo con una clave de creación de LUIS, que tiene un límite de 1 000 llamadas al mes. Si el bot alcanza este límite, publíquelo en Azure con un <a>perfil de publicación</a> para continuar con la prueba.<a2>Más información</a2>"
  },
  "your_bot_is_using_luis_and_qna_for_natural_languag_53830684": {
    "message": "El bot usa LUIS y QnA para la comprensión del lenguaje natural."
  },
  "your_bot_project_is_not_running_actionbutton_start_9dfc86d5": {
    "message": "El proyecto de bot no se está ejecutando. <actionButton>Iniciar el bot</actionButton>"
  },
  "your_bot_project_is_running_actionbutton_test_in_w_22d5f2de": {
    "message": "El proyecto de bot se está ejecutando. <actionButton>Probar en Chat en web</actionButton>"
  },
  "your_bot_s_microsoft_app_id_5f12844c": {
    "message": "Identificador de aplicación de Microsoft del bot"
  },
  "your_dialog_for_schemaid_was_generated_successfull_7471b82e": {
    "message": "El cuadro de diálogo de \"{ schemaId }\" se ha generado correctamente."
  },
  "your_knowledge_base_is_ready_6ecc1871": {
    "message": "La knowledge base ya está lista."
  },
  "your_new_azure_bot_is_available_in_composer_2756367a": {
    "message": "Su nuevo bot de Azure está disponible en Composer"
  },
  "your_new_bot_is_almost_ready_1bb596e": {
    "message": "¡Su nuevo bot está casi listo!"
  },
  "your_qna_maker_is_ready_it_took_time_minutes_to_co_88b29cf9": {
    "message": "¡QnA Maker está listo! Tardó { time } minutos en completarse."
  },
  "your_skill_could_not_be_published_5bee6e6a": {
    "message": "No se pudo publicar la aptitud."
  },
  "your_skill_is_ready_to_be_shared_6376eb3c": {
    "message": "¡Su aptitud está lista para compartir!"
  },
  "your_subscription_list_is_empty_please_add_your_su_6b229c26": {
    "message": "La lista de suscripción está vacía. Agregue su suscripción o inicie sesión con otra cuenta."
  },
  "your_teams_adapter_is_configured_for_your_publishe_e84e9275": {
    "message": "El adaptador de Teams está configurado para el bot publicado. Copie el manifiesto, abra App Studio en Teams y agregue el manifiesto para poder probar bot en Teams"
  },
  "zoom_in_3205e865": {
    "message": "Acercar"
  },
  "zoom_out_e4302632": {
    "message": "Alejar"
  }
}<|MERGE_RESOLUTION|>--- conflicted
+++ resolved
@@ -4206,11 +4206,7 @@
     "message": "Advertencia"
   },
   "warningscount_plural_0_no_warnings_1_one_warning_o_347cc928": {
-<<<<<<< HEAD
     "message": "{ warningsCount, plural,\n     =0 {Sin advertencias}\n     =1 {Una advertencia}\n  other {# advertencias}\n}"
-=======
-    "message": "{ warningsCount, plural,\n     = 0 {Sin advertencias}\n     = 1 {Una advertencia}\n  Other {# advertencias}\n}"
->>>>>>> 689833ce
   },
   "warningsmsg_e2c04bfe": {
     "message": "{ warningsMsg }"
