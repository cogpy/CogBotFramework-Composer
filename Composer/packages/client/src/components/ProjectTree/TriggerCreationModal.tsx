// Copyright (c) Microsoft Corporation.
// Licensed under the MIT License.

/** @jsx jsx */
import { jsx } from '@emotion/core';
import React, { useState, useContext } from 'react';
import formatMessage from 'format-message';
import { Dialog, DialogType, DialogFooter } from 'office-ui-fabric-react/lib/Dialog';
import { PrimaryButton, DefaultButton } from 'office-ui-fabric-react/lib/Button';
import { Label } from 'office-ui-fabric-react/lib/Label';
import { Stack } from 'office-ui-fabric-react/lib/Stack';
import { IDropdownOption } from 'office-ui-fabric-react/lib/Dropdown';
import { Dropdown } from 'office-ui-fabric-react/lib/Dropdown';
import { TextField } from 'office-ui-fabric-react/lib/TextField';
import { DialogInfo, luIndexer, combineMessage } from '@bfc/indexers';
import get from 'lodash/get';
import { LuEditor } from '@bfc/code-editor';

import {
  generateNewDialog,
  getTriggerTypes,
  TriggerFormData,
  TriggerFormDataErrors,
  eventTypeKey,
  intentTypeKey,
  activityTypeKey,
  messageTypeKey,
  getEventTypes,
  getActivityTypes,
  getMessageTypes,
  regexRecognizerKey,
} from '../../utils/dialogUtil';
import { addIntent } from '../../utils/luUtil';
import { StoreContext } from '../../store';

import { styles, dropdownStyles, dialogWindow, intent } from './styles';

const nameRegex = /^[a-zA-Z0-9-_.]+$/;
const validateForm = (
  data: TriggerFormData,
  isRegEx: boolean,
  regExIntents: [{ intent: string; pattern: string }]
): TriggerFormDataErrors => {
  const errors: TriggerFormDataErrors = {};
  const { $type, specifiedType, intent, triggerPhrases, regexEx } = data;

  if ($type === eventTypeKey && !specifiedType) {
    errors.specifiedType = formatMessage('Please select a event type');
  }

  if ($type === activityTypeKey && !specifiedType) {
    errors.specifiedType = formatMessage('Please select an activity type');
  }

  if ($type === messageTypeKey && !specifiedType) {
    errors.specifiedType = formatMessage('Please select a message type');
  }

  if (!$type) {
    errors.$type = formatMessage('Please select a trigger type');
  }

  if ($type === intentTypeKey && (!intent || !nameRegex.test(intent))) {
    errors.intent = formatMessage(
      'Spaces and special characters are not allowed. Use letters, numbers, -, or _., numbers, -, and _'
    );
  }

  if ($type === intentTypeKey && isRegEx && regExIntents.find(ri => ri.intent === intent)) {
    errors.intent = `regEx ${intent} is already defined`;
  }

  if ($type === intentTypeKey && isRegEx && !regexEx) {
    errors.regexEx = formatMessage('Please input regEx pattern');
  }

  if ($type === intentTypeKey && !isRegEx && !triggerPhrases) {
    errors.triggerPhrases = formatMessage('Please input trigger phrases');
  }
  if (data.errors.triggerPhrases) {
    errors.triggerPhrases = data.errors.triggerPhrases;
  }
  return errors;
};

export interface LuFilePayload {
  id: string;
  content: string;
}

interface TriggerCreationModalProps {
  dialogId: string;
  isOpen: boolean;
  onDismiss: () => void;
  onSubmit: (dialog: DialogInfo, luFilePayload?: LuFilePayload) => void;
}

const initialFormData: TriggerFormData = {
  errors: {},
  $type: intentTypeKey,
  specifiedType: '',
  intent: '',
  triggerPhrases: '',
  regexEx: '',
};

const triggerTypeOptions: IDropdownOption[] = getTriggerTypes();

export const TriggerCreationModal: React.FC<TriggerCreationModalProps> = props => {
  const { isOpen, onDismiss, onSubmit, dialogId } = props;
  const [formData, setFormData] = useState(initialFormData);
  const { state } = useContext(StoreContext);
<<<<<<< HEAD
  const { dialogs, luFiles, locale } = state;
  const luFile = luFiles.find(({ id }) => id === `${dialogId}.${locale}`);

=======
  const { dialogs, luFiles } = state;
  const luFile = luFiles.find(lu => lu.id === dialogId);
  const dialogFile = dialogs.find(dialog => dialog.id === dialogId);
  const isRegEx = get(dialogFile, 'content.recognizer.$type', '') === regexRecognizerKey;
  const regexIntents = get(dialogFile, 'content.recognizer.intents', []);
>>>>>>> ceb8186e
  const onClickSubmitButton = e => {
    e.preventDefault();
    const errors = validateForm(formData, isRegEx, regexIntents);

    if (Object.keys(errors).length) {
      setFormData({
        ...formData,
        errors,
      });
      return;
    }

    const content = get(luFile, 'content', '');
<<<<<<< HEAD
    const luFileId = luFile?.id || `${dialogId}.${locale}`;
    const newContent = addIntent(content, { Name: formData.intent, Body: formData.triggerPhrases });
    const updateLuFile = {
      id: luFileId,
      content: newContent,
    };
    const newDialog = addNewTrigger(dialogs, dialogId, formData);
    onSubmit(newDialog, updateLuFile);
=======
    const newDialog = generateNewDialog(dialogs, dialogId, formData);
    if (formData.$type === intentTypeKey && !isRegEx) {
      const newContent = addIntent(content, { Name: formData.intent, Body: formData.triggerPhrases });
      const updateLuFile = {
        id: dialogId,
        content: newContent,
      };
      onSubmit(newDialog, updateLuFile);
    } else {
      onSubmit(newDialog);
    }
>>>>>>> ceb8186e
    onDismiss();
  };

  const onSelectTriggerType = (e, option) => {
    setFormData({ ...initialFormData, $type: option.key });
  };

  const onSelectSpecifiedTypeType = (e, option) => {
    setFormData({ ...formData, specifiedType: option.key });
  };

  const onNameChange = (e, name) => {
    setFormData({ ...formData, intent: name });
  };

  const onChangeRegEx = (e, pattern) => {
    setFormData({ ...formData, regexEx: pattern });
  };

  const onTriggerPhrasesChange = (body: string) => {
    const errors = formData.errors;
    const content = '#' + formData.intent + '\n' + body;
    const { diagnostics } = luIndexer.parse(content);
    errors.triggerPhrases = combineMessage(diagnostics);
    setFormData({ ...formData, triggerPhrases: body, errors });
  };

  const eventTypes: IDropdownOption[] = getEventTypes();
  const activityTypes: IDropdownOption[] = getActivityTypes();
  const messageTypes: IDropdownOption[] = getMessageTypes();

  const showIntentName = formData.$type === intentTypeKey;
  const showRegExDropDown = formData.$type === intentTypeKey && isRegEx;
  const showTriggerPhrase = formData.$type === intentTypeKey && !isRegEx;
  const showEventDropDown = formData.$type === eventTypeKey;
  const showActivityDropDown = formData.$type === activityTypeKey;
  const showMessageDropDown = formData.$type === messageTypeKey;

  return (
    <Dialog
      hidden={!isOpen}
      onDismiss={onDismiss}
      dialogContentProps={{
        type: DialogType.normal,
        title: formatMessage('Create a trigger'),
        styles: styles.dialog,
      }}
      modalProps={{
        isBlocking: false,
        styles: styles.modal,
      }}
    >
      <div css={dialogWindow}>
        <Stack>
          <Dropdown
            label={formatMessage('What is the type of this trigger?')}
            options={triggerTypeOptions}
            styles={dropdownStyles}
            onChange={onSelectTriggerType}
            errorMessage={formData.errors.$type}
            data-testid={'triggerTypeDropDown'}
            defaultSelectedKey={intentTypeKey}
          />
          {showEventDropDown && (
            <Dropdown
              placeholder={formatMessage('Select a event type')}
              label={formatMessage('Which event?')}
              options={eventTypes}
              styles={dropdownStyles}
              onChange={onSelectSpecifiedTypeType}
              errorMessage={formData.errors.specifiedType}
              data-testid={'eventTypeDropDown'}
            />
          )}
          {showActivityDropDown && (
            <Dropdown
              placeholder={formatMessage('Select an activity type')}
              label={formatMessage('Which activity type')}
              options={activityTypes}
              styles={dropdownStyles}
              onChange={onSelectSpecifiedTypeType}
              errorMessage={formData.errors.specifiedType}
              data-testid={'activityTypeDropDown'}
            />
          )}
          {showMessageDropDown && (
            <Dropdown
              placeholder={formatMessage('Select a message type')}
              label={formatMessage('Which message type?')}
              options={messageTypes}
              styles={dropdownStyles}
              onChange={onSelectSpecifiedTypeType}
              errorMessage={formData.errors.specifiedType}
              data-testid={'messageTypeDropDown'}
            />
          )}
          {showIntentName && (
            <TextField
              label={
                isRegEx
                  ? formatMessage('What is the name of this trigger (RegEx)')
                  : formatMessage('What is the name of this trigger (Luis)')
              }
              styles={intent}
              onChange={onNameChange}
              errorMessage={formData.errors.intent}
              data-testid="TriggerName"
            />
          )}

          {showRegExDropDown && (
            <TextField
              label={formatMessage('Please input regex pattern')}
              onChange={onChangeRegEx}
              errorMessage={formData.errors.regexEx}
              data-testid={'RegExDropDown'}
            />
          )}
          {showTriggerPhrase && <Label>{formatMessage('Trigger phrases')}</Label>}
          {showTriggerPhrase && (
            <LuEditor
              onChange={onTriggerPhrasesChange}
              value={formData.triggerPhrases}
              errorMsg={formData.errors.triggerPhrases}
              hidePlaceholder={true}
              luOption={{
                fileId: dialogId,
                sectionId: formData.intent || 'newSection',
              }}
              options={{
                lineNumbers: 'off',
                minimap: {
                  enabled: false,
                },
                lineDecorationsWidth: 10,
                lineNumbersMinChars: 0,
                glyphMargin: false,
                folding: false,
                renderLineHighlight: 'none',
              }}
              height={150}
            />
          )}
        </Stack>
      </div>
      <DialogFooter>
        <DefaultButton onClick={onDismiss} text={formatMessage('Cancel')} />
        <PrimaryButton onClick={onClickSubmitButton} text={formatMessage('Submit')} data-testid={'triggerFormSubmit'} />
      </DialogFooter>
    </Dialog>
  );
};<|MERGE_RESOLUTION|>--- conflicted
+++ resolved
@@ -110,17 +110,11 @@
   const { isOpen, onDismiss, onSubmit, dialogId } = props;
   const [formData, setFormData] = useState(initialFormData);
   const { state } = useContext(StoreContext);
-<<<<<<< HEAD
   const { dialogs, luFiles, locale } = state;
   const luFile = luFiles.find(({ id }) => id === `${dialogId}.${locale}`);
-
-=======
-  const { dialogs, luFiles } = state;
-  const luFile = luFiles.find(lu => lu.id === dialogId);
   const dialogFile = dialogs.find(dialog => dialog.id === dialogId);
   const isRegEx = get(dialogFile, 'content.recognizer.$type', '') === regexRecognizerKey;
   const regexIntents = get(dialogFile, 'content.recognizer.intents', []);
->>>>>>> ceb8186e
   const onClickSubmitButton = e => {
     e.preventDefault();
     const errors = validateForm(formData, isRegEx, regexIntents);
@@ -134,28 +128,18 @@
     }
 
     const content = get(luFile, 'content', '');
-<<<<<<< HEAD
     const luFileId = luFile?.id || `${dialogId}.${locale}`;
-    const newContent = addIntent(content, { Name: formData.intent, Body: formData.triggerPhrases });
-    const updateLuFile = {
-      id: luFileId,
-      content: newContent,
-    };
-    const newDialog = addNewTrigger(dialogs, dialogId, formData);
-    onSubmit(newDialog, updateLuFile);
-=======
     const newDialog = generateNewDialog(dialogs, dialogId, formData);
     if (formData.$type === intentTypeKey && !isRegEx) {
       const newContent = addIntent(content, { Name: formData.intent, Body: formData.triggerPhrases });
       const updateLuFile = {
-        id: dialogId,
+        id: luFileId,
         content: newContent,
       };
       onSubmit(newDialog, updateLuFile);
     } else {
       onSubmit(newDialog);
     }
->>>>>>> ceb8186e
     onDismiss();
   };
 
