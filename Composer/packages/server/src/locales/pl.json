{
  "0_bytes_a1e1cdb3": {
    "message": "0 bajtów"
  },
  "1_using_the_azure_portal_please_create_a_language__7e2eb65c": {
    "message": "1. W witrynie Azure Portal utwórz zasób usługi Language Understanding.\n2. Po utworzeniu bezpiecznie udostępnij mi wynikowe poświadczenia zgodnie z opisem w poniższym linku.\n\nSzczegółowe instrukcje:\nhttps://aka.ms/bfcomposerhandoffluis"
  },
  "1_using_the_azure_portal_please_create_a_qnamaker__a060ac82": {
    "message": "1. W witrynie Azure Portal utwórz zasób usługi QnA Maker w moim imieniu.\n2. Po aprowizacji bezpiecznie udostępnij mi wynikowe poświadczenia zgodnie z opisem w poniższym linku.\n\nSzczegółowe instrukcje:\nhttps://aka.ms/bfcomposerhandoffqnamaker"
  },
  "1_using_the_azure_portal_please_create_a_speech_re_6326f2f5": {
    "message": "1. W witrynie Azure Portal utwórz zasób usługi Mowa w moim imieniu.\n2. Po aprowizacji bezpiecznie udostępnij mi wynikowe poświadczenia zgodnie z opisem w poniższym linku.\n\nSzczegółowe instrukcje:\nhttps://aka.ms/bfcomposerhandoffdls"
  },
  "ErrorInfo_part1": {
    "message": "Wystąpił błąd w edytorze formularzy!"
  },
  "ErrorInfo_part2": {
    "message": "Przyczyną prawdopodobnie są nieprawidłowe dane lub brak funkcji w usłudze Composer."
  },
  "ErrorInfo_part3": {
    "message": "Spróbuj przejść do innego węzła w edytorze wizualnym."
  },
  "a_add_from_package_manager_a_9eee7630": {
    "message": "<a>Dodaj z menedżera pakietów</a>"
  },
  "a_bot_that_consists_of_multiple_bots_or_connects_t_f3bc4bd": {
    "message": "Bot, który składa się z wielu botów lub łączy się z umiejętnościami (projekt z wieloma botami), wymaga koordynatora, aby wykrywać i kierować dane wejściowe użytkowników do odpowiedniego bota lub umiejętności."
  },
  "a_dialog_file_must_have_a_name_123ff67d": {
    "message": "plik dialogu musi mieć nazwę"
  },
  "a_form_dialog_enables_your_bot_to_collect_pieces_o_fdd3fe56": {
    "message": "Okno dialogowe formularza pozwala botowi na zbieranie informacji."
  },
  "a_install_ngrok_a_and_run_the_following_command_to_634f3414": {
    "message": "<a>Zainstaluj narzędzie ngrok</a> i uruchom następujące polecenie, aby kontynuować"
  },
  "a_knowledge_base_name_cannot_contain_spaces_or_spe_91dd53ac": {
    "message": "Nazwa bazy wiedzy nie może zawierać spacji ani znaków specjalnych. Użyj liter, cyfr i znaków - lub _."
  },
  "a_minimap_gives_an_overview_of_your_source_code_fo_9a897f4f": {
    "message": "Minimapę zapewnia przegląd kodu źródłowego w celu szybkiego nawigowania i zrozumienia kodu."
  },
  "a_newer_version_of_the_provisioning_scripts_has_be_85d3ad94": {
    "message": "Znaleziono nowszą wersję skryptów aprowizacji, a ten projekt można zaktualizować do najnowszej wersji."
  },
  "a_profile_with_that_name_already_exists_7c559958": {
    "message": "Profil z taką nazwą już istnieje."
  },
  "a_property_is_a_piece_of_information_that_your_bot_eccd34bf": {
    "message": "Właściwość to informacja, która będzie zbierana przez bota. Nazwa właściwości jest nazwą używaną w narzędziu Composer. Nie musi to być ten sam tekst, który będzie wyświetlany w wiadomościach bota."
  },
  "a_publishing_profile_contains_the_information_nece_fc37192d": {
    "message": "Profil publikowania zawiera informacje niezbędne do aprowizacji i publikacji bota, w tym jego identyfikator aplikacji. "
  },
  "a_publishing_profile_contains_the_information_nece_fffc0a35": {
    "message": "Profil publikowania zawiera informacje niezbędne do aprowizacji i publikacji bota, w tym jego identyfikator aplikacji."
  },
  "a_publishing_profile_provides_the_secure_connectiv_860d7d48": {
    "message": "Profil publikowania udostępnia bezpieczną łączność wymaganą do opublikowania bota."
  },
  "a_schema_or_form_is_the_list_of_properties_your_bo_8e107996": {
    "message": "Schemat lub formularz to lista właściwości, które będą zbierane przez bota."
  },
  "a_skill_bot_that_can_be_called_from_a_host_bot_a833d0": {
    "message": "Bot umiejętności, który może być wywoływany z bota hosta."
  },
  "a_skill_is_a_bot_that_can_perform_a_set_of_tasks_o_950a3c95": {
    "message": "Umiejętność to bot, który może wykonywać zestaw zadań. Aby można było udostępnić bota jako umiejętność, potrzebny jest manifest — plik JSON opisujący akcje, które mogą być wykonywane przez umiejętność."
  },
  "a_subscription_key_is_created_when_you_create_a_qn_37a6926f": {
    "message": "Klucz subskrypcji jest tworzony podczas tworzenia zasobu usługi QnA Maker."
  },
  "a_valid_url_should_start_with_http_or_https_327b1a30": {
    "message": "Prawidłowy adres URL powinien zaczynać się od http:// lub https://"
  },
  "about_70c18bba": {
    "message": "Informacje"
  },
  "accepted_values_b4224bcd": {
    "message": "Akceptowane wartości"
  },
  "accepting_40ba3b70": {
    "message": "Akceptowanie"
  },
  "accepts_multiple_values_73658f63": {
    "message": "Akceptuje wiele wartości"
  },
  "access_external_resources_7e37fe21": {
    "message": "Dostęp do zasobów zewnętrznych"
  },
  "action_created_f80af9a0": {
    "message": "Utworzono akcję"
  },
  "action_deleted_a10c002b": {
    "message": "Usunięto akcję"
  },
  "action_focused_400ee4af": {
    "message": "Ustawiono fokus na akcji"
  },
  "action_unfocused_18a2800e": {
    "message": "Usunięto fokus z akcji"
  },
  "actions_are_the_main_component_of_a_trigger_they_a_8e3af9b9": {
    "message": "Akcje są głównym składnikiem wyzwalacza. Dzięki nim bot może podejmować działania w odpowiedzi na dane wejściowe użytkownika lub dowolne inne zdarzenia, które mogą wystąpić."
  },
  "actions_copied_2821ab27": {
    "message": "Skopiowano akcje"
  },
  "actions_created_6c5acc11": {
    "message": "Utworzono akcje"
  },
  "actions_cut_929f4c37": {
    "message": "Wycięto akcje"
  },
  "actions_deleted_355c359a": {
    "message": "Usunięto akcje"
  },
  "actions_disabled_c1accfb6": {
    "message": "Wyłączono akcje"
  },
  "actions_efcde10d": {
    "message": "Akcje"
  },
  "actions_enabled_8e9ec02d": {
    "message": "Włączono akcje"
  },
  "actions_moved_d7777b29": {
    "message": "Przeniesiono akcje"
  },
  "active_language_6d001457": {
    "message": "Aktywny język"
  },
  "activities_125193f7": {
    "message": "Działania"
  },
  "activities_activity_received_cff408b2": {
    "message": "Działania (działanie odebrane)"
  },
  "activity_13915493": {
    "message": "Działanie"
  },
  "activity_received_2f20fa9d": {
    "message": "Odebrano działanie"
  },
  "adaptive_card_785723e3": {
    "message": "Karta adaptacyjna"
  },
  "adaptive_dialog_61a05dde": {
    "message": "Dialog adaptacyjny"
  },
  "add_8523c19b": {
    "message": "Dodaj"
  },
  "add_a_bot_58522e81": {
    "message": "Dodaj bota"
  },
  "add_a_dialog_e378aa3a": {
    "message": "Dodaj dialog"
  },
  "add_a_new_key_5c208c29": {
    "message": "Dodaj nowy klucz"
  },
  "add_a_new_trigger_a82d3db8": {
    "message": "Dodaj nowy wyzwalacz"
  },
  "add_a_new_value_24ca14ac": {
    "message": "Dodaj nową wartość"
  },
  "add_a_skill_46d2b71c": {
    "message": "Dodaj umiejętność"
  },
  "add_a_skill_host_endpoint_so_your_skills_can_relia_950a7614": {
    "message": "Dodaj punkt końcowy hosta umiejętności, aby umiejętności mogły niezawodnie łączyć się z botem głównym. <a>Dowiedz się więcej</a>."
  },
  "add_allowed_callers_7188d3d4": {
    "message": "Dodaj dozwolone obiekty wywołujące"
  },
  "add_alternative_662902c1": {
    "message": "Dodaj alternatywę"
  },
  "add_alternative_phrasing_17e0304c": {
    "message": "+ Dodaj alternatywne sformułowanie"
  },
  "add_an_existing_bot_5a9cc5b1": {
    "message": "Dodaj istniejącego bota"
  },
  "add_connections_d720a32e": {
    "message": "Dodaj połączenia"
  },
  "add_connections_to_make_your_bot_available_in_webc_5ae0b1de": {
    "message": "Dodaj połączenia, aby udostępnić bota w czacie internetowym, usłudze Direct Line Speech, usłudze Microsoft Teams i nie tylko. <a>Dowiedz się więcej.</a>"
  },
  "add_custom_a376ce51": {
    "message": "Dodaj niestandardowe"
  },
  "add_custom_runtime_6b73dc44": {
    "message": "Dodaj niestandardowe środowisko uruchomieniowe"
  },
  "add_entity_5f769994": {
    "message": "Dodaj jednostkę"
  },
  "add_more_to_this_response_d45bdfda": {
    "message": "Dodaj więcej do tej odpowiedzi"
  },
  "add_multiple_comma_separated_synonyms_2639283f": {
    "message": "Dodaj wiele synonimów rozdzielonych przecinkami"
  },
  "add_new_916f2665": {
    "message": "Dodaj nowe"
  },
  "add_new_answer_9de3808e": {
    "message": "Dodaj nową odpowiedź"
  },
  "add_new_attachment_546a68c": {
    "message": "Dodaj nowy załącznik"
  },
  "add_new_caller_4a72bd0c": {
    "message": "Dodaj nowy obiekt wywołujący"
  },
  "add_new_extension_19b82b77": {
    "message": "Dodaj nowe rozszerzenie"
  },
  "add_new_propertyname_bedf7dc6": {
    "message": "Dodaj nową właściwość { propertyName }"
  },
  "add_new_question_85612b7f": {
    "message": "Dodaj nowe pytanie"
  },
  "add_new_trigger_dc8e80b4": {
    "message": "Dodaj nowy wyzwalacz"
  },
  "add_new_validation_rule_here_eb675ccf": {
    "message": "Dodaj tutaj nową regułę poprawności"
  },
  "add_packages_3ab0558c": {
    "message": "Dodaj pakiety"
  },
  "add_property_d381eba3": {
    "message": "Dodaj właściwość"
  },
  "add_publishing_profile_for_botname_37f9d35c": {
    "message": "Dodaj profil publikowania dla { botName }"
  },
  "add_qna_maker_knowledge_base_c1b27b78": {
    "message": "Dodaj bazę wiedzy usługi QnA Maker"
  },
  "add_qna_pair_16c228f0": {
    "message": "+ Dodaj parę pytanie-odpowiedź"
  },
  "add_some_example_phrases_to_trigger_this_intent_pl_568eaf51": {
    "message": "> dodaj kilka przykładowych fraz, aby wyzwolić tę intencję:\n> — powiedz mi, jaka jest pogoda\n> — jaka jest pogoda w '{'city=Seattle'}'\n\n> definicje jednostek:\n> @ ml city"
  },
  "add_some_expected_user_responses_please_remind_me__31dc5c07": {
    "message": "> dodaj kilka oczekiwanych odpowiedzi użytkownika:\n> — Przypomnij mi, że mam „{'itemTitle=kupić mleko'}'\n> — przypomnij, że „{'itemTitle'}”\n> — dodaj „{'itemTitle'}” do listy rzeczy do zrobienia\n>\n> definicje jednostek:\n> @ ml itemTitle\n"
  },
  "add_suggested_action_baf855ca": {
    "message": "Dodaj sugerowaną akcję"
  },
  "advanced_events_2cbfa47d": {
    "message": "Zdarzenia zaawansowane"
  },
  "advanced_options_4dcc8385": {
    "message": "Opcje zaawansowane"
  },
  "advanced_settings_view_json_b83638b4": {
    "message": "Widok ustawień zaawansowanych (JSON)"
  },
  "all_4321c3a1": {
    "message": "Wszystko"
  },
  "allowed_callers_31b26262": {
    "message": "Dozwolone obiekty wywołujące"
  },
  "almost_there_f90939cb": {
    "message": "Prawie gotowe"
  },
  "an_app_id_is_used_for_communication_between_your_b_255025e1": {
    "message": "Identyfikator aplikacji jest używany do komunikacji między botem i umiejętnościami, usługami, witrynami internetowymi lub aplikacjami. Użyj istniejącego identyfikatora aplikacji lub automatycznie wygeneruj identyfikator aplikacji podczas tworzenia profilu publikowania dla tego bota. <a>Dowiedz się więcej</a>"
  },
  "an_authoring_key_is_created_automatically_when_you_21cf77aa": {
    "message": "Klucz tworzenia jest tworzony automatycznie podczas tworzenia konta usługi LUIS."
  },
  "an_azure_tenant_must_be_set_in_order_to_provision__a223f1b8": {
    "message": "Aby aprowizować zasoby, należy określić dzierżawę platformy Azure. Spróbuj ponownie utworzyć profil publikowania i ponów próbę."
  },
  "an_error_occurred_connecting_initializing_the_dire_fc7b50be": {
    "message": "Wystąpił błąd podczas nawiązywania połączenia z serwerem DirectLine"
  },
  "an_error_occurred_parsing_the_transcript_for_a_con_a47395c3": {
    "message": "Wystąpił błąd podczas analizowania transkrypcji dla konwersacji"
  },
  "an_error_occurred_receiving_an_activity_from_the_b_d734a7d": {
    "message": "Wystąpił błąd podczas odbierania działania z bota."
  },
  "an_error_occurred_saving_the_transcript_to_disk_f5cb0f7c": {
    "message": "Wystąpił błąd podczas zapisywania transkrypcji na dysku."
  },
  "an_error_occurred_saving_transcripts_be37b977": {
    "message": "Wystąpił błąd podczas zapisywania transkrypcji"
  },
  "an_error_occurred_sending_conversation_update_acti_85be9b0f": {
    "message": "Wystąpił błąd podczas wysyłania działania aktualizacji konwersacji do bota"
  },
  "an_error_occurred_starting_a_new_conversation_7586fd9f": {
    "message": "Wystąpił błąd podczas rozpoczynania nowej konwersacji"
  },
  "an_error_occurred_trying_to_save_the_transcript_to_a6efda6f": {
    "message": "Wystąpił błąd przy próbie zapisania transkrypcji na dysku"
  },
  "an_error_occurred_validating_the_microsoft_app_id__c2b9dc19": {
    "message": "Wystąpił błąd podczas weryfikowania identyfikatora aplikacji firmy Microsoft i hasła aplikacji firmy Microsoft."
  },
  "animation_card_1a7d75ff": {
    "message": "Karta animacji"
  },
  "answer_4620913f": {
    "message": "Odpowiedź"
  },
  "answer_is_content_c6af84ad": {
    "message": "Odpowiedź to { content }"
  },
  "answer_is_required_da652c05": {
    "message": "Odpowiedź jest wymagana"
  },
  "any_constant_or_expression_to_evaluate_ba2017b1": {
    "message": "Dowolna stała lub wyrażenie do obliczenia."
  },
  "any_or_expression_acad7d37": {
    "message": "Dowolna wartość lub dowolne wyrażenie"
  },
  "any_string_f22dc2e1": {
    "message": "dowolny ciąg"
  },
  "application_language_settings_85b1f06": {
    "message": "Ustawienia języka aplikacji"
  },
  "application_name_67a279e2": {
    "message": "Nazwa aplikacji"
  },
  "application_settings_39e840c6": {
    "message": "Ustawienia aplikacji"
  },
  "application_updates_bdf5f8b6": {
    "message": "Aktualizacje aplikacji"
  },
  "apply_my_azure_bot_resources_for_an_existing_bot_4979e343": {
    "message": "Zastosuj moje zasoby bota platformy Azure dla istniejącego bota"
  },
  "are_you_sure_you_want_to_delete_your_bot_this_acti_214a9e11": {
    "message": "Czy na pewno chcesz usunąć bota? Tej akcji nie można cofnąć. Bot i wszystkie powiązane pliki w folderze projektu bota zostaną trwale usunięte. Twoje zasoby platformy Azure pozostaną bez zmian."
  },
  "are_you_sure_you_want_to_exit_the_onboarding_produ_c2de1b23": {
    "message": "Czy na pewno chcesz wyjść z przewodnika dołączania produktu? Przewodnik możesz uruchomić ponownie w ustawieniach dołączania."
  },
  "are_you_sure_you_want_to_remove_form_dialog_schema_67c927ce": {
    "message": "Czy na pewno chcesz usunąć schemat okna dialogowego formularza „{ id }”?"
  },
  "are_you_sure_you_want_to_remove_propertyname_8a793e4f": {
    "message": "Czy na pewno chcesz usunąć właściwość „{ propertyName }”?"
  },
  "are_you_sure_you_want_to_remove_targetname_this_wi_b3ddce54": {
    "message": "Czy na pewno chcesz usunąć element { targetName }? Spowoduje to usunięcie tylko profilu i nie spowoduje usunięcia aprowizowanych zasobów."
  },
  "are_you_sure_you_want_to_remove_this_property_5bfb9cb5": {
    "message": "Czy na pewno chcesz usunąć tę właściwość?"
  },
  "are_you_sure_you_want_to_start_over_your_progress__3b7cde9b": {
    "message": "Czy na pewno chcesz zacząć od początku? Postęp zostanie utracony."
  },
  "are_you_sure_you_want_to_stop_current_runtime_and__a5f883b2": {
    "message": "Czy na pewno chcesz zatrzymać bieżące środowisko uruchomieniowe i zamienić je?"
  },
  "are_you_sure_you_want_to_uninstall_these_extension_cf6265e8": {
    "message": "Czy na pewno chcesz odinstalować te rozszerzenia?"
  },
  "array_643947ee": {
    "message": "Tablica"
  },
  "array_constant_8829b2ec": {
    "message": "Stała tablicowa."
  },
  "array_or_expression_c52b2ecc": {
    "message": "Tablica lub wyrażenie"
  },
  "array_or_expression_to_evaluate_87d9328b": {
    "message": "Tablica lub wyrażenie do obliczenia."
  },
  "ask_a_question_92ef7e0c": {
    "message": "Zadaj pytanie"
  },
  "ask_a_question_confirmation_434ad620": {
    "message": "Zadaj pytanie — potwierdzenie"
  },
  "ask_a_question_date_or_time_6e896738": {
    "message": "Zadaj pytanie — data lub godzina"
  },
  "ask_a_question_file_or_attachment_eebb66b2": {
    "message": "Zadaj pytanie — plik lub załącznik"
  },
  "ask_a_question_multi_choice_5fce9e3e": {
    "message": "Zadaj pytanie — wybór wielokrotny"
  },
  "ask_a_question_number_28cb66b1": {
    "message": "Zadaj pytanie — liczba"
  },
  "ask_a_question_oauth_login_8ec5ccd5": {
    "message": "Zadaj pytanie — logowanie OAuth"
  },
  "ask_a_question_send_activity_19848af2": {
    "message": "Zadaj pytanie — działanie wysyłania"
  },
  "ask_a_question_text_ba993a5e": {
    "message": "Zadaj pytanie — tekst"
  },
  "ask_a_question_to_collect_user_input_choice_c1fbb541": {
    "message": "Zadaj pytanie, aby uzyskać dane wejściowe użytkownika (wybór)"
  },
  "ask_a_question_to_collect_user_input_confirmation_29c70209": {
    "message": "Zadaj pytanie, aby uzyskać dane wejściowe użytkownika (potwierdzenie)"
  },
  "ask_a_question_to_collect_user_input_date_or_time_3a8659ee": {
    "message": "Zadaj pytanie, aby uzyskać dane wejściowe użytkownika (data lub godzina)"
  },
  "ask_a_question_to_collect_user_input_file_or_attac_dccad24b": {
    "message": "Zadaj pytanie, aby uzyskać dane wejściowe użytkownika (plik lub załącznik)"
  },
  "ask_a_question_to_collect_user_input_number_b3abe981": {
    "message": "Zadaj pytanie, aby uzyskać dane wejściowe użytkownika (liczba)"
  },
  "ask_a_question_to_collect_user_input_oauth_login_5347b7fc": {
    "message": "Zadaj pytanie, aby uzyskać dane wejściowe użytkownika (logowanie OAuth)"
  },
  "ask_a_question_to_collect_user_input_send_activity_eb3dd7ab": {
    "message": "Zadaj pytanie, aby uzyskać dane wejściowe użytkownika (działanie wysyłania)"
  },
  "ask_a_question_to_collect_user_input_text_5d8adc89": {
    "message": "Zadaj pytanie, aby uzyskać dane wejściowe użytkownika (tekst)"
  },
  "ask_activity_7bb716b4": {
    "message": "Działanie z pytaniem"
  },
  "ask_the_skill_owner_for_the_url_and_provide_your_b_70a8b361": {
    "message": "Poproś właściciela umiejętności o adres URL i podaj identyfikator aplikacji bota"
  },
  "at_least_one_question_is_required_6f287e04": {
    "message": "Wymagane jest co najmniej jedno pytanie"
  },
  "attachment_deffe5a9": {
    "message": "Załącznik"
  },
  "attachment_input_212dcb98": {
    "message": "Dane wejściowe dotyczące załącznika"
  },
  "attachment_layout_b42b242": {
    "message": "Układ załącznika"
  },
  "attachments_694cf227": {
    "message": "Załączniki"
  },
  "audio_card_8587cf83": {
    "message": "Karta dźwiękowa"
  },
  "australia_east_b7af6cc": {
    "message": "Australia Wschodnia"
  },
  "authentication_error_39e996c5": {
    "message": "Błąd uwierzytelniania"
  },
  "authoring_canvas_18802e39": {
    "message": "Kanwa tworzenia"
  },
  "authoring_region_to_use_e_g_westus_westeurope_aust_d43d5245": {
    "message": "Region tworzenia, który ma zostać użyty (np. westus, westeurope, australiaeast)"
  },
  "authoring_region_to_use_westus_qna_maker_resource__4588c2f9": {
    "message": "Region tworzenia, który ma zostać użyty (westus) (lokalizacja zasobów usługi QnA Maker)"
  },
  "auto_update_86eb33b0": {
    "message": "Aktualizuj automatycznie"
  },
  "automatically_generate_dialogs_that_collect_inform_e7cf619e": {
    "message": "Automatycznie generuj dialogi zbierające informacje od użytkownika w celu zarządzania konwersacjami."
  },
  "available_as_skill_to_the_following_bots_dbcaffcd": {
    "message": "Dostępne jako umiejętność dla następujących botów:"
  },
  "azure_connections_9e63f716": {
    "message": "Połączenia platformy Azure"
  },
  "azure_directory_d9065529": {
    "message": "Katalog platformy Azure"
  },
  "azure_functions_5e23be5c": {
    "message": "Funkcje platformy Azure"
  },
  "azure_functions_required_2a035b48": {
    "message": "Wymagana jest usługa Azure Functions"
  },
  "azure_functions_runtime_not_installed_bc24e100": {
    "message": "Nie zainstalowano środowiska uruchomieniowego usługi Azure Functions."
  },
  "azure_language_understanding_5fc42020": {
    "message": "Azure Language Understanding"
  },
  "azure_qna_maker_fd153eb7": {
    "message": "Azure QnA Maker"
  },
  "azure_resource_group_cee486e6": {
    "message": "Grupa zasobów platformy Azure"
  },
  "azure_subscription_4671d043": {
    "message": "Subskrypcja platformy Azure"
  },
  "azure_web_app_d834cb4c": {
    "message": "Aplikacja internetowa platformy Azure"
  },
  "back_2900f52a": {
    "message": "Wstecz"
  },
  "been_used_5daccdb2": {
    "message": "Zostało użyte"
  },
  "begin_a_new_dialog_60249bd8": {
    "message": "Rozpocznij nowy dialog"
  },
  "begin_a_remote_skill_dialog_93e47189": {
    "message": "Rozpocznij dialog umiejętności zdalnej."
  },
  "begin_dialog_154ebbf9": {
    "message": "Rozpocznij dialog"
  },
  "begin_dialog_event_285bc650": {
    "message": "Zdarzenie rozpoczęcia dialogu"
  },
  "begindialog_a5594562": {
    "message": "BeginDialog"
  },
  "boolean_6000988a": {
    "message": "Wartość logiczna"
  },
  "boolean_condition_b65450ca": {
    "message": "Warunek logiczny"
  },
  "boolean_constant_7d3fcbf6": {
    "message": "Stała logiczna"
  },
  "boolean_constant_8d950af8": {
    "message": "Stała logiczna."
  },
  "boolean_constant_or_expression_to_evaluate_86d77849": {
    "message": "Stała logiczna lub wyrażenie do obliczenia."
  },
  "boolean_field_602934c9": {
    "message": "pole logiczne"
  },
  "boolean_or_expression_6bd88208": {
    "message": "Wartość logiczna lub wyrażenie"
  },
  "boolean_value_98d39ea1": {
    "message": "Wartość logiczna."
  },
  "bot_416bf08d": {
    "message": "bot"
  },
  "bot_7926b66d": {
    "message": "Bot"
  },
  "bot_content_was_successfully_imported_5a07ae64": {
    "message": "Pomyślnie zaimportowano zawartość bota."
  },
  "bot_controller_319b408d": {
    "message": "Kontroler bota"
  },
  "bot_endpoint_not_available_in_the_request_43c381f8": {
    "message": "Punkt końcowy bota nie jest dostępny w żądaniu"
  },
  "bot_files_created_986109df": {
    "message": "Utworzono pliki bota"
  },
  "bot_framework_composer_2_0_provides_more_built_in__c6abf11c": {
    "message": "Narzędzie Bot Framework Composer 2.0 zapewnia więcej wbudowanych funkcji, co pozwala szybko tworzyć złożone boty. Przeprowadź aktualizację do narzędzia Composer 2.0, aby uzyskać dostęp do zaawansowanych szablonów botów, wstępnie utworzonych składników i środowiska uruchomieniowego, które jest w pełni rozszerzalne za pośrednictwem pakietów."
  },
  "bot_framework_composer_fae721be": {
    "message": "Bot Framework Composer"
  },
  "bot_framework_composer_icon_gray_fa72d3d6": {
    "message": "bot framework composer ikona szara"
  },
  "bot_framework_composer_requires_node_js_in_order_t_de385f76": {
    "message": "Narzędzie Bot Framework Composer wymaga platformy Node.js, aby utworzyć i uruchomić nowego bota. Kliknij pozycję „Zainstaluj platformę Node.js”, aby zainstalować najnowszą wersję. Po zainstalowaniu platformy Node będzie konieczne ponowne uruchomienie narzędzia Composer."
  },
  "bot_framework_emulator_fefd4a59": {
    "message": "Bot Framework Emulator"
  },
  "bot_is_botname_c5af0c89": {
    "message": "Bot: { botName }"
  },
  "bot_language_6cf30c2": {
    "message": "Język bota"
  },
  "bot_language_active_7cf9dc78": {
    "message": "Język bota (aktywny)"
  },
  "bot_name_cannot_start_with_a_number_or_space_3a5c6fc1": {
    "message": "Nazwa bota nie może zaczynać się cyfrą ani spacją"
  },
  "bot_name_is_botname_a28c2d05": {
    "message": "Imię bota to { botName }"
  },
  "bot_project_file_does_not_exist_a0864a2c": {
    "message": "Plik projektu bota nie istnieje."
  },
  "bot_project_location_3be47459": {
    "message": "Lokalizacja projektu bota"
  },
  "bot_projects_settings_list_view_ab58e5d": {
    "message": "Widok listy ustawień projektów botów"
  },
  "bot_projects_settings_navigation_pane_c2074a5f": {
    "message": "Okienko nawigacji ustawień projektów botów"
  },
  "bot_response_ec6f4a8c": {
    "message": "Odpowiedź bota"
  },
  "bot_responses_4617b4a2": {
    "message": "Odpowiedzi bota"
  },
  "bot_responses_c4e63601": {
    "message": "Odpowiedzi bota"
  },
  "bot_settings_3751e1b2": {
    "message": "Ustawienia bota"
  },
  "bot_settings_ce2783e4": {
    "message": "Ustawienia bota"
  },
  "branch_if_else_391e5681": {
    "message": "Gałąź: If/else"
  },
  "branch_switch_multiple_options_95c6a326": {
    "message": "Gałąź: switch (wiele opcji)"
  },
  "break_out_of_loop_ab30157c": {
    "message": "Wyjdź z pętli"
  },
  "build_a_continuous_integration_and_deployment_ci_c_79188c70": {
    "message": "Utwórz potok ciągłej integracji i ciągłego wdrażania (CI/CD) za pomocą szablonów usługi Azure Resource Manager."
  },
  "building_5e8a3c1d": {
    "message": "Kompilowanie"
  },
  "building_runtime_22f11a1f": {
    "message": "Kompilowanie środowiska uruchomieniowego"
  },
  "bytes_74acea97": {
    "message": "B"
  },
  "calculating_17b21be7": {
    "message": "Trwa obliczanie..."
  },
  "call_skills_24416f61": {
    "message": "Wywołaj umiejętności"
  },
  "cancel_all_active_dialogs_335b1623": {
    "message": "Anuluj wszystkie aktywne dialogi"
  },
  "cancel_all_dialogs_7b35fa0e": {
    "message": "Anuluj wszystkie dialogi"
  },
  "cancel_caeb1e68": {
    "message": "Anuluj"
  },
  "cancel_dialog_event_cc671dee": {
    "message": "Anuluj zdarzenie dialogu"
  },
  "cannot_find_a_matching_conversation_d6344e4a": {
    "message": "Nie można znaleźć zgodnej konwersacji."
  },
  "cannot_parse_attachment_c3e552a5": {
    "message": "Nie można przeanalizować załącznika."
  },
  "cannot_upload_file_conversation_not_found_8a983504": {
    "message": "Nie można przekazać pliku. Nie znaleziono konwersacji."
  },
  "carousel_a2321ac9": {
    "message": "Karuzela"
  },
  "change_recognizer_3145b93d": {
    "message": "Zmień aparat rozpoznawania"
  },
  "check_for_updates_and_install_them_automatically_50337340": {
    "message": "Sprawdź dostępność aktualizacji i zainstaluj je automatycznie."
  },
  "choice_input_369b0c57": {
    "message": "Dane wejściowe dotyczące wyboru"
  },
  "choice_name_fe8411f4": {
    "message": "Nazwa wyboru"
  },
  "choose_a_location_for_your_new_bot_project_e979f2d5": {
    "message": "Wybierz lokalizację dla nowego projektu bota."
  },
  "choose_how_to_create_your_bot_a97f7b3e": {
    "message": "Wybierz sposób utworzenia bota"
  },
  "clear_all_da755751": {
    "message": "Wyczyść wszystko"
  },
  "click_start_and_your_bot_will_be_up_and_running_on_424c29da": {
    "message": "Kliknij pozycję „uruchom”, aby uruchomić bota. Po jego uruchomieniu możesz wybrać pozycję „Otwórz w czacie internetowym”, aby przeprowadzić test."
  },
  "click_the_start_button_to_test_your_bot_using_web__821e827c": {
    "message": "Kliknij przycisk „uruchom”, aby przetestować bota za pomocą czatu internetowego lub emulatora. Jeśli nie masz jeszcze zainstalowanej aplikacji Bot Framework Emulator, możesz ją pobrać <a>tutaj</a>."
  },
  "click_to_sort_by_file_type_1b0c9bd": {
    "message": "Kliknij, aby sortować według typu pliku"
  },
  "close_d634289d": {
    "message": "Zamknij"
  },
  "close_webchat_b26d03e1": {
    "message": "Zamknij czat internetowy"
  },
  "cognitive_service_region_87c668be": {
    "message": "Region usługi Cognitive Service"
  },
  "cognitive_services_key_fcfd093f": {
    "message": "Klucz usług Cognitive Services"
  },
  "collapse_34080b4d": {
    "message": "Zwiń"
  },
  "collapse_debug_panel_2841f8ba": {
    "message": "Zwiń panel debugowania"
  },
  "collapse_navigation_17228b95": {
    "message": "Zwiń nawigację"
  },
  "collect_information_about_the_use_and_performance__39c61db9": {
    "message": "Zbierz informacje o użytkowaniu i wydajności bota."
  },
  "comment_7ef1428e": {
    "message": "Komentarz"
  },
  "comments_e07bcbe3": {
    "message": "Komentarze"
  },
  "common_7911ab4b": {
    "message": "Wspólne"
  },
  "complete_your_publishing_profile_7240d0d6": {
    "message": "Ukończ definiowanie profilu publikowania"
  },
  "component_stacktrace_e24b1983": {
    "message": "Ślad stosu składnika:"
  },
  "components_of_kind_kind_are_not_supported_replace__de47f868": {
    "message": "Składniki typu $kind „{ kind }” nie są obsługiwane. Zamień składnik na inny lub utwórz składnik niestandardowy."
  },
  "composer_2_0_is_now_available_113ed532": {
    "message": "Narzędzie Composer 2.0 jest teraz dostępne!"
  },
  "composer_cannot_yet_translate_your_bot_automatical_2d54081b": {
    "message": "Narzędzie Composer nie może jeszcze automatycznie przetłumaczyć bota.\nAby utworzyć tłumaczenie ręcznie, narzędzie Composer utworzy kopię zawartości bota z nazwą dodatkowego języka. Tę zawartość można następnie przetłumaczyć bez wpływu na oryginalną logikę bota lub przepływ i będzie można przełączać się między językami, aby upewnić się, że odpowiedzi są poprawnie przetłumaczone."
  },
  "composer_includes_a_telemetry_feature_that_collect_8fd7bfbf": {
    "message": "Projektant zawiera funkcję telemetrii, która gromadzi informacje o użyciu. Ważne jest, aby zespół ds. projektanta rozumiał sposób używania tego narzędzia, co pozwoli je ulepszać."
  },
  "composer_is_up_to_date_9118257d": {
    "message": "Narzędzie Composer jest aktualne."
  },
  "composer_language_f958f3bf": {
    "message": "Język programowania"
  },
  "composer_logo_ba2048a0": {
    "message": "Logo narzędzia Composer"
  },
  "composer_needs_azure_functions_36138382": {
    "message": "Kompozytor potrzebuje funkcji platformy Azure Functions"
  },
  "composer_needs_net_core_sdk_46e2a8ae": {
    "message": "Narzędzie Composer potrzebuje zestawu SDK .NET Core"
  },
  "composer_runtime_error_b0efe05": {
    "message": "Błąd czasu uruchomieniowego"
  },
  "composer_settings_c8c622cf": {
    "message": "Ustawienia projektanta"
  },
  "composer_tutorials_5e79e495": {
    "message": "Samouczki kompozytora"
  },
  "composer_will_restart_88ee8dc3": {
    "message": "Narzędzie Composer zostanie uruchomione ponownie."
  },
  "composer_will_update_the_next_time_you_close_the_a_d74264a1": {
    "message": "Narzędzie Composer zostanie zaktualizowane po następnym zamknięciu aplikacji."
  },
  "composite_entity_8b5f67ba": {
    "message": "Jednostka złożona"
  },
  "conditionalselector_ed2031f0": {
    "message": "ConditionalSelector"
  },
  "configuration_e186200": {
    "message": "Konfiguracja"
  },
  "configure_adapter_2f621249": {
    "message": "Konfigurowanie karty"
  },
  "configure_and_publish_7f53bc9a": {
    "message": "Konfiguruj i publikuj"
  },
  "configure_ecb97e30": {
    "message": "Konfiguruj"
  },
  "configure_the_command_used_by_composer_to_start_yo_f4231dc6": {
    "message": "Skonfiguruj polecenie używane przez kompozytora, aby uruchomić aplikację bota podczas testowania lokalnego."
  },
  "configure_your_bot_7483e4a": {
    "message": "Konfiguruj bota"
  },
  "configures_default_language_model_to_use_if_there__f09f1acd": {
    "message": "Konfiguruje domyślny model języka, który ma być używany, jeśli w nazwie pliku nie ma kodu kultury (wartość domyślna: en-us)"
  },
  "confirm_6556b3a6": {
    "message": "Potwierdź"
  },
  "confirm_choices_db8e99fb": {
    "message": "Potwierdź wybory"
  },
  "confirm_input_7e58417e": {
    "message": "Potwierdź dane wejściowe"
  },
  "confirm_skill_endpoints_6eb184cf": {
    "message": "Potwierdzanie punktów końcowych umiejętności"
  },
  "confirmation_fec87d65": {
    "message": "Potwierdzenie"
  },
  "confirmation_modal_must_have_a_title_b0816e0b": {
    "message": "Okno modalne potwierdzenia musi mieć tytuł."
  },
  "conflicting_changes_detected_6c282985": {
    "message": "Wykryte zmiany powodujące konflikty"
  },
  "congratulations_your_model_is_successfully_publish_52ebc297": {
    "message": "Gratulacje! Model został pomyślnie opublikowany."
  },
  "connect_to_a_skill_53c9dff0": {
    "message": "Połącz z umiejętnością"
  },
  "connect_to_qna_knowledgebase_4b324132": {
    "message": "Połącz z bazą wiedzy QnA"
  },
  "connect_to_speech_service_9d877e37": {
    "message": "Nawiązywanie połączenia z usługą mowy"
  },
  "connect_with_the_community_to_ask_and_answer_quest_aeec8c4f": {
    "message": "Skontaktuj się ze społecznością, aby zadać pytania i udzielić odpowiedzi na temat narzędzia Composer"
  },
  "connect_your_bot_to_microsoft_teams_and_webchat_or_90a228b8": {
    "message": "Połącz bota z usługami Microsoft Teams i WebLine lub włącz usługę DirectLine Speech."
  },
  "connect_your_bot_to_teams_external_channels_or_ena_687b7580": {
    "message": "Połącz bota z usługą Teams, kanałami zewnętrznymi lub włącz mowę."
  },
  "connecting_to_b_source_b_to_import_bot_content_106cf675": {
    "message": "Trwa łączenie z lokalizacją <b>{ source }</b> w celu zaimportowania zawartości bota..."
  },
  "connecting_to_b_targetname_b_to_import_bot_content_65d8db95": {
    "message": "Trwa łączenie z lokalizacją <b>{ targetName }</b> w celu zaimportowania zawartości bota..."
  },
  "connections_917ef4e4": {
    "message": "Połączenia"
  },
  "continue_ac067716": {
    "message": "Kontynuuj"
  },
  "continue_loop_22635585": {
    "message": "Kontynuuj pętlę"
  },
  "continue_setting_up_your_development_environment_b_5ec84955": {
    "message": "Kontynuuj konfigurowanie środowiska programowania, dodając klawisze LUIS."
  },
  "conversation_ended_a8bd37dd": {
    "message": "Konwersacja zakończona"
  },
  "conversation_ended_endofconversation_activity_41d0c83f": {
    "message": "Konwersacja została zakończona (działanie EndOfConversation)"
  },
  "conversation_id_cannot_be_updated_2a973f13": {
    "message": "Nie można zaktualizować identyfikatora konwersacji."
  },
  "conversation_invoked_e960884e": {
    "message": "Wywołano konwersację"
  },
  "conversation_invoked_invoke_activity_71efde42": {
    "message": "Konwersacja została wywołana (działanie wywołania)"
  },
  "conversationupdate_activity_9e94bff5": {
    "message": "Działanie ConversationUpdate"
  },
  "convert_583eb59d": {
    "message": "Konwertuj"
  },
  "convert_your_project_to_the_latest_format_a28e824c": {
    "message": "Konwertowanie projektu do najnowszego formatu"
  },
  "copy_9748f9f": {
    "message": "Kopiuj"
  },
  "copy_command_to_clipboard_4649910f": {
    "message": "Kopiuj polecenie do schowka"
  },
  "copy_content_for_translation_7affbcbb": {
    "message": "Skopiuj zawartość do przetłumaczenia"
  },
  "copy_icon_4cc3a18e": {
    "message": "Ikona kopiowania"
  },
  "copy_project_location_to_clipboard_eb85c474": {
    "message": "Kopiuj lokalizację projektu do schowka"
  },
  "copy_skill_manifest_url_217975ba": {
    "message": "Kopiuj adres URL manifestu umiejętności"
  },
  "could_not_connect_to_storage_50411de0": {
    "message": "Nie połączyć z magazynem."
  },
  "couldn_t_complete_the_update_a337a359": {
    "message": "Nie można ukończyć aktualizacji:"
  },
  "create_132b3be1": {
    "message": "Utwórz"
  },
  "create_a_bot_project_73e6ce33": {
    "message": "Utwórz projekt bota"
  },
  "create_a_condition_8686fd5": {
    "message": "Utwórz warunek"
  },
  "create_a_dialog_9f6c8618": {
    "message": "Utwórz dialog"
  },
  "create_a_knowledge_base_from_scratch_or_import_kno_2eb38ac0": {
    "message": "Utwórz bazę wiedzy od podstaw albo zaimportuj wiedzę z adresu URL lub plików PDF"
  },
  "create_a_name_for_the_project_which_will_be_used_t_57e9b690": {
    "message": "Utwórz nazwę dla projektu, który zostanie użyty do nazwania aplikacji: (NazwaProjektu-środowisko-NazwaPlikuRozumieniaJęzyka)"
  },
  "create_a_new_bot_51ce70d3": {
    "message": "Utwórz nowego bota"
  },
  "create_a_new_dialog_21d84b82": {
    "message": "Utwórz nowy dialog"
  },
  "create_a_new_form_dialog_schema_by_clicking_above_34b80531": {
    "message": "Utwórz nowy schemat okna dialogowego formularza, klikając pozycję + powyżej."
  },
  "create_a_publish_profile_to_continue_1e2fa5a0": {
    "message": "Tworzenie profilu publikowania w celu kontynuowania"
  },
  "create_a_publishing_profile_a79c6808": {
    "message": "Utwórz profil publikowania"
  },
  "create_a_skill_in_your_bot_d7659e6b": {
    "message": "Utwórz umiejętność w bocie"
  },
  "create_a_trigger_40e74743": {
    "message": "Utwórz wyzwalacz"
  },
  "create_and_configure_new_azure_resources_302c574a": {
    "message": "Twórz i konfiguruj nowe zasoby platformy Azure"
  },
  "create_bot_from_template_or_scratch_92f0fefa": {
    "message": "Utworzyć bota na podstawie szablonu czy od podstaw?"
  },
  "create_copy_to_translate_bot_content_efc872c": {
    "message": "Utwórz kopię, aby przetłumaczyć zawartość bota"
  },
  "create_custom_knowledge_base_e1cad195": {
    "message": "Tworzenie niestandardowej bazy wiedzy"
  },
  "create_folder_error_38aa86f5": {
    "message": "Błąd tworzenia folderu"
  },
  "create_form_dialog_bb98a4f2": {
    "message": "Utwórz okno dialogowe formularza"
  },
  "create_from_knowledge_base_qna_maker_7422486": {
    "message": "Utwórz na podstawie bazy wiedzy (QnA Maker)"
  },
  "create_from_qna_7aa9dcbb": {
    "message": "Utwórz na podstawie usługi QnA"
  },
  "create_from_scratch_485c3045": {
    "message": "Utwórz od podstaw"
  },
  "create_from_template_87e12c94": {
    "message": "Utwórz na podstawie szablonu"
  },
  "create_new_e0946c49": {
    "message": "Utwórz nową"
  },
  "create_new_folder_19d3faa4": {
    "message": "Utwórz nowy folder"
  },
  "create_new_kb_1c4f86a0": {
    "message": "Utwórz nową bazę wiedzy"
  },
  "create_new_publish_profile_e27c0950": {
    "message": "Dodaj nowy profil publikowania"
  },
  "create_profile_33fafbf1": {
    "message": "Utwórz profil"
  },
  "create_service_resources_386ef96b": {
    "message": "Tworzenie zasobów { service }"
  },
  "create_your_first_bot_a23748c1": {
    "message": "Utwórz swoją pierwszą aplikację"
  },
  "creating_knowledge_base_e391b132": {
    "message": "Tworzenie bazy wiedzy..."
  },
  "creating_qna_maker_7c88df84": {
    "message": "Tworzenie programu QnA Maker"
  },
  "creating_resources_af3aec2f": {
    "message": "Tworzenie zasobów..."
  },
  "current_40c0812f": {
    "message": " — Bieżące"
  },
  "custom_actions_5d396747": {
    "message": "Akcje niestandardowe"
  },
  "custom_events_d6f0e45b": {
    "message": "Zdarzenia niestandardowe"
  },
  "custom_recognizer_951bab90": {
    "message": "Niestandardowy aparat rozpoznawania"
  },
  "custom_runtime_426aa34f": {
    "message": "Niestandardowe środowisko uruchomieniowe"
  },
  "cut_c8c92681": {
    "message": "Wytnij"
  },
  "data_collection_32efe1e7": {
    "message": "Zbieranie danych"
  },
  "data_collection_7db2e237": {
    "message": "Zbieranie danych"
  },
  "data_loading_4c9bb9f6": {
    "message": "Trwa ładowanie danych..."
  },
  "data_transferring_between_services_c0971544": {
    "message": "Transferowanie danych między usługami"
  },
  "date_ee500367": {
    "message": "Data"
  },
  "date_modified_18beced9": {
    "message": "Data modyfikacji"
  },
  "date_or_time_d30bcc7d": {
    "message": "Data lub godzina"
  },
  "date_time_input_aa8ad315": {
    "message": "Dane wejściowe daty i godziny"
  },
  "deactivated_action_1da615d0": {
    "message": "Dezaktywowana akcja."
  },
  "debug_break_46cb5adb": {
    "message": "Przerwanie w celu debugowania"
  },
  "debug_break_870a75df": {
    "message": "Debugowanie: przerwanie"
  },
  "debug_panel_header_2ee4d70c": {
    "message": "Nagłówek panelu debugowania"
  },
  "debugging_options_20e2e9da": {
    "message": "Opcje debugowania"
  },
  "default_language_486a558d": {
    "message": "Język domyślny"
  },
  "default_language_a976938d": {
    "message": "JĘZYK DOMYŚLNY"
  },
  "default_recognizer_9c06c1a3": {
    "message": "Domyślny aparat rozpoznawania"
  },
  "define_by_value_type_3cd3d1a8": {
    "message": "Definiuj według typu wartości"
  },
  "define_conversation_objective_146d1cc6": {
    "message": "Definiuj cel konwersacji"
  },
  "define_new_entity_6c69b912": {
    "message": "Definiuj nową jednostkę"
  },
  "define_user_input_and_trigger_phrases_to_direct_th_d473c5c": {
    "message": "Definiowanie danych wejściowych użytkownika i wyzwalanie fraz w celu kierowania przepływu konwersacji."
  },
  "define_your_bot_s_responses_add_phrase_variations__11aa55cb": {
    "message": "Zdefiniuj odpowiedzi bota, dodaj odmiany fraz, wykonaj proste wyrażenia na podstawie kontekstu lub skorzystaj z pamięci konwersacji."
  },
  "defined_in_475568fb": {
    "message": "Zdefiniowano w:"
  },
  "definition_not_found_for_defname_7194fd07": {
    "message": "Nie znaleziono definicji dla { defName }"
  },
  "delete_a6efa79d": {
    "message": "Usuń"
  },
  "delete_a_property_f2d70f79": {
    "message": "Usuń właściwość"
  },
  "delete_activity_6d881872": {
    "message": "Usuń działanie"
  },
  "delete_bot_4b1527e4": {
    "message": "Usuń bota"
  },
  "delete_bot_73586104": {
    "message": "Usuń bota"
  },
  "delete_fd07d6ad": {
    "message": "Usunąć?"
  },
  "delete_form_dialog_schema_c8e28229": {
    "message": "Usunąć schemat dialogu formularza?"
  },
  "delete_knowledge_base_66e3a7f1": {
    "message": "Usuń bazę wiedzy"
  },
  "delete_properties_c49a7892": {
    "message": "Usuń właściwości"
  },
  "delete_property_4a0e0df6": {
    "message": "Usuń właściwość"
  },
  "delete_property_da7646f6": {
    "message": "Usunąć właściwość?"
  },
  "delete_this_bot_fb78e519": {
    "message": "Usuń tego bota"
  },
  "deleting_dialogid_failed_1d7cc05a": {
    "message": "Usuwanie dialogu „{ dialogId }” nie powiodło się."
  },
  "deleting_one_source_file_will_also_delete_qna_file_f3afd698": {
    "message": "Usunięcie jednego pliku źródłowego spowoduje również usunięcie plików qna o tej samej nazwie w innych lokalizacjach regionalnych."
  },
  "description_436c48d7": {
    "message": "Opis"
  },
  "development_resources_67364176": {
    "message": "Zasoby dla programistów"
  },
  "diagnostic_description_msg_9ddd1be": {
    "message": "Opis diagnostyczny { msg }"
  },
  "diagnostic_links_228dc6fe": {
    "message": "linki diagnostyczne"
  },
  "diagnostic_list_89b39c2e": {
    "message": "Lista diagnostyki"
  },
  "diagnostic_message_msg_5387e951": {
    "message": "Komunikat diagnostyczny { msg }"
  },
  "diagnostic_type_e1979c21": {
    "message": "Typ diagnostyki"
  },
  "diagnostics_a11880f6": {
    "message": "Diagnostyka"
  },
  "diagnostics_pane_2d77c390": {
    "message": "Okienko diagnostyki"
  },
  "diagnostics_tab_which_shows_errors_and_warnings_410e8f6": {
    "message": "Karta diagnostyki zawierająca błędy i ostrzeżenia."
  },
  "dialog_68ba69ba": {
    "message": "(Okno dialogowe)"
  },
  "dialog_cancelled_767b512a": {
    "message": "Anulowano dialog"
  },
  "dialog_cancelled_cancel_dialog_event_3eba3d7e": {
    "message": "Dialog został anulowany (zdarzenie anulowania dialogu)"
  },
  "dialog_d99c0378": {
    "message": "Dialog"
  },
  "dialog_data_61d5539b": {
    "message": "Dane okna dialogowego"
  },
  "dialog_dialogid_not_found_5e8214c3": {
    "message": "nie znaleziono okna dialogowego { dialogId }"
  },
  "dialog_events_f1b2e2a0": {
    "message": "Zdarzenia dialogu"
  },
  "dialog_generation_has_failed_550f0927": {
    "message": "Generowanie dialogu nie powiodło się."
  },
  "dialog_generation_was_successful_be280943": {
    "message": "Pomyślnie wygenerowano dialog."
  },
  "dialog_input_schema_c7864fbd": {
    "message": "Schemat wprowadzania w oknie dialogowym."
  },
  "dialog_interface_398bc493": {
    "message": "Interfejs okna dialogowego"
  },
  "dialog_management_2980578": {
    "message": "Zarządzanie oknami dialogowymi"
  },
  "dialog_opened_f6392b1": {
    "message": "Okno dialogowe otwarte"
  },
  "dialog_output_schema_acfe2186": {
    "message": "Schemat danych wyjściowych okna dialogowego."
  },
  "dialog_started_912507c": {
    "message": "Rozpoczęto dialog"
  },
  "dialog_started_begin_dialog_event_751dc07e": {
    "message": "Dialog został rozpoczęty (zdarzenie rozpoczęcia dialogu)"
  },
  "dialog_with_the_name_value_already_exists_62838518": {
    "message": "Okno dialogowe o nazwie { value } już istnieje."
  },
  "dialogfactory_missing_schema_5c3255c4": {
    "message": "Brakuje schematu dla DialogFactory."
  },
  "dialognum_plural_0_no_bots_have_1_one_bot_has_othe_549c9b69": {
<<<<<<< HEAD
    "message": "{ dialogNum, plural,\n     =0 {No bots have}\n     =1 {One bot has}\n  other {# bots have}\n} been found.\n            { dialogNum, select,\n      0 {}\n other {Press down arrow key to navigate the search results}\n}"
=======
    "message": "{ dialogNum, plural,\n     =0 {No bots have}\n     =1 {One bot has}\n  inne {# bots have}\n} been found.\n            { dialogNum, select,\n      0 {}\n inne {Press down arrow key to navigate the search results}\n}"
>>>>>>> 689833ce
  },
  "dialogs_triggers_and_actions_8a39ffea": {
    "message": "Okna dialogowe, wyzwalacze i akcje"
  },
  "disable_a5c05db3": {
    "message": "Wyłącz"
  },
  "display_lines_that_extends_beyond_the_width_of_the_9e500f3c": {
    "message": "Wiersze rozciągające się poza szerokość edytora wyświetl w kolejnych wierszach."
  },
  "display_text_used_by_the_channel_to_render_visuall_4e4ab704": {
    "message": "Tekst wyświetlany używany przez kanał do renderowania wizualnego."
  },
  "do_you_want_to_proceed_cd35aa38": {
    "message": "Czy chcesz kontynuować?"
  },
  "do_you_want_to_update_b_existingprojectname_b_c34014f": {
    "message": "Czy chcesz zaktualizować projekt <b>{ existingProjectName }</b>?"
  },
  "do_you_wish_to_continue_96469eaf": {
    "message": "Czy chcesz kontynuować?"
  },
  "documentation_d82f6eec": {
    "message": "Dokumentacja"
  },
  "does_not_exist_3a34b418": {
    "message": "Nie istnieje"
  },
  "done_1a4a010a": {
    "message": "Gotowe!"
  },
  "done_54e3d4b6": {
    "message": "Gotowe"
  },
  "download_emulator_c8fb3403": {
    "message": "Pobierz emulator"
  },
  "download_icon_2e0d10": {
    "message": "Ikona pobierania"
  },
  "download_now_and_install_when_you_close_composer_e241ed74": {
    "message": "Pobierz teraz i zainstaluj po zamknięciu narzędzia Composer."
  },
  "downloading_bb6fb34b": {
    "message": "Trwa pobieranie..."
  },
  "due_to_the_following_error_we_were_unable_to_succe_9185fddf": {
    "message": "Z powodu następującego błędu nie można było pomyślnie dodać wybranych klawiszy { service } do projektu bota:"
  },
  "duplicate_31cec192": {
    "message": "Duplikuj"
  },
  "duplicate_dialog_name_824f9fce": {
    "message": "Zduplikowana nazwa okna dialogowego"
  },
  "duplicate_fields_9fd0d3c2": {
    "message": "zduplikowane pola"
  },
  "duplicate_name_d295a09d": {
    "message": "Zduplikowana nazwa"
  },
  "duplicate_root_dialog_name_287ab65b": {
    "message": "Zduplikowana nazwa dialogu głównego"
  },
  "duplicated_intents_recognized_d3908424": {
    "message": "Rozpoznano zduplikowane zamiary"
  },
  "e_g_azurebot_e09f6769": {
    "message": "np. AzureBot"
  },
  "early_adopters_e8db7999": {
    "message": "Wcześni użytkownicy"
  },
  "edit_a_skill_5665d9ac": {
    "message": "Edytuj umiejętność"
  },
  "edit_actions_7c33a630": {
    "message": "Edytuj akcje"
  },
  "edit_an_array_property_5d886011": {
    "message": "Edytuj właściwość tablicy"
  },
  "edit_array_c56a18cc": {
    "message": "Edytuj macierz"
  },
  "edit_bot_responses_34bd1a28": {
    "message": "Edytuj odpowiedzi bota"
  },
  "edit_c5fbea07": {
    "message": "Edytuj"
  },
  "edit_displayname_dialog_description_986a7d60": {
    "message": "Edytuj opis okna dialogowego { displayName }"
  },
  "edit_in_json_75d0d754": {
    "message": "Edytuj w pliku JSON"
  },
  "edit_in_power_virtual_agents_56ee7ac2": {
    "message": "Edytowanie w Power Virtual Agents"
  },
  "edit_kb_name_5e2d8c5b": {
    "message": "Edytuj nazwę bazy wiedzy"
  },
  "edit_property_dd6a1172": {
    "message": "Edytuj właściwość"
  },
  "edit_publishing_profile_e40a0bf1": {
    "message": "Edytuj profil publikowania"
  },
  "edit_schema_a2ab5695": {
    "message": "Edytuj schemat"
  },
  "edit_source_45af68b4": {
    "message": "Edytuj źródło"
  },
  "edit_this_intent_in_a_user_input_view_a_c75f4893": {
    "message": "Edytuj ten cel w <a>User input view</a>"
  },
  "edit_this_template_in_a_bot_response_view_a_7236985f": {
    "message": "Edytuj ten szablon w <a>widoku odpowiedzi bota</a>"
  },
  "edit_user_input_and_triggers_333c9a0e": {
    "message": "Edytowanie danych wejściowych i wyzwalaczy użytkownika"
  },
  "ejecting_runtime_f6c90614": {
    "message": "Trwa wysuwanie środowiska uruchomieniowego..."
  },
  "emit_a_custom_event_78cf318b": {
    "message": "Emituj zdarzenie niestandardowe"
  },
  "emit_a_telemetry_track_event_e2442842": {
    "message": "Emituj zdarzenie śledzenia telemetrii"
  },
  "emit_a_trace_event_f653ae84": {
    "message": "Emituj zdarzenie śledzenia"
  },
  "emit_event_f36b4a87": {
    "message": "Emituj zdarzenie"
  },
  "empty_bot_template_that_routes_to_qna_configuratio_21531414": {
    "message": "Pusty szablon bota, który prowadzi do konfiguracji usługi QnA"
  },
  "empty_qna_icon_34c180c6": {
    "message": "Ikona pustej pary pytanie-odpowiedź"
  },
  "enable_6f5d1328": {
    "message": "Włącz"
  },
  "enable_app_insights_99b6c116": {
    "message": "Włączanie App Insights"
  },
  "enable_line_numbers_to_refer_to_code_lines_by_numb_e5ba66ea": {
    "message": "Włącz numery wierszy, aby odwoływać się do wierszy kodu za pomocą numerów."
  },
  "enable_multi_turn_extraction_8a168892": {
    "message": "Włącz wyodrębnianie na potrzeby konwersacji wieloetapowych"
  },
  "enable_orchestrator_cdbbd2c5": {
    "message": "Włącz Orchestrator"
  },
  "enable_speech_e30d6a2a": {
    "message": "Włączanie mowy"
  },
  "enable_speech_e4a16f1c": {
    "message": "Włącz mowę"
  },
  "enabled_ba7cab66": {
    "message": "Włączone"
  },
  "end_dialog_88fa2f7a": {
    "message": "Zakończ sesję dialogową"
  },
  "end_this_dialog_3ed0d50b": {
    "message": "Zakończ ten dialog"
  },
  "end_turn_ca85b3d4": {
    "message": "Zakończ kolejkę"
  },
  "endofconversation_activity_4aa21306": {
    "message": "Działanie EndOfConversation"
  },
  "endpoint_url_eddd8ea9": {
    "message": "Adres URL punktu końcowego"
  },
  "endpoints_ff946539": {
    "message": "Punkty końcowe"
  },
  "ensure_your_bot_s_microsoft_app_id_is_on_the_skill_a73799fb": {
    "message": "Upewnij się, że identyfikator aplikacji Microsoft bota jest na liście dozwolonych obiektów wywołujących dla umiejętności"
  },
  "enter_a_manifest_url_to_add_a_new_skill_to_your_bo_eb966c95": {
    "message": "Wprowadź adres URL manifestu, aby dodać do bota nowe umiejętności."
  },
  "enter_a_max_value_14e8ba52": {
    "message": "Wprowadź wartość maksymalną"
  },
  "enter_a_min_value_c3030813": {
    "message": "Wprowadź wartość minimalną"
  },
  "enter_a_url_to_import_qna_resource_223ded92": {
    "message": "Wprowadź adres URL do zaimportowania zasobu usługi QNA"
  },
  "enter_cognitive_service_region_a0f684a4": {
    "message": "Wprowadzanie obszaru usług kognitywnych"
  },
  "enter_cognitive_services_key_b78e4b55": {
    "message": "Wprowadź klucz usług kognitywnych"
  },
  "enter_name_for_new_resource_group_96fe8ea8": {
    "message": "Wprowadzanie nazwy nowej grupy zasobów"
  },
  "enter_name_for_new_resources_d5ccd6a7": {
    "message": "Wprowadź nazwę dla nowych zasobów"
  },
  "enter_qna_maker_subscription_key_d26b4bad": {
    "message": "Wprowadź klucz subskrypcji usługi QnA Maker"
  },
  "enter_skill_host_endpoint_url_7489a83f": {
    "message": "Wprowadź adres URL punktu końcowego hosta umiejętności"
  },
  "enter_skill_manifest_url_583d54f4": {
    "message": "Kopiuj adres URL manifestu umiejętności"
  },
  "entities_ef09392c": {
    "message": "Jednostki"
  },
  "entity_defined_in_lu_files_entity_1812c172": {
    "message": "Jednostka zdefiniowana w plikach lu: {Entity}"
  },
  "environment_68aed6d3": {
    "message": "Środowisko"
  },
  "equals_expression_47199f4e": {
    "message": "Wyrażenie „równa się”"
  },
  "error_98e81528": {
    "message": "Błąd"
  },
  "error_afac7133": {
    "message": "Błąd:"
  },
  "error_attempting_to_parse_skill_manifest_there_cou_27675668": {
    "message": "Błąd podczas próby rozdzielania manifestu umiejętności. Być może wystąpił błąd w formacie."
  },
  "error_checking_node_version_98bfbf4c": {
    "message": "Błąd sprawdzania wersji węzła"
  },
  "error_encountered_when_getting_template_read_me_fi_b9199689": {
    "message": "Błąd występujący podczas uzyskiwania szablonu pliku read-me"
  },
  "error_event_c079b608": {
    "message": "Zdarzenie błędu"
  },
  "error_fetching_runtime_templates_5e8a4701": {
    "message": "Błąd podczas pobierania szablonów środowiska uruchomieniowego"
  },
  "error_in_ui_schema_for_title_errormsg_options_7f3c22f2": {
    "message": "Błąd w schemacie interfejsu użytkownika dla { title }: { errorMsg }\n{ options }"
  },
  "error_occurred_5549a6b4": {
    "message": "Wystąpił błąd"
  },
  "error_occurred_building_the_bot_7425aa09": {
    "message": "Wystąpił błąd podczas tworzenia bota"
  },
  "error_occurred_ejecting_runtime_8512129e": {
    "message": "Wystąpił błąd podczas usuwania środowiska uruchomieniowego!"
  },
  "error_occurred_error_event_3e7f8ad0": {
    "message": "Wystąpił błąd (zdarzenie błędu)"
  },
  "error_occurred_trying_to_fetch_runtime_standard_ou_d0677f2d": {
    "message": "Wystąpił błąd przy próbie pobrania standardowych danych wyjściowych środowiska uruchomieniowego"
  },
  "error_please_add_unknown_functions_to_setting_s_cu_14b4abf8": {
    "message": "{ error } Dodaj nieznane funkcje do pola ustawień „customFunctions”."
  },
  "error_processing_schema_2c707cf3": {
    "message": "Błąd podczas przetwarzania schematu"
  },
  "error_provisioning_25835400": {
    "message": "Błąd aprowizacji."
  },
  "errorscount_plural_0_no_errors_1_one_error_other_e_a8c998bb": {
    "message": "{ errorsCount, plural,\n     =0 {No errors}\n     =1 {One error}\n  other {# errors}\n}"
  },
  "errorsmsg_8f5d3d85": {
    "message": "{ errorsMsg }"
  },
  "event_activity_2067a94b": {
    "message": "Działanie: zdarzenie"
  },
  "event_created_e9e05afc": {
    "message": "Utworzono zdarzenie"
  },
  "event_focused_51e447f3": {
    "message": "Koncentracja na zdarzeniach"
  },
  "event_received_457f99d6": {
    "message": "Odebrano zdarzenie"
  },
  "event_received_event_activity_45ffed05": {
    "message": "Odebrano zdarzenie (działanie zdarzenia)"
  },
  "events_cf7a8c50": {
    "message": "Zdarzenia"
  },
  "everything_you_need_to_build_sophisticated_convers_9c00cc01": {
    "message": "Wszystko, czego potrzebujesz do tworzenia zaawansowanych doświadczeń konwersacyjnych"
  },
  "examples_c435f08c": {
    "message": "Przykłady"
  },
  "existing_files_in_scripts_folder_will_be_overwritt_afa8d787": {
    "message": "Istniejące pliki w skryptach/folderze zostaną zastąpione. Czy na pewno chcesz kontynuować?"
  },
  "expand_2f2fadbd": {
    "message": "Rozwiń"
  },
  "expand_debug_panel_6f04e9f2": {
    "message": "Rozwiń panel debugowania"
  },
  "expand_navigation_20330d1d": {
    "message": "Rozwiń nawigację"
  },
  "expected_responses_1dca1864": {
    "message": "Oczekiwane odpowiedzi"
  },
  "expecting_4df12c00": {
    "message": "Oczekiwano"
  },
  "export_as_skill_764cf284": {
    "message": "Eksportuj jako umiejętność"
  },
  "export_as_zip_133b7ec": {
    "message": "Eksportuj jako plik .zip"
  },
  "export_json_2e2981f5": {
    "message": "Eksportuj plik JSON"
  },
  "export_your_bot_604e651c": {
    "message": "Eksportuj swojego bota"
  },
  "expression_7f906a13": {
    "message": "Wyrażenie"
  },
  "expression_starting_with_a750efc8": {
    "message": "Wyrażenie zaczynające się znakiem =."
  },
  "expression_to_evaluate_ce4095b1": {
    "message": "Wyrażenie do obliczenia."
  },
  "extend_your_bot_with_reusable_dialogs_bot_response_64f9ca51": {
    "message": "Rozszerz swojego bota o okna dialogowe do ponownego użycia, szablony odpowiedzi bota i akcje niestandardowe."
  },
  "extension_settings_899ccb55": {
    "message": "Ustawienia rozszerzenia"
  },
  "external_connections_3415fea5": {
    "message": "Połączenia zewnętrzne"
  },
  "external_skill_73e16d25": {
    "message": "Umiejętność zewnętrzna"
  },
  "extract_question_and_answer_pairs_from_an_online_f_7316548e": {
    "message": "Wyodrębnij pary pytań i odpowiedzi z internetowych podręczników do produktów z często zadawanymi pytaniami lub z innych plików. Obsługiwane formaty to tsv, pdf, doc, docx i xlsx, które zawierają pytania i odpowiedzi w sekwencji. Dowiedz się więcej o źródłach bazy wiedzy. Pomiń ten krok, aby dodać pytania i odpowiedzi ręcznie po utworzeniu. Liczba źródeł i rozmiary plików, które można dodać, zależą od wybranego produktu usługi QnA. Dowiedz się więcej na temat produktów usługi QnA Maker."
  },
  "extracting_question_and_answer_pairs_from_url_bb3f73bb": {
    "message": "Wyodrębnianie par pytań i odpowiedzi z { url }"
  },
  "fail_to_save_bot_578fa8aa": {
    "message": "Nie można zapisać bota"
  },
  "failed_276786d": {
    "message": "Niepowodzenie"
  },
  "false_2f39ee6d": {
    "message": "fałsz"
  },
  "false_eef8c169": {
    "message": "Fałsz"
  },
  "faq_website_source_47b5c924": {
    "message": "Witryna internetowa z często zadawanymi pytaniami (źródło)"
  },
  "fetching_form_dialog_schema_templates_failed_44e2dd63": {
    "message": "Pobieranie szablonów schematów dialogu formularza nie powiodło się."
  },
  "field_set_6e7d7f67": {
    "message": "Zestaw pól"
  },
  "fields_must_be_either_all_strings_or_all_fieldset__d3df28c": {
    "message": "wszystkie pola muszą być ciągami albo obiektami zestawu pól"
  },
  "file_name_8fd421ff": {
    "message": "Nazwa pliku"
  },
  "file_not_found_9eec054c": {
    "message": "Nie znaleziono pliku"
  },
  "file_or_attachment_5467e604": {
    "message": "Plik lub załącznik"
  },
  "file_type_fd1ba7ee": {
    "message": "Typ pliku"
  },
  "filter_by_dialog_or_trigger_name_784ee5b0": {
    "message": "Filtruj według nazwy dialogu lub wyzwalacza"
  },
  "filter_by_file_name_fa3d33b5": {
    "message": "Filtruj według nazwy pliku"
  },
  "filter_e3398407": {
    "message": "Filtr"
  },
  "find_additional_template_specific_guidance_for_set_d7256573": {
    "message": "Znajdź dodatkowe wskazówki dotyczące konkretnych szablonów dotyczące konfigurowania bota."
  },
  "find_and_install_more_external_services_to_your_bo_37ef3f0c": {
    "message": "Znajdź i zainstaluj więcej usług zewnętrznych w projekcie bota w <a>package manager</a>. Więcej wskazówek można znaleźć w dokumentacji dotyczącej <a2>adding external connections.</a2>"
  },
  "find_dialogs_339a3f87": {
    "message": "Znajdź dialogi"
  },
  "find_dialogs_or_topics_c986d1e6": {
    "message": "Znajdź dialogi lub tematy"
  },
  "find_pre_built_adaptive_expressions_b106308e": {
    "message": "Znajdź wstępnie zbudowane wyrażenia adaptacyjne"
  },
  "finish_setting_up_your_environment_and_provisionin_e2fc3625": {
    "message": "Zakończ konfigurowanie środowiska i aprowizację zasobów, aby można było opublikować bota."
  },
  "firstselector_a3daca5d": {
    "message": "FirstSelector"
  },
  "folder_foldername_already_exists_4a2260e9": {
    "message": "folder { folderName } już istnieje"
  },
  "font_family_baa0c6a3": {
    "message": "Rodzina czcionek"
  },
  "font_settings_afc8127c": {
    "message": "Ustawienia czcionki"
  },
  "font_settings_used_in_the_text_editors_a7ed1383": {
    "message": "Ustawienia czcionki używane w edytorach tekstu."
  },
  "font_size_bf4db203": {
    "message": "Rozmiar czcionki"
  },
  "font_weight_188bb2b9": {
    "message": "Grubość czcionki"
  },
  "for_each_7ec2e376": {
    "message": "For each"
  },
  "for_each_page_198e66f4": {
    "message": "Dla każdej strony"
  },
  "for_properties_of_type_list_or_enum_your_bot_accep_9e7649c6": {
    "message": "W przypadku właściwości o typie listy (lub wyliczenia) bot akceptuje tylko wartości zdefiniowane przez użytkownika. Po wygenerowaniu okna dialogowego możesz podać synonimy dla każdej wartości."
  },
  "for_security_purposes_your_bot_can_only_call_a_ski_57c22e66": {
    "message": "Ze względów bezpieczeństwa bot może wywołać umiejętność tylko wtedy, gdy jego identyfikator aplikacji Microsoft znajduje się na liście dozwolonych wywołań w aplikacji. Po utworzeniu profilu publikowania udostępnij identyfikator aplikacji bota autorowi umiejętności w celu dodania go do listy. Może być również konieczne dodanie identyfikatora aplikacji umiejętności do listy dozwolonych wywołań bota głównego."
  },
  "form_b674666c": {
    "message": "formularz"
  },
  "form_dialog_7327a4ff": {
    "message": "Dialog formularza"
  },
  "form_dialog_error_ba7c37fe": {
    "message": "Błąd dialogu formularza"
  },
  "form_dialog_schema_actions_c9f1c26": {
    "message": "Akcje schematu okna dialogowego formularza"
  },
  "form_dialogs_4a1e22f9": {
    "message": "Dialogi formularzy"
  },
  "form_editor_7c2b02f0": {
    "message": "edytor formularzy"
  },
  "form_field_8566629d": {
    "message": "Pole formularza"
  },
  "form_title_baf85c7e": {
    "message": "tytuł formularza"
  },
  "form_trigger_e8828303": {
    "message": "Wyzwalacz formularza"
  },
  "form_wide_operations_1c1a73eb": {
    "message": "operacje na całym formularzu"
  },
  "forms_preview_af001fab": {
    "message": "Formularze (wersja zapoznawcza)"
  },
  "fromtemplatename_does_not_exist_d429483c": {
    "message": "fromTemplateName nie istnieje"
  },
  "full_description_for_fd03dbf8": {
    "message": "pełny opis dla"
  },
  "gb_7570760e": {
    "message": "GB"
  },
  "general_24ac26a8": {
    "message": "Ogólne"
  },
  "generate_and_publish_4f218960": {
    "message": "Generuj i publikuj"
  },
  "generate_dialog_b80a85b2": {
    "message": "Generuj okno dialogowe"
  },
  "generate_instructions_for_azure_administrator_1cb21884": {
    "message": "Generuj instrukcje dla administratora platformy Azure"
  },
  "generating_dialog_for_schemaid_51b2744f": {
    "message": "Generowanie dialogu dla schematu „{ schemaId }”"
  },
  "generating_form_dialog_using_schemaid_schema_faile_817f9f96": {
    "message": "Generowanie dialogu formularza przy użyciu schematu „{ schemaId }” nie powiodło się. Spróbuj ponownie później."
  },
  "generating_your_dialog_using_schemaid_schema_pleas_c2e1165": {
    "message": "Trwa generowanie dialogu przy użyciu schematu „{ schemaId }”. Czekaj..."
  },
  "get_a_key_bb364e3": {
    "message": "Pobierz klucz"
  },
  "get_a_new_copy_of_the_runtime_code_84970bf": {
    "message": "Pobierz nową kopię kodu środowiska uruchomieniowego"
  },
  "get_activity_members_11339605": {
    "message": "Pobierz elementy członkowskie działania"
  },
  "get_conversation_members_71602275": {
    "message": "Pobierz uczestników konwersacji"
  },
  "get_remote_file_fail_37ef94c5": {
    "message": "błąd podczas pobierania pliku zdalnego"
  },
  "get_started_76ed4cb9": {
    "message": "Wprowadzenie"
  },
  "get_started_with_bot_framework_composer_57a6d38b": {
    "message": "Wprowadzenie do narzędzia Bot Framework Composer"
  },
  "getting_template_910a4116": {
    "message": "Pobieranie szablonu"
  },
  "github_c7cc3613": {
    "message": "GitHub"
  },
  "go_to_qna_all_up_view_page_d475333d": {
    "message": "Przejdź do strony pełnego widoku QnA."
  },
  "go_to_stack_overflow_e525148": {
    "message": "Przejdź do serwisu Stack Overflow"
  },
  "got_it_2c06b54a": {
    "message": "Rozumiem"
  },
  "greeting_conversationupdate_activity_3eb99c15": {
    "message": "Powitanie (działanie ConversationUpdate)"
  },
  "greeting_f906f962": {
    "message": "Powitanie"
  },
  "handle_a_condition_f32eb8d": {
    "message": "Obsłuż warunek"
  },
  "handoff_activity_14363a20": {
    "message": "Działanie: przekazanie"
  },
  "handover_to_human_1a619574": {
    "message": "Przekazanie do człowieka"
  },
  "handover_to_human_handoff_activity_477a71fe": {
    "message": "Przekierowanie do człowieka (działanie przekazania)"
  },
  "help_us_improve_468828c5": {
    "message": "Pomożesz nam w ulepszaniu?"
  },
  "here_s_what_we_know_4e9c1731": {
    "message": "Oto co wiemy..."
  },
  "hero_card_cef4cd02": {
    "message": "Karta główna"
  },
  "hide_code_5dcffa94": {
    "message": "Ukryj kod"
  },
  "home_351838cd": {
    "message": "Strona główna"
  },
  "http_request_b6394895": {
    "message": "Żądanie HTTP"
  },
  "i_am_creating_a_conversational_experience_using_mi_d4519e24": {
    "message": "Tworzę projekt konwersacyjnego doświadczenia za pomocą usługi Microsoft Bot Framework. Aby projekt mógł działać, potrzebne są zasoby platformy Azure, w tym usługa { service }. Poniżej znajdują się kroki, które należy wykonać, aby utworzyć te zasoby.\n\n{ instructions }"
  },
  "i_want_to_keep_the_template_content_in_the_file_ju_769331d9": {
    "message": "Chcę zachować zawartość szablonu w pliku i jedynie usunąć odwołanie z tej odpowiedzi (wskazówka: zachowaj zawartość, jeśli obecnie ponownie używasz jej w innej lokalizacji lub planujesz to robić w przyszłości)"
  },
  "icon_name_is_file_c80dacae": {
    "message": "Nazwa { icon } to { file }"
  },
  "iconname_file_icon_29976c8e": {
    "message": "Ikona pliku { iconName }"
  },
  "id_already_exists_please_enter_a_unique_file_name_174913a3": {
    "message": "{ id } już istnieje. Wprowadź unikatową nazwę pliku."
  },
  "if_azure_resources_and_subscription_are_managed_by_e36717f6": {
    "message": "Jeśli zasoby i subskrypcja platformy Azure są zarządzane przez inne osoby, skorzystaj z poniższych informacji, aby zażądać utworzenia zasobów potrzebnych do utworzenia i uruchomienia bota."
  },
  "if_condition_d4383ce9": {
    "message": "Warunek if"
  },
  "if_this_problem_persists_please_file_an_issue_on_a_e8c3443e": {
    "message": "Jeśli ten problem będzie się powtarzać, zgłoś go w serwisie <a>GitHub</a>"
  },
  "if_you_already_have_a_luis_account_provide_the_inf_bede07a4": {
    "message": "Jeśli masz już konto usługi LUIS, podaj poniższe informacje. Jeśli nie masz jeszcze konta, najpierw je utwórz (bezpłatne)."
  },
  "if_you_already_have_a_qna_account_provide_the_info_466d6a4b": {
    "message": "Jeśli masz już konto usługi QNA, podaj poniższe informacje. Jeśli nie masz jeszcze konta, najpierw je utwórz (bezpłatne)."
  },
  "if_you_have_created_custom_components_you_might_ne_dc7cf128": {
    "message": "Jeśli utworzono składniki niestandardowe, może być konieczne ich ponowne skompilowanie. <a>Dowiedz się więcej o składnikach niestandardowych.</a>"
  },
  "if_you_would_like_to_try_again_or_select_from_exis_f2f894b4": {
    "message": "Jeśli chcesz spróbować ponownie lub wybrać z istniejących zasobów, kliknij przycisk „Wstecz”."
  },
  "ignoring_dc76ef87": {
    "message": "Ignorowanie"
  },
  "import_as_new_35630827": {
    "message": "Importuj jako nowy"
  },
  "import_new_url_and_overwrite_5e463747": {
    "message": "Zaimportuj nowy adres URL i zastąp"
  },
  "import_schema_75659c5f": {
    "message": "Importuj schemat"
  },
  "import_url_62402b7c": {
    "message": "Importuj adres URL"
  },
  "import_your_bot_to_new_project_8751d82f": {
    "message": "Importuj bota do nowego projektu"
  },
  "importing_a_publishing_profile_6fb3cd96": {
    "message": "Importowanie profilu publikowania"
  },
  "importing_b_botname_b_from_sourcename_f7410826": {
    "message": "Trwa importowanie bota <b>{ botName }</b> z lokalizacji { sourceName }..."
  },
  "importing_bot_content_from_targetname_6da78f15": {
    "message": "Trwa importowanie zawartości bota z lokalizacji { targetName }..."
  },
  "in_order_to_use_the_response_editor_please_fix_you_570408e8": {
    "message": "Aby korzystać z edytora odpowiedzi, najpierw usuń błędy szablonu."
  },
  "in_production_5a70b8b4": {
    "message": "W produkcji"
  },
  "in_test_63c32694": {
    "message": "W teście"
  },
  "inactive_34365329": {
    "message": "Nieaktywne"
  },
  "initializing_bot_project_48f55e12": {
    "message": "Inicjowanie projektu bota"
  },
  "input_1d1d9b8e": {
    "message": "Dane wejściowe"
  },
  "input_hint_37e0c163": {
    "message": "Wskazówka dotycząca wejścia: "
  },
  "input_hint_ab89f368": {
    "message": "Wskazówka dotycząca danych wejściowych"
  },
  "insert_a_property_reference_in_memory_95d27746": {
    "message": "Wstaw odwołanie do właściwości w pamięci"
  },
  "insert_a_template_reference_b1d4203e": {
    "message": "Wstaw odwołanie do szablonu"
  },
  "insert_an_adaptive_expression_pre_built_function_32b1583a": {
    "message": "Wstaw wbudowaną funkcję wyrażenia adaptacyjnego"
  },
  "insert_defined_entity_d1293781": {
    "message": "Wstaw zdefiniowaną jednostkę"
  },
  "insert_entity_3a9dbd5d": {
    "message": "Wstaw jednostkę"
  },
  "insert_prebuilt_functions_22b05f8": {
    "message": "Wstaw wbudowane funkcje"
  },
  "insert_property_reference_38f0605": {
    "message": "Wstaw odwołanie do właściwości"
  },
  "insert_ssml_tag_1fedbe80": {
    "message": "Wstaw tag SSML"
  },
  "insert_template_reference_bb33720e": {
    "message": "Wstaw odwołanie do szablonu"
  },
  "install_azure_functions_d607f182": {
    "message": "Zainstaluj usługę Azure Functions"
  },
  "install_error_a9319839": {
    "message": "Błąd instalacji"
  },
  "install_microsoft_net_core_sdk_2de509f0": {
    "message": "Zainstaluj zestaw Microsoft .NET Core SDK"
  },
  "install_net_core_sdk_67e62ca9": {
    "message": "Zainstaluj zestaw .NET Core SDK"
  },
  "install_node_js_1857298c": {
    "message": "Zainstaluj zestaw Node.js"
  },
  "install_pre_release_versions_of_composer_daily_to__ceb41b54": {
    "message": "Instaluj wersje wstępne narzędzia Composer codziennie, aby mieć dostęp do najnowszych funkcji i je testować. <a>Dowiedz się więcej</a>."
  },
  "install_the_update_and_restart_composer_fac30a61": {
    "message": "Zainstaluj aktualizację i ponownie uruchom narzędzie Composer."
  },
  "instructions_2f88ee72": {
    "message": "Instrukcje"
  },
  "integer_7f378275": {
    "message": "liczba całkowita"
  },
  "integer_b08abbe9": {
    "message": "Liczba całkowita"
  },
  "integer_constant_650191ba": {
    "message": "Stała całkowita."
  },
  "integer_constant_or_expression_to_evaluate_ec4a17da": {
    "message": "Stała całkowita lub wyrażenie do obliczenia."
  },
  "integer_or_expression_107f60fb": {
    "message": "Liczba całkowita lub wyrażenie"
  },
  "integrating_with_power_virtual_agents_14c007cf": {
    "message": "Integracja z agentami wirtualnymi programu Power"
  },
  "intent_2291200b": {
    "message": "Intencja"
  },
  "intent_name_e9831403": {
    "message": "Nazwa intencji: "
  },
  "intent_recognized_c3840853": {
    "message": "Rozpoznano intencję"
  },
  "intentname_is_missing_or_empty_e49db2f8": {
    "message": "Brakuje elementu intentName lub jest on pusty"
  },
  "intents_9b8593e0": {
    "message": "Intencje"
  },
  "interpolated_string_c96053f2": {
    "message": "Interpolowany ciąg."
  },
  "interpolated_string_e04923d3": {
    "message": "Interpolowany ciąg"
  },
  "interpolated_string_or_expression_to_evaluate_ba0b0ba": {
    "message": "Interpolowany ciąg lub wyrażenie do obliczenia."
  },
  "introduction_of_key_concepts_and_user_experience_e_971b32e9": {
    "message": "Wprowadzenie do kluczowych pojęć i elementów środowiska użytkownika narzędzia Composer."
  },
  "invalid_file_path_to_save_the_transcript_54c92a51": {
    "message": "Nieprawidłowa ścieżka pliku do zapisu transkrypcji."
  },
  "invoke_activity_87df4903": {
    "message": "Działanie: wywołanie"
  },
  "is_missing_or_empty_a551462e": {
    "message": "brakuje lub jest puste"
  },
  "item_actions_cd903bde": {
    "message": "Akcje elementu"
  },
  "item_added_f3910bed": {
    "message": "dodano element"
  },
  "itemcount_plural_0_no_schemas_1_one_schema_other_s_e1aea7f": {
    "message": "{ itemCount, plural,\n     =0 {Nie znaleziono żadnych schematów.}\n     =1 {Znaleziono jeden schemat.}\n  other {Znaleziono następującą liczbę schematów: #.}\n}\n            { itemCount, select,\n      0 {}\n  other {Naciśnij klawisz strzałki w dół, aby nawigować po wynikach wyszukiwania}\n}"
  },
  "just_add_a_qna_key_and_you_ll_be_ready_to_talk_to__d18758bb": {
    "message": "Wystarczy dodać klucz QnA i będzie można porozmawiać z botem."
  },
  "kb_d9c53902": {
    "message": "Baza wiedzy"
  },
  "keep_this_url_handy_to_share_it_with_other_develop_bfd51fb0": {
    "message": "Zachowaj ten adres URL pod ręką, aby udostępnić go innym deweloperom, którzy będą go używać w projektach bota. Ten adres URL możesz znaleźć na karcie ustawień projektu."
  },
  "key_cannot_be_blank_dccc1b46": {
    "message": "Klucz nie może być pusty"
  },
  "key_f2a919d5": {
    "message": "Klucz"
  },
  "keys_must_be_unique_2028cef3": {
    "message": "Klucze muszą być unikatowe"
  },
  "knowledge_base_31e6868e": {
    "message": "Baza wiedzy"
  },
  "knowledge_base_name_7d83bbe4": {
    "message": "Nazwa bazy wiedzy"
  },
  "knowledge_qna_1a599dcf": {
    "message": "Wiedza (QnA)"
  },
  "l_startline_startcharacter_l_endline_endcharacter_72bc2e5d": {
    "message": "W{ startLine }:{ startCharacter } — W{ endLine }:{ endCharacter } "
  },
  "label_entity_45d7b842": {
    "message": "Oznacz jednostkę etykietą"
  },
  "language_generation_1876f6d6": {
    "message": "Generowanie języka"
  },
  "language_understanding_9ae3f1f6": {
    "message": "Rozumienie języka"
  },
  "language_understanding_authoring_key_74a41a4": {
    "message": "Klucz tworzenia usługi Language Understanding"
  },
  "language_understanding_luis_is_an_azure_cognitive__21ee0f60": {
    "message": "Language Understanding (LUIS) to usługa Azure Cognitive Service, która korzysta z uczenia maszynowego w celu zrozumienia danych wejściowych podanych w języku naturalnym i kierowania przepływem konwersacji.<a>Dowiedz się więcej.</a> Użyj istniejącego klucza usługi Language Understanding (LUIS) z platformy Azure lub utwórz nowy klucz. <a2>Dowiedz się więcej</a2>"
  },
  "language_understanding_region_ec8fb05c": {
    "message": "Region usługi Language Understanding"
  },
  "languagepolicy_e754ad28": {
    "message": "LanguagePolicy"
  },
  "last_modified_time_is_time_b1497d3": {
    "message": "Godzina ostatniej modyfikacji: { time }"
  },
  "layout_56d3a203": {
    "message": "Układ:"
  },
  "learn_about_adaptive_expressions_fb1b6c3c": {
    "message": "Dowiedz się więcej o wyrażeniach adaptacyjnych"
  },
  "learn_more_a79a7918": {
    "message": "Dowiedz się więcej"
  },
  "learn_more_about_activities_134f453d": {
    "message": "Dowiedz się więcej o działaniach"
  },
  "learn_more_about_custom_actions_e7aa69e9": {
    "message": "Dowiedz się więcej o akcjach niestandardowych"
  },
  "learn_more_about_endpoints_df156708": {
    "message": "Dowiedz się więcej o punktach końcowych"
  },
  "learn_more_about_manifests_6e7c364b": {
    "message": "Dowiedz się więcej o manifestach"
  },
  "learn_more_about_orchestrator_c070e031": {
    "message": "Dowiedz się więcej o rozwiązaniu Orchestrator"
  },
  "learn_more_about_skill_manifests_7708ce2c": {
    "message": "Dowiedz się więcej o manifestach umiejętności"
  },
  "learn_more_about_title_d1d3edbe": {
    "message": "Dowiedz się więcej na temat { title }"
  },
  "learn_more_about_your_property_schema_3a0a0890": {
    "message": "Dowiedz się więcej o schemacie właściwości"
  },
  "leave_product_tour_49585718": {
    "message": "Czy opuścić samouczek produktu?"
  },
  "lg_e6ee5b4a": {
    "message": "Generowanie języka"
  },
  "lg_editor_ee0184e6": {
    "message": "Edytor generowania języka"
  },
  "lg_file_already_exist_55195d20": {
    "message": "plik usługi LG już istnieje"
  },
  "lg_file_format_and_syntax_244103fb": {
    "message": "Składnia i format pliku generowania języka"
  },
  "lg_file_id_not_found_6bd6869b": {
    "message": "Nie znaleziono pliku generowania języka { id }"
  },
  "lg_language_client_7892c4c1": {
    "message": "Klient języka generowania języka"
  },
  "lg_navigation_pane_97b15c3d": {
    "message": "Okienko nawigacji generowania języka"
  },
  "line_numbers_1bfa7fb": {
    "message": "Numery wierszy"
  },
  "line_startline_startcharacter_line_endline_endchar_372bb2f4": {
    "message": "wiersz { startLine }:{ startCharacter } — wiersz { endLine }:{ endCharacter }"
  },
  "link_to_this_skill_has_been_broken_343072bd": {
    "message": "Link do tej umiejętności został przerwany"
  },
  "link_to_where_this_luis_intent_is_defined_9be25fb7": {
    "message": "połącz z miejscem zdefiniowania tego zamiaru usługi LUIS"
  },
  "list_6cc05": {
    "message": "Lista"
  },
  "list_a034633b": {
    "message": "lista"
  },
  "list_count_values_33ea7088": {
    "message": "lista — liczba wartości { count }"
  },
  "list_entity_a3502e75": {
    "message": "Jednostka listy"
  },
  "list_of_actions_rendered_as_suggestions_to_user_c0154e0b": {
    "message": "Lista akcji renderowanych jako sugestie dla użytkownika."
  },
  "list_of_attachments_with_their_type_used_by_channe_7ecf0086": {
    "message": "Lista załączników wraz z ich typem. Używana przez kanały do renderowania jako karty interfejsu użytkownika lub inne ogólne typy załączników plikowych."
  },
  "list_of_languages_that_bot_will_be_able_to_underst_c6f62837": {
    "message": "Lista języków, które bot będzie rozumiał (dane wejściowe użytkownika) oraz w których będzie odpowiadał (odpowiedzi bota). Aby udostępnić tego bota w innych językach, kliknij pozycję „Zarządzaj językami”, aby utworzyć kopię języka domyślnego, i przetłumacz zawartość na nowy język."
  },
  "list_view_e33843f0": {
    "message": "Widok listy"
  },
  "loading_25990131": {
    "message": "Trwa ładowanie..."
  },
  "loading_bde52856": {
    "message": "Ładowanie"
  },
  "loading_keys_22ceedc": {
    "message": "Ładowanie kluczy..."
  },
  "loading_subscription_f0a868a1": {
    "message": "Ładowanie subskrypcji..."
  },
  "local_bot_runtime_manager_812cbd0c": {
    "message": "Menedżer lokalnego środowiska uruchomieniowego botów"
  },
  "local_composer_386e07d7": {
    "message": "Projektant lokalny"
  },
  "local_skill_6ce0d311": {
    "message": "Umiejętność lokalna."
  },
  "localization_2e29f01e": {
    "message": "Lokalizacja"
  },
  "locate_the_bot_file_and_repair_the_link_202045b1": {
    "message": "Zlokalizuj plik bota i napraw link"
  },
  "location_e17bd402": {
    "message": "Lokalizacja"
  },
  "location_is_location_8c17b5de": {
    "message": "lokalizacja to { location }"
  },
  "log_output_64a4dbec": {
    "message": "Dane wyjściowe dziennika"
  },
  "log_to_console_4fc23e34": {
    "message": "Rejestruj w konsoli"
  },
  "login_6f3d6249": {
    "message": "Logowanie"
  },
  "login_to_azure_c0cb057e": {
    "message": "Zaloguj się do platformy Azure"
  },
  "loop_for_each_item_e09537ae": {
    "message": "Pętla: dla każdego elementu"
  },
  "loop_for_each_page_multiple_items_733e7f41": {
    "message": "Pętla: dla każdej strony (wiele elementów)"
  },
  "looping_ddae56ff": {
    "message": "Zapętlenie"
  },
  "lu_15572a02": {
    "message": "Rozumienie języka"
  },
  "lu_editor_d09fb2b0": {
    "message": "Edytor rozumienia języka"
  },
  "lu_file_already_exist_7f118089": {
    "message": "Plik lu już istnieje"
  },
  "lu_file_format_and_syntax_8211b0c9": {
    "message": "Składnia i format pliku LU"
  },
  "lu_file_id_not_found_8732d33e": {
    "message": "Nie znaleziono pliku rozumienia języka { id }"
  },
  "lu_language_client_bbffcd7b": {
    "message": "Klient języka rozumienia języka"
  },
  "lu_navigation_pane_54dc5587": {
    "message": "Okienko nawigacyjne rozumienia języka"
  },
  "luis_add4bbe3": {
    "message": "LUIS"
  },
  "luis_authoring_key_2cfdf05": {
    "message": "Klucz tworzenia usługi LUIS:"
  },
  "luis_authoring_key_is_required_with_the_current_re_464f655e": {
    "message": "Klucz tworzenia usługi LUIS jest wymagany w przypadku bieżącego ustawienia aparatu rozpoznawania, aby można było uruchomić bota lokalnie i opublikować go"
  },
  "luis_authoring_region_a1d18730": {
    "message": "Region tworzenia usługi LUIS"
  },
  "luis_key_is_required_with_the_current_recognizer_s_66890a29": {
    "message": "Klucz usługi LUIS jest wymagany w przypadku bieżącego ustawienia aparatu rozpoznawania, aby można było uruchomić bota lokalnie i opublikować go"
  },
  "luis_region_is_required_4b7a19af": {
    "message": "Region usługi LUIS jest wymagany"
  },
  "machine_learned_entity_baec1ae5": {
    "message": "Jednostka uczenia maszynowego"
  },
  "main_dialog_eed5c847": {
    "message": "Główne okno dialogowe"
  },
  "make_a_copy_77d1233": {
    "message": "Utwórz kopię"
  },
  "manage_bot_languages_9ec36fd7": {
    "message": "Zarządzaj językami bota"
  },
  "manage_profiles_715c2092": {
    "message": "Zarządzaj profilami"
  },
  "manage_properties_c9fa4456": {
    "message": "Zarządzaj właściwościami"
  },
  "manifest_could_not_be_loaded_1c011a6a": {
    "message": "Nie można załadować manifestu"
  },
  "manifest_editor_1426637": {
    "message": "edytor manifestów"
  },
  "manifest_url_a6250c02": {
    "message": "Adres URL manifestu"
  },
  "manifest_url_can_not_be_accessed_ba43fc31": {
    "message": "Nie można uzyskać dostępu do adresu URL manifestu"
  },
  "manifest_version_1edc004a": {
    "message": "Wersja manifestu"
  },
  "manually_add_question_and_answer_pairs_to_create_a_39089442": {
    "message": "Ręcznie dodaj pary pytanie-odpowiedź, aby utworzyć bazę wiedzy"
  },
  "maximum_f0e8e5e4": {
    "message": "Maksimum"
  },
  "mb_8f9f9e84": {
    "message": "MB"
  },
  "menu_items_2d66492c": {
    "message": "Elementy menu"
  },
  "merging_packages_6115c7ea": {
    "message": "Scalanie pakietów"
  },
  "message_5c38209d": {
    "message": "Komunikat"
  },
  "message_deleted_628eef3a": {
    "message": "Usunięto wiadomość"
  },
  "message_deleted_activity_85dd8915": {
    "message": "Działanie: usunięcie wiadomości"
  },
  "message_deleted_message_deleted_activity_dd2d4b9f": {
    "message": "Wiadomość została usunięta (działanie usunięcia wiadomości)"
  },
  "message_reaction_3704d790": {
    "message": "Reakcja na wiadomość"
  },
  "message_reaction_activity_379944e7": {
    "message": "Działanie: reakcja na wiadomość"
  },
  "message_reaction_message_reaction_activity_b9ac1076": {
    "message": "Reakcja na wiadomość (działanie reakcji na wiadomość)"
  },
  "message_received_5abfe9a0": {
    "message": "Odebrano wiadomość"
  },
  "message_received_activity_1ff7c2a4": {
    "message": "Działanie: odebranie wiadomości"
  },
  "message_received_message_received_activity_4ef515f5": {
    "message": "Odebrano wiadomość (działanie odebrania wiadomości)"
  },
  "message_updated_4f2e37fe": {
    "message": "Wiadomość została zaktualizowana"
  },
  "message_updated_activity_4997737e": {
    "message": "Działanie zaktualizowania wiadomości"
  },
  "message_updated_message_updated_activity_eacdb6bd": {
    "message": "Zaktualizowano wiadomość (działanie zaktualizowania wiadomości)"
  },
  "microsoft_app_id_9c9dc559": {
    "message": "Identyfikator aplikacji Microsoft"
  },
  "microsoft_app_id_a7f3e591": {
    "message": "Identyfikator aplikacji firmy Microsoft"
  },
  "microsoft_app_password_737ebc90": {
    "message": "Hasło do aplikacji firmy Microsoft"
  },
  "microsoft_logo_4378a7cb": {
    "message": "Logo firmy Microsoft"
  },
  "microsoft_s_templates_offer_best_practices_for_dev_7793c3be": {
    "message": "Szablony firmy Microsoft oferują najlepsze rozwiązania do tworzenia botów konwersacyjnych."
  },
  "migrating_data_a35b3055": {
    "message": "Migrowanie danych"
  },
  "migrating_to_composer_bc304b5d": {
    "message": "Migrowanie do narzędzia Composer"
  },
  "minimap_beb3be27": {
    "message": "Minimapa"
  },
  "minimum_f31b05ab": {
    "message": "Minimum"
  },
  "missing_definition_for_defname_33f2b594": {
    "message": "Brak definicji { defName }"
  },
  "missing_fields_1c88ab71": {
    "message": "brakujące pola"
  },
  "modification_rejected_6a6e8322": {
    "message": "Modyfikacja odrzucona"
  },
  "modify_active_dialog_edcf4a45": {
    "message": "Modyfikowanie aktywnego okna dialogowego"
  },
  "modify_this_dialog_3c38af24": {
    "message": "Modyfikuj to okno dialogowe"
  },
  "more_options_e89670cf": {
    "message": "Więcej opcji"
  },
  "mostspecificselector_2cf1a6ae": {
    "message": "MostSpecificSelector"
  },
  "move_abf00365": {
    "message": "Przenieś"
  },
  "move_down_4a9c9b18": {
    "message": "Przenieś w dół"
  },
  "move_up_2440f707": {
    "message": "Przenieś w górę"
  },
  "ms_teams_15993b97": {
    "message": "MS Teams"
  },
  "msg_bf173fef": {
    "message": "{ msg }"
  },
  "multi_choice_839b54bb": {
    "message": "Wybór wielokrotny"
  },
  "multiple_wildcards_26f50b6c": {
    "message": "wiele symboli wieloznacznych"
  },
  "must_be_an_expression_error_477cbda6": {
    "message": "musi być wyrażeniem: { error }"
  },
  "must_have_a_name_d5c5c464": {
    "message": "Musi mieć nazwę"
  },
  "name_1aed4a1b": {
    "message": "Nazwa"
  },
  "name_and_save_your_skill_manifest_cfd672b7": {
    "message": "Nazwij i zapisz manifest umiejętności."
  },
  "name_cannot_be_found_at_the_location_27560dcb": {
    "message": "Nie można odnaleźć elementu { name } w określonej lokalizacji."
  },
  "name_copy_55d27c1a": {
    "message": "{ name }_kopia"
  },
  "name_is_name_abc564f9": {
    "message": "Nazwa to { name }"
  },
  "name_is_required_29d28f8d": {
    "message": "Wymagane jest: { name }"
  },
  "name_of_skill_dialog_to_call_201707f3": {
    "message": "Nazwa okna dialogowego umiejętności do wywołania"
  },
  "name_of_the_property_f3cae657": {
    "message": "Nazwa właściwości"
  },
  "navigation_control_94f2649e": {
    "message": "kontrolka nawigacji"
  },
  "navigation_pane_e587b73c": {
    "message": "Okienko nawigacji"
  },
  "navigation_path_8b299e64": {
    "message": "Ścieżka nawigacji"
  },
  "need_another_template_send_us_a_request_5cf2a4d5": {
    "message": "Potrzebujesz innego szablonu? Wyślij wniosek"
  },
  "net_required_97928257": {
    "message": "Program .NET jest wymagany"
  },
  "new_template_49e6f0f2": {
    "message": "Nowy szablon"
  },
  "new_trigger_331c811b": {
    "message": "Nowy wyzwalacz..."
  },
  "new_update_available_30534ea5": {
    "message": "Dostępna jest nowa aktualizacja"
  },
  "new_value_3c1ce474": {
    "message": "Nowa wartość"
  },
  "newsectionplaceholdersectionname_5fc0d21": {
    "message": "_NewSectionPlaceHolderSectionName"
  },
  "next_40e12421": {
    "message": "Dalej"
  },
  "no_azure_directories_were_found_6dfe6f6f": {
    "message": "Nie znaleziono żadnych katalogów platformy Azure."
  },
  "no_editor_for_type_8b5593c5": {
    "message": "Brak edytora dla { type }"
  },
  "no_entities_found_a8e8bd19": {
    "message": "nie znaleziono żadnych jednostek"
  },
  "no_existing_service_resources_were_found_in_this_s_ca2f1745": {
    "message": "W tej subskrypcji nie znaleziono żadnych istniejących zasobów usługi { service }. Wybierz inną subskrypcję lub kliknij przycisk „Wstecz”, aby utworzyć nowy zasób lub wygenerować żądanie zasobu w celu przekazania tego działania administratorowi platformy Azure."
  },
  "no_extensions_installed_4b925277": {
    "message": "Nie zainstalowano żadnych rozszerzeń"
  },
  "no_form_dialog_schema_matches_your_filtering_crite_a198cb62": {
    "message": "Żaden schemat okna dialogowego formularza nie jest zgodny z kryteriami filtrowania."
  },
  "no_functions_found_e0db426b": {
    "message": "Nie znaleziono żadnych funkcji"
  },
  "no_items_found_4a6f55d5": {
    "message": "nie znaleziono żadnych elementów"
  },
  "no_lu_file_with_name_id_fb21315d": {
    "message": "BRAK PLIKU ROZUMIENIA JĘZYKA O NAZWIE { id }"
  },
  "no_lu_or_qna_file_with_name_id_21cfe9dc": {
    "message": "BRAK PLIKU ROZUMIENIA JĘZYKA LUB QNA O NAZWIE { id }"
  },
  "no_name_e082310e": {
    "message": "[brak nazwy]"
  },
  "no_prebuilt_entities_found_a1015451": {
    "message": "nie znaleziono wstępnie wbudowanych jednostek"
  },
  "no_profiles_were_found_containing_a_microsoft_app__e63012d": {
    "message": "Nie znaleziono żadnych profili zawierających identyfikator aplikacji Microsoft."
  },
  "no_properties_found_6f777f6e": {
    "message": "Nie znaleziono żadnych właściwości"
  },
  "no_qna_file_with_name_id_7cb89755": {
    "message": "BRAK PLIKU QNA O NAZWIE { id }"
  },
  "no_recent_bots_f4cf7d0a": {
    "message": "Brak ostatnich botów"
  },
  "no_search_results_1ba50423": {
    "message": "Brak wyników wyszukiwania"
  },
  "no_templates_found_d8dca69b": {
    "message": "Nie znaleziono żadnych szablonów"
  },
  "no_updates_available_cecd904d": {
    "message": "Nie ma dostępnych aktualizacji"
  },
  "no_uploads_were_attached_as_a_part_of_the_request_63e92f54": {
    "message": "Nie dołączono żadnych przekazywanych elementów jako części żądania."
  },
  "no_wildcard_ff439e76": {
    "message": "bez symbolu wieloznacznego"
  },
  "node_js_required_89c1c708": {
    "message": "Wymagane Node.js"
  },
  "node_menu_e2aa8092": {
    "message": "Menu węzła"
  },
  "node_preview_cbcd8fb": {
    "message": "Węzeł (podgląd)"
  },
  "not_a_single_template_e37f894": {
    "message": "Nie pojedynczy szablon"
  },
  "not_now_97efd947": {
    "message": "Nie teraz"
  },
  "not_yet_published_669e37b3": {
    "message": "Jeszcze nie opublikowano"
  },
  "note_if_your_bot_is_using_custom_actions_they_will_a500ed2": {
    "message": "Uwaga: Jeśli bot używa akcji niestandardowych, nie będą one obsługiwane w narzędziu Composer 2.0. <a>Dowiedz się więcej o aktualizowaniu do narzędzia Composer 2.0.</a>"
  },
  "notifications_cbfa7704": {
    "message": "Powiadomienia"
  },
  "number_a6dc44e": {
    "message": "Liczba"
  },
  "number_constant_1938e96e": {
    "message": "Stała liczbowa."
  },
  "number_constant_or_expression_to_evaluate_1098771": {
    "message": "Wyrażenie lub stała liczbowa do wyliczenia."
  },
  "number_dc1c178": {
    "message": "liczba"
  },
  "number_or_expression_55c7f9f": {
    "message": "Liczba lub wyrażenie"
  },
  "oauth_activities_are_not_available_for_testing_in__2207dcef": {
    "message": "Działania OAuth nie są jeszcze dostępne do testowania w projektancie. Nadal używaj programu Bot Framework Emulator do testowania akcji OAuth."
  },
  "oauth_login_b6aa9534": {
    "message": "Logowanie OAuth"
  },
  "object_33fc75c0": {
    "message": "obiekt"
  },
  "object_345070f6": {
    "message": "Obiekt"
  },
  "object_constant_77052b91": {
    "message": "Stała obiektu."
  },
  "object_or_expression_89903fa1": {
    "message": "Obiekt lub wyrażenie"
  },
  "object_or_expression_to_evaluate_699c8827": {
    "message": "Obiekt lub wyrażenie do wyliczenia."
  },
  "off_5385ef3f": {
    "message": "Wył."
  },
  "ok_c47544a2": {
    "message": "OK"
  },
  "ok_ff1b646a": {
    "message": "OK"
  },
  "okay_1772bbeb": {
    "message": "OK"
  },
  "on_8f7190e5": {
    "message": "Wł."
  },
  "onboarding_8407871c": {
    "message": "Dołączanie"
  },
  "once_you_publish_your_bot_to_azure_you_will_be_rea_93048067": {
    "message": "Po opublikowaniu bota na platformie Azure będzie można dodawać połączenia."
  },
  "ondialogevents_types_3dc569b5": {
    "message": "Typy OnDialogEvents"
  },
  "one_or_more_options_that_are_passed_to_the_dialog__cbcf5d72": {
    "message": "Co najmniej jedna opcja przekazywana do wywoływanego okna dialogowego."
  },
  "open_e0beb7b9": {
    "message": "Otwórz"
  },
  "open_github_811d5819": {
    "message": "Otwórz serwis GitHub"
  },
  "open_inline_editor_a5aabcfa": {
    "message": "Otwórz edytor wbudowany"
  },
  "open_manifest_6c334f9": {
    "message": "Otwórz manifest"
  },
  "open_notification_panel_5796edb3": {
    "message": "Otwórz panel powiadomień"
  },
  "open_teams_416aae5c": {
    "message": "Otwórz usługę Teams"
  },
  "open_the_product_tour_to_learn_about_bot_framework_4e6e7227": {
    "message": "Otwórz przewodnik po produkcie, aby dowiedzieć się więcej na temat narzędzia Bot Framework Composer, lub <Link>utwórz nowego bota</Link>"
  },
  "open_web_chat_23601990": {
    "message": "Otwórz czat internetowy"
  },
  "optional_221bcc9d": {
    "message": "Opcjonalne"
  },
  "optional_db6daecb": {
    "message": "opcjonalne"
  },
  "optional_properties_2c23c7c6": {
    "message": "Właściwości opcjonalne"
  },
  "optional_setting_a_maximum_value_enables_your_bot__1ec30919": {
    "message": "Opcjonalnie. Ustawienie wartości maksymalnej umożliwia botowi odrzucenie wartości, która jest zbyt duża, i ponowne monitowanie użytkownika o nową wartość."
  },
  "optional_setting_a_minimum_value_enables_your_bot__f1fd4bce": {
    "message": "Opcjonalnie. Ustawienie wartości minimalnej umożliwia botowi odrzucenie wartości, która jest zbyt mała, i ponowne monitowanie użytkownika o nową wartość."
  },
  "options_3ab0ea65": {
    "message": "Opcje"
  },
  "or_4f7d4edb": {
    "message": "Lub: "
  },
  "orchestrator_downloading_language_model_e785be44": {
    "message": "Orchestrator: pobieranie modelu języka"
  },
  "orchestrator_recognizer_cf38b65a": {
    "message": "Aparat rozpoznawania orkiestratora"
  },
  "origin_lg_file_not_found_in_store_d194cdbc": {
    "message": "w magazynie nie znaleziono pliku źródłowego usługi LG"
  },
  "origin_lu_file_not_found_in_store_19e5cc8f": {
    "message": "w magazynie nie znaleziono pliku źródłowego usługi LU"
  },
  "original_ce7b7e64": {
    "message": " — Oryginalne"
  },
  "other_1c6d9c79": {
    "message": "Inne"
  },
  "our_privacy_statement_is_located_at_a_https_go_mic_56534925": {
    "message": "Nasze oświadczenie o ochronie prywatności znajduje się pod adresem <a>https://go.microsoft.com/fwlink/?LinkID=824704</a>. Więcej informacji na temat zbierania danych i ich wykorzystania znajduje się w dokumentacji pomocy i naszym oświadczeniu o ochronie prywatności. Korzystanie z oprogramowania oznacza wyrażenie zgody na te praktyki."
  },
  "output_5023cf84": {
    "message": "Dane wyjściowe"
  },
  "overview_58268c72": {
    "message": "Omówienie"
  },
  "p_copyright_c_microsoft_corporation_p_p_mit_licens_cd145fd6": {
    "message": "<p>Copyright (c) Microsoft Corporation.</p><p>Licencja MIT</p><p>Każda osoba nabywająca kopię tego oprogramowania i dostarczonych wraz z nim plików z dokumentacją (dalej zbiorczo określanych terminem „Oprogramowanie”) otrzymuje niniejszym bezpłatnie pozwolenie na sprzedaż Oprogramowania bez żadnych ograniczeń, w tym tych dotyczących prawa do używania, kopiowania, modyfikowania, łączenia, publikowania, rozpowszechniania, udzielania podlicencji i/lub sprzedaży kopii Oprogramowania, a także na zezwalanie osobom, które otrzymują Oprogramowanie, na to samo zgodnie z poniższymi warunkami:</p><p>Powyższa informacja o prawach autorskich i niniejsze pozwolenie są dodawane do wszystkich kopii lub istotnych części Oprogramowania.</p><p>OPROGRAMOWANIE JEST DOSTARCZANE W STANIE TAKIM, W JAKIM JEST, BEZ JAKICHKOLWIEK GWARANCJI, WYRAŹNYCH BĄDŹ DOROZUMIANYCH, W TYM RÓWNIEŻ GWARANCJI WARTOŚCI HANDLOWEJ, PRZYDATNOŚCI DO OKREŚLONEGO CELU ORAZ NIENARUSZANIA PRAW OSÓB TRZECICH. W ŻADNYM PRZYPADKU AUTORZY LUB POSIADACZE PRAW AUTORSKICH NIE PONOSZĄ ODPOWIEDZIALNOŚCI KONTRAKTOWEJ, DELIKTOWEJ ANI ŻADNEJ INNEJ Z TYTUŁU ROSZCZEŃ, SZKÓD ORAZ INNYCH ZOBOWIĄZAŃ MAJĄCYCH ZWIĄZEK Z OPROGRAMOWANIEM, KORZYSTANIEM Z NIEGO BĄDŹ INNYMI DZIAŁANIAMI Z NIM ZWIĄZANYMI.</p>"
  },
  "page_number_cdee4179": {
    "message": "Numer strony"
  },
  "parse_failed_at_name_error_8f562bda": {
    "message": "Analizowanie nie powiodło się w miejscu { name }: { error }"
  },
  "paste_5963d1c1": {
    "message": "Wklej"
  },
  "paste_token_here_eccec7e4": {
    "message": "Wklej token tutaj"
  },
  "please_enter_a_value_for_key_77cfc097": {
    "message": "Wprowadź wartość dla { key }"
  },
  "please_enter_an_event_name_a148275a": {
    "message": "Wprowadź nazwę zdarzenia"
  },
  "please_input_a_manifest_url_79cce9d5": {
    "message": "Wprowadź adres URL manifestu"
  },
  "please_input_regex_pattern_5cd659a2": {
    "message": "Podaj wzorzec wejściowego wyrażenia regularnego"
  },
  "please_log_in_before_continuing_b6eace13": {
    "message": "Zaloguj się przed kontynuowaniem."
  },
  "please_return_to_design_view_to_start_the_onboardi_a561af9d": {
    "message": "Wróć do widoku projektu, aby rozpocząć samouczek dołączania."
  },
  "please_select_a_specific_qna_file_to_import_qna_d71d871": {
    "message": "Wybierz określony plik qna, aby zaimportować pytania i odpowiedzi"
  },
  "please_select_a_trigger_type_67417abb": {
    "message": "Wybierz typ wyzwalacza"
  },
  "pop_out_editor_5528a187": {
    "message": "Edytor okien wyskakujących"
  },
  "power_virtual_agents_bots_cannot_be_run_at_the_mom_a866be28": {
    "message": "Nie można teraz uruchomić botów usługi Power Virtual Agents. Opublikuj bota w usłudze Power Virtual Agents i przetestuj go tam."
  },
  "power_virtual_agents_bots_cannot_use_this_function_fcfeaf62": {
    "message": "Boty usługi Power Virtual Agents nie mogą obecnie korzystać z tej funkcjonalności."
  },
  "power_virtual_agents_topics_count_9043ab47": {
    "message": "Tematy Power Virtual Agents ({ count })"
  },
  "powervirtualagents_logo_11858924": {
    "message": "Logo usługi Power Virtual Agents"
  },
  "prebuilt_entity_21ebcdc6": {
    "message": "Wstępnie utworzona jednostka"
  },
  "press_enter_to_add_this_item_or_tab_to_move_to_the_6beb8a14": {
    "message": "naciśnij klawisz Enter, aby dodać ten element, lub klawisz Tab, aby przejść do następnego elementu interakcyjnego"
  },
  "press_enter_to_add_this_name_and_advance_to_the_ne_6a2ae080": {
    "message": "naciśnij klawisz Enter, aby dodać tę nazwę i przejść do następnego wiersza, lub naciśnij klawisz Tab, aby przejść do pola wartości"
  },
  "press_shift_enter_to_insert_a_new_line_2a5a970f": {
    "message": "Naciśnij klawisze Shift+Enter, aby wstawić nowy wiersz"
  },
  "preview_features_e279bac5": {
    "message": "Funkcje w wersji zapoznawczej"
  },
  "previous_bd2ac015": {
    "message": "Wstecz"
  },
  "previous_bot_content_has_been_backed_up_to_d6d23960": {
    "message": " Kopia zapasowa poprzedniej zawartości bota została utworzona w:"
  },
  "previous_folder_e7eeb306": {
    "message": "poprzedni folder"
  },
  "pricing_tier_c2ff8573": {
    "message": "Warstwa cenowa"
  },
  "privacy_statement_da69ebc6": {
    "message": "Oświadczenie o ochronie prywatności"
  },
  "problems_31833f8c": {
    "message": "Problemy"
  },
  "progress_of_total_87de8616": {
    "message": "{ progress }% z { total }"
  },
  "project_readme_68f88d88": {
    "message": "Plik Readme projektu"
  },
  "prompt_configurations_ab47cd3f": {
    "message": "Konfiguracje monitów"
  },
  "prompt_for_a_date_or_a_time_d2df7f90": {
    "message": "Monituj o datę lub godzinę"
  },
  "prompt_for_a_file_or_an_attachment_1bf18e7e": {
    "message": "Monituj o plik lub załącznik"
  },
  "prompt_for_confirmation_dc85565c": {
    "message": "Monituj o potwierdzenie"
  },
  "prompt_with_multi_choice_f428542f": {
    "message": "Monituj z wieloma opcjami wyboru"
  },
  "property_actions_9c1a20d9": {
    "message": "Akcje właściwości"
  },
  "property_description_8d21ea2e": {
    "message": "Opis właściwości."
  },
  "property_editor_preferences_ad7a4b62": {
    "message": "Preferencje edytora właściwości"
  },
  "property_has_error_s_please_fix_the_error_s_for_th_e994c143": {
    "message": "Istnieją błędy dotyczące tej właściwości — usuń je."
  },
  "property_name_914371f5": {
    "message": "Nazwa właściwości"
  },
  "property_name_is_required_5bc57d97": {
    "message": "Nazwa właściwości jest wymagana."
  },
  "property_title_f2b443b7": {
    "message": "Tytuł właściwości"
  },
  "property_type_95689fa5": {
    "message": "Typ właściwości."
  },
  "property_type_e38cf7e4": {
    "message": "Typ właściwości"
  },
  "provide_a_key_in_order_to_connect_your_bot_to_the__9fa1f065": {
    "message": "Podaj klucz, aby połączyć bota z usługą Azure Speech. "
  },
  "provide_access_tokens_8ead7563": {
    "message": "Podaj tokeny dostępu"
  },
  "provide_arm_token_by_running_az_account_get_access_e9d825a4": {
    "message": "Podaj token usługi ARM, uruchamiając polecenie „az account get-access-token”"
  },
  "provide_graph_token_by_running_az_account_get_acce_6d27a279": {
    "message": "Podaj token grafu, uruchamiając polecenie „az account get-access-token  --resource-type ms-graph”"
  },
  "provision_failure_983d3844": {
    "message": "Niepowodzenie aprowizacji"
  },
  "provision_partially_completed_b0120a72": {
    "message": "Częściowo ukończono aprowizację"
  },
  "provision_success_d6a6e437": {
    "message": "Powodzenie aprowizacji"
  },
  "provisioning_1330aede": {
    "message": "Trwa aprowizacja..."
  },
  "pseudo_1a319287": {
    "message": "Pseudo"
  },
  "publish_5211dca3": {
    "message": "Publikuj"
  },
  "publish_models_9a36752a": {
    "message": "Publikuj modele"
  },
  "publish_profile_a4e8f07b": {
    "message": "Profil publikowania"
  },
  "publish_selected_bots_825bc03a": {
    "message": "Opublikuj wybrane boty"
  },
  "publish_target_388f6adf": {
    "message": "Opublikuj element docelowy"
  },
  "publish_your_bot_9099e323": {
    "message": "Opublikuj bota"
  },
  "publish_your_bot_to_azure_and_manage_published_bot_67751ca9": {
    "message": "Tutaj możesz opublikować bota na platformie Azure i zarządzać opublikowanymi botami."
  },
  "publish_your_bots_6e1ba7c2": {
    "message": "Opublikuj boty"
  },
  "published_4bb5209e": {
    "message": "Opublikowano"
  },
  "publisher_bf6195cf": {
    "message": "Wydawca"
  },
  "publishing_count_plural_1_one_bot_other_bots_11edc1e9": {
    "message": "Publikowanie { count, plural,\n     =1 {jednego bota}\n  other {# botów}\n}"
  },
  "publishing_d63a8f2d": {
    "message": "Publikowanie"
  },
  "publishing_name_to_publishtarget_failed_8677b68d": {
    "message": "Publikowanie elementu { name } w lokalizacji { publishTarget } nie powiodło się."
  },
  "publishing_profile_6d7064ce": {
    "message": "Profil publikowania"
  },
  "publishing_profile_a2cd5d52": {
    "message": "Profil publikowania"
  },
  "publishing_target_46605bc5": {
    "message": "Miejsce docelowe publikowania"
  },
  "publishing_your_skill_b5957f9c": {
    "message": "Trwa publikowanie umiejętności..."
  },
  "pull_d1c3e8fe": {
    "message": "Ściągnij"
  },
  "pull_from_selected_profile_b5c635ec": {
    "message": "Pobierz z wybranego profilu"
  },
  "qna_editor_9eb94b02": {
    "message": "Edytor usługi QnA"
  },
  "qna_intent_recognized_49c3d797": {
    "message": "Rozpoznano zamiar usługi QnA"
  },
  "qna_intent_recognized_6760e56d": {
    "message": "Rozpoznano intencję usługi QnA"
  },
  "qna_maker_introduction_c2e426a": {
    "message": "Wprowadzenie do usługi QnA Maker"
  },
  "qna_maker_is_an_azure_cognitive_services_that_can__77546394": {
    "message": "QnA Maker to jedna z usług Azure Cognitive Services, która pozwala wyodrębniać pary pytanie-odpowiedź z często zadawanych pytań w witrynie internetowej. <a>Dowiedz się więcej.</a> Użyj istniejącego klucza z platformy Azure lub utwórz nowy klucz. <a2>Dowiedz się więcej.</a2>"
  },
  "qna_maker_is_an_azure_cognitive_services_that_can__8166388a": {
    "message": "QnA Maker to jedna z usług Azure Cognitive Services, która pozwala wyodrębniać pary pytanie-odpowiedź z często zadawanych pytań w witrynie internetowej. <a>Dowiedz się więcej.</a> Użyj istniejącego klucza z platformy Azure lub utwórz nowy klucz. <a2>Dowiedz się więcej</a2>"
  },
  "qna_maker_subscription_key_a645be58": {
    "message": "Klucz subskrypcji usługi QnA Maker:"
  },
  "qna_maker_subscription_key_e009c9d9": {
    "message": "Klucz subskrypcji usługi QnA Maker"
  },
  "qna_maker_subscription_key_is_required_to_start_yo_1892741": {
    "message": "Klucz subskrypcji usługi QnA Maker jest wymagany, aby można było uruchomić bota lokalnie i opublikować go"
  },
  "qna_navigation_pane_b79ebcbf": {
    "message": "Okienko nawigacyjne usługi Qna"
  },
  "qna_region_5d2a4bce": {
    "message": "Region usługi QnA"
  },
  "question_9121487": {
    "message": "Pytanie"
  },
  "question_is_content_3952e657": {
    "message": "Pytanie to { content }"
  },
  "question_is_empty_now_f0b5733e": {
    "message": "Pytanie jest teraz puste"
  },
  "queued_d0e45c4b": {
    "message": "W kolejce"
  },
  "quick_references_2ffbd14a": {
    "message": "Szybkie odwołania"
  },
  "randomselector_4a5274f1": {
    "message": "RandomSelector"
  },
  "range_selection_30caeea5": {
    "message": "Wybór zakresu"
  },
  "re_prompt_for_input_c3b5b3ab": {
    "message": "Ponownie monituj o dane wejściowe"
  },
  "re_prompt_for_input_reprompt_dialog_event_ba028f7": {
    "message": "Ponownie monituj o dane wejściowe (zdarzenie ponownego monitowania dla dialogu)"
  },
  "recent_f19e8c64": {
    "message": "Ostatnie"
  },
  "recognizer_type_dc591e16": {
    "message": "Typ aparatu rozpoznawania"
  },
  "recognizers_cefce9d1": {
    "message": "Aparaty rozpoznawania"
  },
  "recommended_7101829e": {
    "message": "Zalecane"
  },
  "recommended_actions_befdd1a": {
    "message": "Zalecane akcje"
  },
  "redo_363c58b7": {
    "message": "Wykonaj ponownie"
  },
  "redo_is_not_supported_b743e4dc": {
    "message": "Ponowne wykonanie nie jest obsługiwane"
  },
  "refer_to_the_syntax_documentation_here_df8dc9b4": {
    "message": "Zapoznaj się z przedstawioną tu dokumentacją składni."
  },
  "regex_intent_is_already_defined_df095c1f": {
    "message": "Zdefiniowano już zamiar { intent } wyrażenia regularnego"
  },
  "region_939f2a6c": {
    "message": "Region"
  },
  "regular_expression_entity_e1cb91ce": {
    "message": "Jednostka wyrażeń regularnych"
  },
  "regular_expression_recognizer_44664557": {
    "message": "Aparat rozpoznawania wyrażeń regularnych"
  },
  "release_1af20f26": {
    "message": "Wersja: "
  },
  "reloading_49d2f661": {
    "message": "Ponowne ładowanie"
  },
  "remote_skill_ed36a7e6": {
    "message": "Umiejętność zdalna"
  },
  "remote_skill_f9074d76": {
    "message": "Umiejętność zdalna."
  },
  "remove_all_attachments_9fbd3821": {
    "message": "Usuń wszystkie załączniki"
  },
  "remove_all_speech_responses_2ac35289": {
    "message": "Usuń wszystkie odpowiedzi głosowe"
  },
  "remove_all_suggested_actions_7c69eca3": {
    "message": "Usuń wszystkie sugerowane akcje"
  },
  "remove_all_text_responses_77592d1a": {
    "message": "Usuń wszystkie odpowiedzi tekstowe"
  },
  "remove_attachment_81f30aa3": {
    "message": "Usuń załącznik"
  },
  "remove_f47dc62a": {
    "message": "Usuń"
  },
  "remove_item_5877e701": {
    "message": "Usuń element"
  },
  "remove_this_dialog_6146716c": {
    "message": "Usuń to okno dialogowe"
  },
  "remove_this_skill_from_project_4c1900a9": {
    "message": "Usuń tę umiejętność z projektu"
  },
  "remove_this_skill_from_your_project_3c9d4b0f": {
    "message": "Usuń tę umiejętność z projektu"
  },
  "remove_this_trigger_622d866d": {
    "message": "Usuń ten wyzwalacz"
  },
  "remove_variation_43b4f4d6": {
    "message": "Usuń odmianę"
  },
  "removing_content_from_action_node_bb6a825e": {
    "message": "Usuwanie zawartości z węzła akcji"
  },
  "repeat_this_dialog_83ca994e": {
    "message": "Powtórz ten dialog"
  },
  "replace_this_dialog_e304015e": {
    "message": "Zamień ten dialog"
  },
  "report_a_bug_or_request_a_feature_36eb52c7": {
    "message": "Zgłoś usterkę lub poproś o dodanie funkcji"
  },
  "reprompt_dialog_event_c42d2c33": {
    "message": "Zdarzenie ponownego monitu w dialogu"
  },
  "required_5f7ef8c0": {
    "message": "Wymagane"
  },
  "required_properties_dfb0350d": {
    "message": "Wymagane właściwości"
  },
  "requiredtext_ff8f722f": {
    "message": "{ requiredText }"
  },
  "requiredtext_priority_priority_4293288f": {
    "message": "{ requiredText } | Priorytet: { priority }"
  },
  "reset_view_d5f8245a": {
    "message": "Resetuj widok"
  },
  "resource_group_982beb22": {
    "message": "Grupa zasobów"
  },
  "resource_group_name_a8f7e7ce": {
    "message": "Nazwa grupy zasobów"
  },
  "resource_name_817b6e75": {
    "message": "Nazwa zasobu"
  },
  "resources_ccefab27": {
    "message": "Zasoby"
  },
  "response_alternatives_will_be_selected_at_random_f_552dd090": {
    "message": "Alternatywne odpowiedzi będą wybierane losowo, aby konwersacje były bardziej dynamiczne."
  },
  "response_is_response_3cd62f8f": {
    "message": "Odpowiedź to { response }"
  },
  "responses_12d6df1d": {
    "message": "Odpowiedzi"
  },
  "restart_conversation_new_user_id_9c024543": {
    "message": "Uruchom ponownie konwersację — nowy identyfikator użytkownika"
  },
  "restart_conversation_same_user_id_a0188cca": {
    "message": "Uruchom ponownie konwersację — ten sam identyfikator użytkownika"
  },
  "retrieve_app_id_59f07cf4": {
    "message": "Pobierz identyfikator aplikacji"
  },
  "retrieve_app_id_from_publishing_profile_b6643a25": {
    "message": "Pobierz identyfikator aplikacji z profilu publikowania"
  },
  "review_and_generate_63dec712": {
    "message": "Przeglądanie i generowanie"
  },
  "review_deactivated_custom_actions_8db7540c": {
    "message": "Przejrzyj dezaktywowane akcje niestandardowe"
  },
  "review_your_template_readme_2d6eae1e": {
    "message": "Przejrzyj plik readme szablonu"
  },
  "rollback_26326307": {
    "message": "Wycofywanie"
  },
  "root_6b5104ad": {
    "message": "(główny)"
  },
  "root_bot_7bb35314": {
    "message": "Bot główny."
  },
  "root_bot_luis_authoring_key_is_empty_aec2634e": {
    "message": "Klucz tworzenia dla bota głównego usługi LUIS jest pusty"
  },
  "root_bot_luis_region_is_empty_67932308": {
    "message": "Region bota głównego usługi LUIS jest pusty"
  },
  "root_bot_of_your_project_that_greets_users_and_can_94570f36": {
    "message": "Główny bot projektu, który wita użytkowników i może wywoływać umiejętności."
  },
  "root_bot_qna_maker_subscription_key_is_empty_7b7c8c4a": {
    "message": "Klucz subskrypcji bota głównego usługi QnA Maker jest pusty"
  },
  "running_c5a4998d": {
    "message": "Uruchomione"
  },
  "runtime_already_exists_f181f5ec": {
    "message": "Środowisko uruchomieniowe już istnieje"
  },
  "runtime_code_location_4e94ee12": {
    "message": "Lokalizacja kodu środowiska uruchomieniowego"
  },
  "runtime_config_a2904ff9": {
    "message": "Konfiguracja środowiska uruchomieniowego"
  },
  "runtime_language_da49617a": {
    "message": "Język środowiska uruchomieniowego"
  },
  "runtime_log_9069fda7": {
    "message": "Dziennik środowiska uruchomieniowego."
  },
  "runtime_type_f9e2419b": {
    "message": "Typ środowiska uruchomieniowego"
  },
  "sample_phrases_5d78fa35": {
    "message": "Przykładowe frazy"
  },
  "sample_phrases_are_phrases_a966b47f": {
    "message": "Przykładowe frazy to { phrases }"
  },
  "save_11a80ec3": {
    "message": "Zapisz"
  },
  "save_app_id_f64b6102": {
    "message": "Zapisz identyfikator aplikacji"
  },
  "save_your_skill_manifest_63bf5f26": {
    "message": "Zapisz manifest umiejętności"
  },
  "schema_24739a48": {
    "message": "Schemat"
  },
  "schemaid_doesn_t_exist_select_a_schema_to_edit_or__5a4b9035": {
    "message": "Schemat { schemaId } nie istnieje; wybierz schemat do edytowania lub utwórz nowy"
  },
  "schemas_74566170": {
    "message": "Schematy"
  },
  "scripts_successfully_updated_3a75d57f": {
    "message": "Skrypty zostały pomyślnie zaktualizowane."
  },
  "sdk_runtime_packages_22d8ed1a": {
    "message": "Pakiety środowiska uruchomieniowego zestawu SDK"
  },
  "search_280d00bd": {
    "message": "Wyszukaj"
  },
  "search_4a044e7c": {
    "message": "Wyszukaj..."
  },
  "search_entities_3ecdb6d": {
    "message": "Wyszukaj jednostki"
  },
  "search_for_extensions_on_npm_c5ca65d9": {
    "message": "Wyszukaj rozszerzenia w usłudze npm"
  },
  "search_functions_4a1afbc3": {
    "message": "Funkcje wyszukiwania"
  },
  "search_prebuilt_entities_e52c0f35": {
    "message": "Wyszukaj wstępnie utworzone jednostki"
  },
  "search_properties_5bf3d868": {
    "message": "Wyszukaj właściwości"
  },
  "search_templates_669eab41": {
    "message": "Szablony wyszukiwania"
  },
  "see_details_15c93092": {
    "message": "Zobacz szczegóły"
  },
  "see_instructions_87eb4251": {
    "message": "Zobacz instrukcje"
  },
  "select_a_bot_e1c4dc2b": {
    "message": "Wybierz bota"
  },
  "select_a_dialog_134385f2": {
    "message": "Wybierz dialog"
  },
  "select_a_dialog_or_topic_4df93d0f": {
    "message": "Wybierz dialog lub temat"
  },
  "select_a_publish_target_d4530c94": {
    "message": "Wybierz lokalizację docelową publikowania"
  },
  "select_a_publishing_profile_a2eb4e86": {
    "message": "Wybierz profil publikowania"
  },
  "select_a_resource_group_b536a26d": {
    "message": "Wybierz grupę zasobów"
  },
  "select_a_subscription_446b44e6": {
    "message": "Wybierz subskrypcję"
  },
  "select_a_template_874fe803": {
    "message": "Wybierz szablon"
  },
  "select_a_trigger_in_the_left_br_navigation_to_see__f73148d6": {
    "message": "Wybierz wyzwalacz w lewym<br />obszarze nawigacji, aby zobaczyć akcje"
  },
  "select_a_trigger_type_219bb52f": {
    "message": "Wybierz typ wyzwalacza"
  },
  "select_all_f73344a8": {
    "message": "Wybierz wszystko"
  },
  "select_an_activity_type_c982fcbe": {
    "message": "Wybierz typ działania"
  },
  "select_an_event_type_3d7108f1": {
    "message": "Wybierz typ zdarzenia"
  },
  "select_an_option_9f5dfb55": {
    "message": "Wybierz opcję"
  },
  "select_an_schema_to_edit_or_create_a_new_one_59c7326a": {
    "message": "Wybierz schemat do edytowania lub utwórz nowy"
  },
  "select_app_id_and_password_e901a31d": {
    "message": "Wybierz identyfikator aplikacji Microsoft i hasło"
  },
  "select_dialogs_f625e607": {
    "message": "Wybierz dialogi"
  },
  "select_input_hint_267a6208": {
    "message": "Wybierz wskazówkę dotyczącą danych wejściowych"
  },
  "select_language_to_delete_d1662d3d": {
    "message": "Wybierz język do usunięcia"
  },
  "select_one_b647b384": {
    "message": "Wybierz jedną pozycję"
  },
  "select_options_9ee7b227": {
    "message": "Wybierz opcje"
  },
  "select_property_type_45c6e68e": {
    "message": "Wybierz typ właściwości"
  },
  "select_publishing_profile_a3f478e2": {
    "message": "Wybierz profil publikowania"
  },
  "select_region_42a80a8e": {
    "message": "Wybierz region"
  },
  "select_resource_edaf4ef5": {
    "message": "Wybierz zasób"
  },
  "select_runtime_version_to_add_d63d383b": {
    "message": "Wybierz wersję środowiska uruchomieniowego do dodania"
  },
  "select_service_resources_326b206a": {
    "message": "Wybierz zasoby usługi { service }"
  },
  "select_subscription_c5678611": {
    "message": "Wybierz subskrypcję"
  },
  "select_the_language_that_bot_will_be_able_to_under_1f2bcb96": {
    "message": "Wybierz język, który będzie rozpoznawany przez bota (dane wejściowe użytkownika) i w którym będzie on odpowiadał (odpowiedzi bota).\n    Aby udostępnić tego bota w innych językach, kliknij pozycję Dodaj w celu utworzenia kopii języka domyślnego i przetłumacz zawartość na nowy język."
  },
  "select_the_resource_group_and_region_in_which_your_51f85ff": {
    "message": "Wybierz grupę zasobów i region, w którym zostanie utworzona usługa { service }."
  },
  "select_triggers_5ff033ae": {
    "message": "Wybierz wyzwalacze"
  },
  "select_your_azure_directory_then_choose_the_subscr_7034a3c0": {
    "message": "Wybierz katalog platformy Azure, a następnie wybierz subskrypcję, w której chcesz umieścić nowy zasób usługi { service }."
  },
  "select_your_azure_directory_then_choose_the_subscr_d51f6201": {
    "message": "Wybierz katalog platformy Azure, a następnie wybierz subskrypcję, w której znajduje się istniejący zasób usługi { service }."
  },
  "selection_field_86d1dc94": {
    "message": "pole wyboru"
  },
  "selectors_2dcb3029": {
    "message": "Selektory"
  },
  "send_a_response_1a917d7e": {
    "message": "Wyślij odpowiedź"
  },
  "send_an_http_request_aa32fd2": {
    "message": "Wyślij żądanie HTTP"
  },
  "send_handoff_activity_651ee597": {
    "message": "Wyślij działanie przekazania"
  },
  "send_messages_c48b239": {
    "message": "Wyślij wiadomości"
  },
  "sentence_wrap_930c8ced": {
    "message": "Zawijanie zdań"
  },
  "service_resource_name_56566aab": {
    "message": "Nazwa zasobu usługi { service }"
  },
  "session_expired_12aaf414": {
    "message": "Sesja wygasła"
  },
  "set_a_property_4258d8d7": {
    "message": "Ustaw właściwość"
  },
  "set_destination_folder_f76e0259": {
    "message": "Określ folder docelowy"
  },
  "set_it_as_default_language_212f0a00": {
    "message": "Ustaw go jako język domyślny"
  },
  "set_properties_7415af3c": {
    "message": "Ustaw właściwości"
  },
  "set_up_continuous_deployment_devops_4919f626": {
    "message": "Skonfiguruj ciągłe wdrażanie (DevOps)"
  },
  "set_up_language_understanding_f51f4884": {
    "message": "Skonfiguruj usługę Language Understanding"
  },
  "set_up_qna_maker_170a4422": {
    "message": "Konfiguruj usługę QnA Maker"
  },
  "set_up_service_b6d23e54": {
    "message": "Skonfiguruj usługę { service }"
  },
  "setting_things_up_8022afe8": {
    "message": "Trwa konfigurowanie..."
  },
  "setting_up_bot_framework_emulator_40f455db": {
    "message": "Konfigurowanie aplikacji Bot Framework Emulator"
  },
  "settings_5aa0fd0c": {
    "message": "Ustawienia"
  },
  "settings_contains_detailed_information_about_your__54aa601d": {
    "message": "Ustawienia zawierają szczegółowe informacje o bocie. Ze względów bezpieczeństwa są one domyślnie ukryte. W celu przetestowania bota lub opublikowania go na platformie Azure może być konieczne podanie tych ustawień."
  },
  "settings_editor_b5246933": {
    "message": "Edytor ustawień"
  },
  "settings_menu_c99ecc6d": {
    "message": "Menu ustawień"
  },
  "setup_tunneling_software_to_test_your_remote_skill_12c344c6": {
    "message": "Skonfiguruj oprogramowanie tunelowania, aby przetestować umiejętność zdalną"
  },
  "short_description_for_6abb9a1b": {
    "message": "krótki opis dla"
  },
  "show_all_diagnostics_c11f4e09": {
    "message": "Pokaż wszystkie elementy diagnostyki"
  },
  "show_code_f3e9d1cc": {
    "message": "Pokaż kod"
  },
  "show_item_diagnostics_f6e902c7": {
    "message": "Pokaż diagnostykę: { item }"
  },
  "show_keys_3072a5b8": {
    "message": "Pokaż klucze"
  },
  "show_response_editor_90bd8b49": {
    "message": "Pokaż edytor odpowiedzi"
  },
  "show_skill_manifest_5d0abde1": {
    "message": "Pokaż manifest umiejętności"
  },
  "sign_in_card_aac56fe0": {
    "message": "Karta logowania"
  },
  "sign_out_user_6845d640": {
    "message": "Wyloguj użytkownika"
  },
  "skill_9b084d2e": {
    "message": "Umiejętność"
  },
  "skill_configuration_5e4bfbcd": {
    "message": "Konfiguracja umiejętności"
  },
  "skill_dialog_name_1bbf0eff": {
    "message": "Nazwa okna dialogowego umiejętności"
  },
  "skill_endpoint_b563491e": {
    "message": "Punkt końcowy umiejętności"
  },
  "skill_host_endpoint_url_702c277c": {
    "message": "Adres URL punktu końcowego hosta umiejętności"
  },
  "skill_host_endpoint_url_e68b65f6": {
    "message": "Adres URL punktu końcowego hosta umiejętności"
  },
  "skill_manifest_url_1094fcba": {
    "message": "Adres URL manifestu umiejętności"
  },
  "skill_manifest_url_was_copied_to_the_clipboard_4cfad630": {
    "message": "Skopiowano adres URL manifestu umiejętności do schowka"
  },
  "skillname_manifest_ef3d9fed": {
    "message": "Manifest { skillName }"
  },
  "skills_can_be_called_by_external_bots_allow_other__d71decaf": {
    "message": "Umiejętności mogą być „wywoływane” przez zewnętrzne boty. Zezwól innym botom na wywoływanie Twojej umiejętności przez dodanie ich identyfikatorów aplikacji do poniższej listy. <a>Dowiedz się więcej</a>"
  },
  "skip_bcb86160": {
    "message": "Pomiń"
  },
  "something_happened_while_attempting_to_pull_e_952c7afe": {
    "message": "Wystąpił problem przy próbie pobrania danych: { e }"
  },
  "something_went_wrong_d238c551": {
    "message": "Wystąpił problem"
  },
  "sorry_something_went_wrong_with_connecting_bot_run_7d6785e3": {
    "message": "Wystąpił problem podczas łączenia środowiska uruchomieniowego bota"
  },
  "sorry_something_went_wrong_with_publishing_try_aga_306a48f5": {
    "message": "Wystąpił problem podczas publikowania. Spróbuj ponownie lub opuść to zadanie."
  },
  "sorted_a_to_z_915b2ed3": {
    "message": "Posortowane od A do Z"
  },
  "sorted_z_to_a_722f1567": {
    "message": "Posortowane od Z do A"
  },
  "spaces_and_special_characters_are_not_allowed_20d47684": {
    "message": "Spacje ani znaki specjalne nie są dozwolone."
  },
  "spaces_and_special_characters_are_not_allowed_use__48acec3c": {
    "message": "Spacje ani znaki specjalne nie są dozwolone. Użyj liter, cyfr, łączników (-) lub podkreśleń (_)."
  },
  "spaces_and_special_characters_are_not_allowed_use__9f354fe3": {
    "message": "Spacje ani znaki specjalne nie są dozwolone. Użyj liter, cyfr i podkreśleń (_)."
  },
  "spaces_and_special_characters_are_not_allowed_use__d24a8636": {
    "message": "Spacje i znaki specjalne są niedozwolone. Użyj liter, cyfr oraz znaków - lub _ i rozpocznij nazwę od litery."
  },
  "specify_a_name_and_description_for_your_new_dialog_86eb3130": {
    "message": "Podaj nazwę i opis nowego okna dialogowego."
  },
  "specify_a_name_description_and_location_for_your_n_667f1438": {
    "message": "Określ nazwę, opis i lokalizację nowego projektu bota."
  },
  "specify_an_attachment_layout_when_there_are_more_t_28ffc0c2": {
    "message": "Określ układ załączników, gdy jest więcej niż jeden."
  },
  "specify_an_existing_bot_to_connect_to_your_azure_b_3c632ffa": {
    "message": "Określ istniejącego bota do połączenia z zasobem bota platformy Azure."
  },
  "speech_16063aed": {
    "message": "Mowa"
  },
  "spoken_text_used_by_the_channel_to_render_audibly_d07c7427": {
    "message": "Tekst wypowiadany używany przez kanał do renderowania głosowego."
  },
  "ssml_tag_981a8aac": {
    "message": "Tag SSML"
  },
  "stack_overflow_de80008e": {
    "message": "Stack Overflow"
  },
  "start_and_stop_local_bot_runtimes_98f94e21": {
    "message": "Uruchom i zatrzymaj lokalne środowiska uruchomieniowe botów"
  },
  "start_and_stop_local_bot_runtimes_individually_901c8d7d": {
    "message": "Uruchom i zatrzymaj lokalne środowiska uruchomieniowe botów osobno."
  },
  "start_bot_1da1ebf4": {
    "message": "Uruchom bota"
  },
  "start_command_a085f2ec": {
    "message": "Uruchom polecenie"
  },
  "start_over_d7ce7a57": {
    "message": "Zacząć od nowa?"
  },
  "start_this_bot_ef51fbc2": {
    "message": "Uruchom tego bota"
  },
  "start_typing_kind_or_b0c305da": {
    "message": "Zacznij pisać { kind } lub"
  },
  "starting_2b76fa0d": {
    "message": "Uruchamianie"
  },
  "state_is_state_a2b8943": {
    "message": "Stan to { state }"
  },
  "status_e7fdbe06": {
    "message": "Stan"
  },
  "status_pending_4c90cbc5": {
    "message": "Oczekiwanie na stan"
  },
  "step_of_setlength_43c73821": {
    "message": "{ step } z { setLength }"
  },
  "stop_bot_be23cf96": {
    "message": "Zatrzymaj bota"
  },
  "stop_this_bot_6cce6509": {
    "message": "Zatrzymaj tego bota"
  },
  "stopping_e4de5f4a": {
    "message": "Zatrzymywanie"
  },
  "string_24369b3": {
    "message": "Ciąg"
  },
  "string_field_db491570": {
    "message": "pole ciągu"
  },
  "string_or_expression_c441b45c": {
    "message": "Ciąg lub wyrażenie"
  },
  "submit_a3cc6859": {
    "message": "Prześlij"
  },
  "submit_a_feature_request_151d280c": {
    "message": "Prześlij prośbę o dodanie funkcji"
  },
  "subscription_15330b8a": {
    "message": "Subskrypcja"
  },
  "subscription_id_250f5e1f": {
    "message": "Identyfikator subskrypcji:"
  },
  "suggested_actions_94d06bfa": {
    "message": "Sugerowane akcje"
  },
  "suggested_propertiy_u_in_cardtype_ca80f69": {
    "message": "Sugerowana właściwość { u } w: { cardType }"
  },
  "suggestion_for_card_or_activity_type_b257066a": {
    "message": "Sugestia dla karty lub działania: { type }"
  },
  "synonyms_optional_afe5cdb1": {
    "message": "Synonimy (opcjonalne)"
  },
  "system_topic_44cfbac8": {
    "message": "Temat systemu"
  },
  "take_a_product_tour_a2892d17": {
    "message": "Skorzystaj z przewodnika po produkcie"
  },
  "target_da92f4e6": {
    "message": "Miejsce docelowe"
  },
  "tb_149f379c": {
    "message": "TB"
  },
  "teams_manifest_59d7fb0e": {
    "message": "Manifest usługi Teams"
  },
  "teams_manifest_for_your_bot_7d0ec7ea": {
    "message": "Manifest aplikacji Teams dla Twojego bota:"
  },
  "teams_requires_a_few_more_steps_to_get_your_connec_320c55f2": {
    "message": "Aplikacja Teams wymaga wykonania kilku dodatkowych czynności, aby skonfigurować i uruchomić połączenie. Postępuj zgodnie z instrukcjami na naszej stronie dokumentacji, aby dowiedzieć się, jak to zrobić."
  },
  "template_name_c37cf8d9": {
    "message": "Nazwa szablonu:"
  },
  "templatename_is_missing_or_empty_23e6b06e": {
    "message": "Brakuje elementu templateName lub jest on pusty"
  },
  "terms_of_use_6542769b": {
    "message": "Warunki użytkowania"
  },
  "test_and_debug_your_bots_in_bot_framework_emulator_89b76229": {
    "message": "Testuj i debuguj Twoje boty w usłudze Bot Framework Emulator"
  },
  "test_in_emulator_b1b3c278": {
    "message": "Test w emulatorze"
  },
  "test_with_web_chat_and_emulator_d0f87a81": {
    "message": "Testuj za pomocą czatu internetowego i emulatora"
  },
  "test_with_web_chat_or_emulator_4edda954": {
    "message": "Testuj za pomocą czatu internetowego lub emulatora"
  },
  "test_your_bot_3cd1f4bb": {
    "message": "Przetestuj swojego bota"
  },
  "text_7f4593da": {
    "message": "Tekst"
  },
  "text_if_you_proceed_to_switch_to_response_editor_y_5f975ffb": {
    "message": "<text>Jeśli przełączysz się do edytora odpowiedzi, utracisz bieżącą zawartość szablonu i zaczniesz od pustej odpowiedzi. Czy chcesz kontynuować?</text>"
  },
  "text_to_use_response_editor_the_lg_template_needs__7c0b3936": {
    "message": "<text>Aby skorzystać z edytora odpowiedzi, szablon generowania języka musi być szablonem odpowiedzi na działanie. <a>Przejdź do tego dokumentu</a>, aby dowiedzieć się więcej.</text>"
  },
  "the_api_messages_endpoint_for_the_skill_f318dc63": {
    "message": "Punkt końcowy api/messages dla umiejętności."
  },
  "the_app_id_9c6d6a9a": {
    "message": "Identyfikator aplikacji"
  },
  "the_app_id_of_your_application_registration_16fba1a9": {
    "message": "Identyfikator aplikacji rejestracji aplikacji"
  },
  "the_azure_bot_created_in_azure_bot_services_contai_6a71ef26": {
    "message": "Bot platformy Azure utworzony w usłudze Azure Bot Service zawiera zasoby bota, których można używać jako podstawy nowego bota albo w celu dodania lub zastąpienia zasobów istniejącego bota."
  },
  "the_bot_responses_page_is_where_the_language_gener_31a6666b": {
    "message": "Strona odpowiedzi bota to miejsce, w którym znajduje się edytor generowania języka (LG). Stąd użytkownicy mogą wyświetlać wszystkie szablony LG i je edytować."
  },
  "the_capabilities_of_your_bot_are_defined_in_its_di_37d5670f": {
    "message": "Funkcje Twojego bota są zdefiniowane w oknach dialogowych i wyzwalaczach. Wybrane okna dialogowe zostaną uwzględnione w manifeście. Wewnętrzne okna dialogowe lub akcje mogą nie być odpowiednie dla innych botów. Dowiedz się więcej."
  },
  "the_dialog_you_have_tried_to_delete_is_currently_u_a37c7a02": {
    "message": "Okno dialogowe, które próbowano usunąć, jest obecnie używane w poniższych oknach dialogowych. Usunięcie tego okna dialogowego spowoduje, że bez podjęcia dodatkowych działań bot nie będzie poprawnie działać."
  },
  "the_endpoint_url_7c04ee13": {
    "message": "Adres URL punktu końcowego"
  },
  "the_endpoint_url_of_your_web_app_resource_10f73ba7": {
    "message": "Adres URL punktu końcowego zasobu aplikacji internetowej"
  },
  "the_file_name_can_not_be_empty_cbdbe9c8": {
    "message": "Nazwa grupy nie może być pusta."
  },
  "the_following_lufile_s_are_invalid_c61ea748": {
    "message": "Następujące pliki usługi LU są nieprawidłowe: \n"
  },
  "the_following_service_keys_have_been_successfully__29b5672a": {
    "message": "Następujące klucze usługi { service } zostały pomyślnie dodane do Twojego projektu bota:"
  },
  "the_following_service_resource_was_successfully_cr_1381acb2": {
    "message": "Następujący zasób { service } został pomyślnie utworzony i dodany do Twojego projektu bota:"
  },
  "the_main_dialog_is_the_foundation_of_every_bot_cre_d4a938ff": {
    "message": "Główne okno dialogowe jest podstawą każdego bota utworzonego w usłudze Composer. Jest tylko jedno główne okno dialogowe, a wszystkie inne są jego elementami podrzędnymi. Jest ono inicjowane za każdym razem, gdy Twój bot jest uruchomiony i jest punktem wejścia do bota."
  },
  "the_manifest_can_be_edited_and_refined_manually_if_9269e3f2": {
    "message": "Manifest można edytować i uściślać ręcznie, jeśli jest to konieczne."
  },
  "the_name_of_your_publishing_file_cefbe3a1": {
    "message": "Nazwa pliku publikowania"
  },
  "the_page_you_are_looking_for_can_t_be_found_acfd3adc": {
    "message": "Nie można znaleźć strony, której szukasz."
  },
  "the_property_type_defines_the_expected_input_the_t_58a6ef09": {
    "message": "Typ właściwości definiuje oczekiwane dane wejściowe. Typ może być listą (lub wyliczeniem) zdefiniowanych wartości albo formatem danych, np. datą, adresem e-mail, liczbą lub ciągiem."
  },
  "the_return_type_does_not_match_2ae72548": {
    "message": "zwracany typ jest niezgodny"
  },
  "the_root_bot_is_not_a_bot_project_d1495cf6": {
    "message": "Element główny bota nie jest projektem bota"
  },
  "the_skill_you_tried_to_remove_from_the_project_is__2c0bd965": {
    "message": "Umiejętność, którą próbujesz usunąć z projektu, jest obecnie używana w poniższych botach. Usunięcie tej umiejętności nie spowoduje usunięcia plików, ale spowoduje, że bez podjęcia dodatkowej akcji bot będzie działać nieprawidłowo."
  },
  "the_target_where_you_publish_your_bot_3132ef47": {
    "message": "Miejsce docelowe, w którym publikujesz swojego bota"
  },
  "the_user_input_page_is_where_the_language_understa_c9262f3f": {
    "message": "Strona danych wprowadzanych przez użytkownika to miejsce, w którym znajduje się edytor usługi Language Understanding. Z tego miejsca użytkownicy mogą wyświetlać i edytować wszystkie szablony usługi Language Understanding."
  },
  "there_are_no_notifications_e81eab8d": {
    "message": "Brak powiadomień."
  },
  "there_are_no_optional_properties_b664c20f": {
    "message": "Brak właściwości opcjonalnych."
  },
  "there_are_no_preview_features_at_this_time_a5c40953": {
    "message": "Obecnie nie ma żadnych funkcji w wersji zapoznawczej."
  },
  "there_are_no_required_properties_ba214ac5": {
    "message": "Nie ma żadnych wymaganych właściwości."
  },
  "there_is_no_original_view_63a2eaed": {
    "message": "Brak widoku oryginału"
  },
  "there_is_no_thumbnail_view_908fe5cc": {
    "message": "Brak widoku miniatur"
  },
  "there_was_a_problem_getting_the_access_token_for_t_69f5a5e2": {
    "message": "Wystąpił problem podczas pobierania tokenu dostępu dla bieżącego katalogu platformy Azure. { errMessage }"
  },
  "there_was_a_problem_loading_azure_directories_errm_56e6145d": {
    "message": "Wystąpił problem podczas ładowania katalogów platformy Azure. { errMessage }"
  },
  "there_was_a_problem_with_the_authentication_access_3ca717f6": {
    "message": "Wystąpił problem z tokenem dostępu uwierzytelniania. Zamknij to okno dialogowe i spróbuj ponownie. Aby ponownie wyświetlić monit o podanie tokenu dostępu, usuń token z magazynu lokalnego aplikacji."
  },
  "there_was_an_error_74ed3c58": {
    "message": "Wystąpił błąd"
  },
  "there_was_an_error_accessing_your_azure_account_er_f39b4378": {
    "message": "Wystąpił błąd podczas uzyskiwania dostępu do konta platformy Azure: { errorMsg }"
  },
  "there_was_an_unexpected_error_importing_bot_conten_cac97236": {
    "message": "Wystąpił nieoczekiwany błąd podczas importowania zawartości do bota <b>{ botName }</b>"
  },
  "there_was_an_unexpected_error_pulling_from_publish_c3fbefa4": {
    "message": "Wystąpił nieoczekiwany błąd podczas pobierania danych z profilu publikowania <b>{ selectedTargetName }</b>"
  },
  "there_was_error_creating_your_kb_53b31ff3": {
    "message": "Wystąpił błąd podczas tworzenia bazy wiedzy"
  },
  "this_bot_cannot_be_called_as_a_skill_since_the_all_ffb502b2": {
    "message": "Tego bota nie można nazwać umiejętnością, ponieważ lista dozwolonych funkcji wywołujących jest pusta"
  },
  "this_cognitive_service_account_is_already_set_as_t_841165f7": {
    "message": "To konto usługi poznawczej jest już ustawione jako domyślne dla innego bota. Czy chcesz włączyć tę usługę bez ustawiania jej jako domyślnej?"
  },
  "this_configures_a_data_driven_dialog_via_a_collect_c7fa4389": {
    "message": "Umożliwia skonfigurowanie dialogu opartego na danych przy użyciu kolekcji zdarzeń i akcji."
  },
  "this_dialog_has_no_trigger_yet_d1f1d173": {
    "message": "To okno dialogowe nie ma jeszcze wyzwalacza."
  },
  "this_is_a_required_field_acb9837e": {
    "message": "To pole jest wymagane."
  },
  "this_is_a_severity_diagnostic_58312674": {
    "message": "To jest diagnostyka o ważności { severity }"
  },
  "this_is_the_bot_language_you_are_currently_authori_4a26541": {
    "message": "To jest język bota, w którym obecnie tworzysz zawartość. Zmień aktywny język na poniższej liście rozwijanej."
  },
  "this_is_the_language_used_for_composer_s_user_inte_ab7fa82e": {
    "message": "Jest to język używany w interfejsie użytkownika narzędzia Composer."
  },
  "this_language_will_be_copied_and_used_as_the_basis_573515e4": {
    "message": "Ten język zostanie skopiowany i będzie używany jako podstawa (i język bazowy) dla tłumaczenia."
  },
  "this_operation_cannot_be_completed_the_bot_is_alre_63822752": {
    "message": "Nie można ukończyć tej operacji. Bot jest już częścią projektu bota"
  },
  "this_operation_cannot_be_completed_the_skill_is_al_4886d311": {
    "message": "Nie można ukończyć tej operacji. Umiejętność jest już częścią projektu bota"
  },
  "this_operation_will_overwrite_changes_made_to_prev_e746d44f": {
    "message": "Ta operacja zastąpi zmiany wprowadzone we wcześniej zaimportowanych plikach. Czy chcesz kontynuować?"
  },
  "this_option_allows_your_users_to_give_multiple_val_d2dd0d58": {
    "message": "Ta opcja umożliwia użytkownikom podanie wielu wartości dla tej właściwości."
  },
  "this_project_was_created_in_an_older_version_of_co_8b57954": {
    "message": "Ten projekt został utworzony w starszej wersji usługi Composer. Aby otworzyć ten projekt w usłudze Composer 2.0, musimy skopiować Twój projekt i przekonwertować go do najnowszego formatu. Twój oryginalny projekt nie zostanie zmieniony."
  },
  "this_publishing_profile_profilename_is_no_longer_s_941d10e0": {
    "message": "Ten profil publikowania ({ profileName }) nie jest już obsługiwany. Jesteś członkiem wielu dzierżaw platformy Azure, a profil musi mieć skojarzony z nim identyfikator dzierżawy. Można edytować profil, dodając właściwość „tenantId” do jego konfiguracji lub utworzyć nowy."
  },
  "this_trigger_type_is_not_supported_by_the_regex_re_dc3eefa2": {
    "message": "Ten typ wyzwalacza nie jest obsługiwany przez aparat rozpoznawania wyrażeń regularnych. Aby upewnić się, że ten wyzwalacz zostanie wyzwolony, zmień typ aparatu rozpoznawania."
  },
  "this_version_of_the_content_is_out_of_date_and_you_5e878f29": {
    "message": "Ta wersja zawartości jest nieaktualna i Twoja ostatnia zmiana została odrzucona. Zawartość zostanie automatycznie odświeżona."
  },
  "this_will_delete_the_dialog_and_its_contents_do_yo_9b48fa3c": {
    "message": "Spowoduje to usunięcie okna dialogowego i jego zawartości. Czy chcesz kontynuować?"
  },
  "throw_exception_9d0d1db": {
    "message": "Zgłoś wyjątek"
  },
  "thumbnail_card_7ebfa436": {
    "message": "Karta miniatur"
  },
  "time_2b5aac58": {
    "message": "Godzina"
  },
  "tip_8f74cd0": {
    "message": "porada"
  },
  "tips_80d0da2b": {
    "message": "porady"
  },
  "title_connection_eaec11f8": {
    "message": "Połączenie { title }"
  },
  "title_ee03d132": {
    "message": "Tytuł"
  },
  "to_connect_to_a_skill_your_bot_needs_the_informati_409e03db": {
    "message": "Aby nawiązać połączenie z umiejętnością, Twój bot potrzebuje informacji przechwyconych w manifeście umiejętności. Skontaktuj się z autorem lub wydawcą umiejętności, aby uzyskać te informacje."
  },
  "to_connect_to_a_skill_your_bot_needs_the_informati_65b28231": {
    "message": "Aby połączyć się z umiejętnością, Twój bot potrzebuje informacji przechwyconych w manifeście umiejętności bota, a dla bezpiecznego dostępu umiejętność musi znać identyfikator aplikacji Twojego bota. Wykonaj poniższe kroki, aby kontynuować."
  },
  "to_connect_to_a_skill_your_bot_needs_the_informati_8b391c2a": {
    "message": "Aby połączyć się z umiejętnością, Twój bot potrzebuje informacji przechwyconych w manifeście umiejętności bota, a dla bezpiecznego dostępu umiejętność musi znać identyfikator aplikacji Twojego bota. <link>Dowiedz się więcej. </link>"
  },
  "to_ensure_a_secure_connection_provide_the_app_id_o_6aaaba6": {
    "message": "Aby zapewnić bezpieczne połączenie, podaj identyfikator aplikacji botów, które mogą łączyć się z Twoją umiejętnością. Jeśli nie masz tych informacji, możesz też dodać te informacje w konfiguracji umiejętności. Dowiedz się więcej."
  },
  "to_ensure_a_secure_connection_the_remote_skill_nee_f382d684": {
    "message": "Aby zapewnić bezpieczne połączenie, umiejętność zdalna musi znać identyfikator aplikacji Microsoft Twojego bota. "
  },
  "to_learn_more_a_visit_this_document_a_ce188d8": {
    "message": "Aby dowiedzieć się więcej, <a>przejdź do tego dokumentu</a>."
  },
  "to_learn_more_about_ssml_tags_a_visit_this_documen_533b3e8": {
    "message": "Aby dowiedzieć się więcej na temat tagów SSML, <a>przejdź do tego dokumentu</a>."
  },
  "to_learn_more_about_the_lg_file_format_read_the_do_ef6e083d": {
    "message": "> Aby dowiedzieć się więcej o formacie pliku generowania języka, zapoznaj się z dokumentacją:\n> { lgHelp }"
  },
  "to_learn_more_about_the_lu_file_format_read_the_do_cac5ffc9": {
    "message": "> Aby dowiedzieć się więcej o formacie pliku rozumienia języka, zapoznaj się z dokumentacją:\n> { LU_HELP }"
  },
  "to_learn_more_about_the_qna_file_format_read_the_d_1ce18259": {
    "message": "> Aby dowiedzieć się więcej o formacie pliku usługi QnA, zapoznaj się z dokumentacją:\n> { QNA_HELP }"
  },
  "to_learn_more_about_the_title_a_visit_its_document_c302e9b1": {
    "message": "Aby dowiedzieć się więcej o elemencie { title }, <a>odwiedź stronę z dokumentacją</a>."
  },
  "to_make_your_bot_available_as_a_remote_skill_you_w_be5a6e3f": {
    "message": "Aby udostępnić swojego bota jako umiejętność zdalną, musisz zainicjować obsługę zasobów platformy Azure. Ten proces może zająć kilka minut w zależności od wybranych zasobów."
  },
  "to_perform_provisioning_and_publishing_actions_com_a2c54389": {
    "message": "Aby wykonywać akcje aprowizacji i publikowania, program Composer wymaga dostępu do kont platformy Azure i usługi MS Graph.  Wklej tokeny dostępu z narzędzia wiersza polecenia az przy użyciu poleceń wyróżnionych poniżej."
  },
  "to_run_this_bot_composer_needs_azure_functions_cor_bbbd0e7": {
    "message": "Aby uruchomić tego bota, usługa Composer potrzebuje funkcji usługi Azure Functions Core Tools."
  },
  "to_run_this_bot_composer_needs_net_core_sdk_d1551038": {
    "message": "Aby można było uruchomić tego bota, narzędzie Composer wymaga zestawu .NET Core SDK."
  },
  "to_test_run_and_publish_your_bot_it_needs_azure_re_e33d8fd": {
    "message": "Aby przetestować, uruchomić i opublikować Twojego bota, istnieje potrzeba zasobów platformy Azure, takich jak rejestracja aplikacji, hosting i kanały. Inne zasoby, takie jak rozumienie języka i przechowywanie, są opcjonalne. Profil publikowania zawiera wszystkie informacje niezbędne do udostępnienia i opublikowania Twojego bota, w tym jego zasobów platformy Azure."
  },
  "to_understand_natural_language_input_and_direct_th_fc982d4a": {
    "message": "Aby rozumieć dane wejściowe w języku naturalnym i kierować przebiegiem konwersacji, Twój bot potrzebuje usługi rozumienia języka. "
  },
  "to_understand_what_the_user_says_your_dialog_needs_4e791611": {
    "message": "Aby zrozumieć, co mówi użytkownik, dialog wymaga elementu „Recognizer” obejmującego przykładowe wyrazy i zdania, które mogą być używane przez użytkowników."
  },
  "to_understand_what_the_user_says_your_dialog_needs_957034cc": {
    "message": "Aby można było zrozumieć, co mówi użytkownik, okno dialogowe wymaga elementu „IRecognizer” zawierającego przykładowe wyrazy i zdania użytkowników."
  },
  "to_which_language_will_you_be_translating_your_bot_77219d69": {
    "message": "Na jaki język będzie tłumaczony bot?"
  },
  "toggle_extension_e41de2d2": {
    "message": "Przełącz rozszerzenie"
  },
  "toggle_show_all_61f19d77": {
    "message": "Przełącz pokazywanie wszystkiego"
  },
  "toolbar_bafd4228": {
    "message": "pasek narzędzi"
  },
  "topic_e820dbbd": {
    "message": "(Temat)"
  },
  "total_mb_531a3721": {
    "message": "{ total } MB"
  },
  "total_plural_1_restart_bot_other_restart_all_bots__deeb9a99": {
    "message": "{ total, plural,\n     =1 {Uruchom ponownie bota}\n  other {Uruchom ponownie wszystkie boty (uruchomione: { running }/{ total })}\n}"
  },
  "total_plural_1_start_bot_other_start_all_cf7d3a9d": {
    "message": "{ total, plural,\n     =1 {Start bot}\n  inne {Start all}\n}"
  },
  "total_plural_1_starting_bot_other_starting_bots_ru_3d173401": {
    "message": "{ total, plural,\n     =1 {Trwa uruchamianie bota...}\n  other {Trwa uruchamianie botów... (uruchomione: { running }/{ total })}\n}"
  },
  "total_plural_1_stopping_bot_other_stopping_bots_ru_f6afe9bd": {
<<<<<<< HEAD
    "message": "{ total, plural,\n     =1 {Stopping bot..}\n other {Stopping bots... ({ running }/{ total } running) }\n}"
=======
    "message": "{ total, plural,\n     =1 {Stopping bot..}\n  inne {Stopping bots.. ({ running }/{ total } running)}\n}"
>>>>>>> 689833ce
  },
  "trigger_f0ee1fbf": {
    "message": "Wyzwalacz"
  },
  "trigger_group_79a00ac6": {
    "message": "Grupa wyzwalacza"
  },
  "trigger_phrases_are_inputs_from_users_that_will_be_f8c61866": {
    "message": "Frazy wyzwalacza to dane wejściowe od użytkowników, które będą używane do szkolenia modelu usługi LUIS. Jest to zgodne z formatem pliku .lu."
  },
  "trigger_phrases_f6754fa": {
    "message": "Wyrażenia wyzwalacza"
  },
  "triggers_are_the_main_component_of_a_dialog_they_a_ff243c17": {
    "message": "Wyzwalacze są głównym składnikiem dialogu, są sposobem wychwytywania zdarzeń i reagowania na nie. Każdy wyzwalacz ma warunek i kolekcję akcji do wykonania, gdy warunek zostanie spełniony."
  },
  "triggers_selected_below_will_enable_other_bots_to__fd8353a5": {
    "message": "Wyzwalacze wybrane poniżej umożliwią innym botom dostęp do funkcji Twoich umiejętności. Dowiedz się więcej."
  },
  "true_1900d7ae": {
    "message": "prawda"
  },
  "true_b9327890": {
    "message": "Prawda"
  },
  "trueselector_40702dda": {
    "message": "TrueSelector"
  },
  "try_new_features_in_preview_and_help_us_make_compo_e8e58983": {
    "message": "Wypróbuj nowe funkcje w wersji zapoznawczej i pomóż nam udoskonalać narzędzie Composer. Funkcje te możesz włączać i wyłączać w dowolnym momencie."
  },
  "type_a_name_for_this_knowledge_base_ab07b439": {
    "message": "Wpisz nazwę tej bazy wiedzy"
  },
  "type_and_press_enter_33a2905d": {
    "message": "Wpisz i naciśnij klawisz Enter"
  },
  "type_app_id_a37decdf": {
    "message": "Wpisz identyfikator aplikacji"
  },
  "type_app_password_8084ff36": {
    "message": "Wpisz hasło aplikacji"
  },
  "type_application_name_24f02dbe": {
    "message": "Wpisz nazwę aplikacji"
  },
  "type_c8106334": {
    "message": "Typ"
  },
  "type_could_not_be_loaded_65ebaf86": {
    "message": "Nie można załadować: { type }"
  },
  "type_form_dialog_schema_name_b767985c": {
    "message": "Wpisz nazwę schematu okna dialogowego formularza"
  },
  "type_language_understanding_authoring_key_515790d0": {
    "message": "Wpisz klucz tworzenia usługi Language Understanding"
  },
  "type_or_paste_url_763adeb4": {
    "message": "Wpisz lub wklej adres URL"
  },
  "type_subscription_key_ab5ab9a6": {
    "message": "Wpisz klucz subskrypcji"
  },
  "typing_activity_6b634ae": {
    "message": "Działanie: pisanie"
  },
  "undo_a7be8fef": {
    "message": "Cofnij"
  },
  "undo_is_not_supported_ecd6f9fc": {
    "message": "Cofanie nie jest obsługiwane"
  },
  "uninstall_8730233": {
    "message": "Odinstaluj"
  },
  "unknown_47a3b725": {
    "message": "Brak informacji"
  },
  "unknown_intent_44b962ba": {
    "message": "Nieznana intencja"
  },
  "unknown_intent_recognized_1953f9be": {
    "message": "Rozpoznano nieznaną intencję"
  },
  "unknown_state_23f73afb": {
    "message": "Stan nieznany"
  },
  "unnamed_4c8565a0": {
    "message": "Bez nazwy"
  },
  "unread_notifications_indicator_e2ca00d5": {
    "message": "Wskaźnik nieprzeczytanych powiadomień"
  },
  "unsupported_publishing_profile_ad088e54": {
    "message": "Nieobsługiwany profil publikowania"
  },
  "unused_8d193e3": {
    "message": "Nieużywane"
  },
  "update_4d8ee62": {
    "message": "Aktualizuj"
  },
  "update_a_an_activity_previously_sent_during_the_co_f0619cca": {
    "message": "Zaktualizuj działanie wysłane wcześniej w trakcie konwersacji"
  },
  "update_activity_2b05e6c6": {
    "message": "Aktualizuj działanie"
  },
  "update_and_restart_b236a67": {
    "message": "Zaktualizuj i uruchom ponownie"
  },
  "update_available_b637d767": {
    "message": "Aktualizacja jest dostępna"
  },
  "update_cancelled_auto_update_has_been_turned_off_f_7f7e08d7": {
    "message": "Aktualizacja anulowana. W tej wersji wyłączono automatyczną aktualizację. Możesz zaktualizować w dowolnym momencie, wybierając pozycję <b>Pomoc>Sprawdź dostępność aktualizacji.</b>"
  },
  "update_complete_c5163fbf": {
    "message": "Ukończono aktualizację"
  },
  "update_failed_2c87428c": {
    "message": "Aktualizacja nie powiodła się"
  },
  "update_folder_name_error_24563bf6": {
    "message": "Błąd podczas aktualizowania nazwy folderu"
  },
  "update_in_progress_f65e6b29": {
    "message": "Aktualizacja w toku"
  },
  "update_scripts_a3a483e": {
    "message": "Aktualizuj skrypty"
  },
  "updating_existingprojectname_will_overwrite_the_cu_1e649e50": {
    "message": "Zaktualizowanie projektu { existingProjectName } spowoduje zastąpienie bieżącej zawartości bota i utworzenie kopii zapasowej."
  },
  "updating_scripts_e17a5722": {
    "message": "Trwa aktualizowanie skryptów... "
  },
  "url_22a5f3b8": {
    "message": "Adres URL"
  },
  "url_should_start_with_http_or_https_c34632bb": {
    "message": "Adres URL powinien zaczynać się od http:// lub https://"
  },
  "use_azure_bot_to_create_a_new_conversation_1a116a65": {
    "message": "Użyj bota platformy Azure, aby utworzyć nową konwersację"
  },
  "use_azure_qna_maker_to_create_a_simple_question_an_a38d6770": {
    "message": "Użyj usługi Azure QnA Maker, aby utworzyć prostego bota z pytaniami i odpowiedziami na podstawie często zadawanych pytań w witrynie internetowej."
  },
  "use_azure_qna_maker_to_create_a_simple_question_an_b24bef9f": {
    "message": "Użyj usługi Azure QnA Maker, aby utworzyć prostego bota z pytaniami i odpowiedziami na podstawie często zadawanych pytań w witrynie internetowej. "
  },
  "use_azure_qna_maker_to_extract_question_and_answer_942c2dcd": {
    "message": "Użyj usługi Azure QnA Maker, aby wyodrębnić pary pytanie-odpowiedź z często zadawanych pytań online."
  },
  "use_custom_luis_authoring_key_9c71470b": {
    "message": "Użyj niestandardowego klucza tworzenia dla usługi LUIS"
  },
  "use_custom_luis_region_49d31dbf": {
    "message": "Użyj niestandardowego regionu usługi LUIS"
  },
  "use_custom_qna_maker_subscription_key_126e79df": {
    "message": "Użyj niestandardowego klucza subskrypcji usługi QnA Maker"
  },
  "use_custom_runtime_d7d323fd": {
    "message": "Użyj niestandardowego środowiska uruchomieniowego"
  },
  "use_existing_resources_88d21106": {
    "message": "Użyj istniejących zasobów"
  },
  "use_machine_learning_to_understand_natural_languag_53f12465": {
    "message": "Korzystaj z uczenia maszynowego, aby rozumieć wprowadzanie danych w języku naturalnym i kierować przebiegiem konwersacji."
  },
  "use_orchestrator_for_multi_bot_projects_bots_that__1b481cdd": {
    "message": "Użyj usługi Orchestrator do projektów z wieloma botami (boty, które składają się z wielu botów lub łączą się z umiejętnościami)."
  },
  "use_speech_to_enable_voice_input_and_output_for_yo_742c511d": {
    "message": "Użyj funkcji Mowa, aby włączyć wejście i wyjście głosowe dla Twojego bota."
  },
  "used_3d895705": {
    "message": "Używane"
  },
  "used_in_126529e5": {
    "message": "Używane w"
  },
  "user_input_673e4a89": {
    "message": "Dane wejściowe użytkownika"
  },
  "user_input_and_bot_responses_2a9b67b1": {
    "message": "Dane wprowadzane przez użytkownika i odpowiedzi bota"
  },
  "user_is_typing_790cb502": {
    "message": "Użytkownik pisze"
  },
  "user_is_typing_typing_activity_cd938615": {
    "message": "Użytkownik pisze (działanie pisania)"
  },
  "user_topic_e3978941": {
    "message": "Temat użytkownika"
  },
  "validation_b10c677c": {
    "message": "Walidacja"
  },
  "validation_rules_efd3144d": {
    "message": "Reguły weryfikacji"
  },
  "value_d842f16d": {
    "message": "Wartość"
  },
  "version_5599c321": {
    "message": "Wersja"
  },
  "version_version_a051e218": {
    "message": "Wersja { version }"
  },
  "video_card_cda18e03": {
    "message": "Karta wideo"
  },
  "view_dialog_f5151228": {
    "message": "Wyświetl okno dialogowe"
  },
  "view_documentation_samples_and_extensions_285b9404": {
    "message": "Wyświetl dokumentację, przykłady i rozszerzenia"
  },
  "view_kb_c382e495": {
    "message": "Wyświetl bazę wiedzy"
  },
  "view_log_6d51af5e": {
    "message": "Wyświetl dziennik"
  },
  "view_on_npm_2051324d": {
    "message": "Wyświetl w usłudze npm"
  },
  "view_readme_30ed498f": {
    "message": "Wyświetl plik Readme"
  },
  "visit_a_this_page_a_to_learn_more_about_entity_def_c7c862a9": {
    "message": "Odwiedź <a>tę stronę</a>, aby dowiedzieć się więcej o definicji jednostki."
  },
  "visual_editor_216472d": {
    "message": "Edytor wizualny"
  },
  "warning_53c98b03": {
    "message": "Ostrzeżenie!"
  },
  "warning_aacb8c24": {
    "message": "Ostrzeżenie"
  },
  "warningscount_plural_0_no_warnings_1_one_warning_o_347cc928": {
    "message": "{ warningsCount, plural,\n     =0 {No warnings}\n     =1 {One warning}\n  inne {# warnings}\n}"
  },
  "warningsmsg_e2c04bfe": {
    "message": "{ warningsMsg }"
  },
  "we_detected_length_custom_obj_that_are_not_support_becd85f0": {
    "message": "Wykryliśmy element { length } niestandardowy elelment { obj }, które nie są obsługiwane przez usługę Composer 2.0."
  },
  "we_need_to_define_the_endpoints_for_the_skill_to_a_5dc98d90": {
    "message": "Należy zdefiniować punkty końcowe dla umiejętności, aby umożliwić innym botom wchodzenie z nią w interakcje."
  },
  "web_chat_c5ca7ab6": {
    "message": "Czat internetowy"
  },
  "webchat_log_b7213a9e": {
    "message": "Dziennik czatu internetowego."
  },
  "welcome_dd4e7151": {
    "message": "Zapraszamy"
  },
  "welcome_to_bot_framework_composer_b4f92694": {
    "message": "Witamy w usłudze Bot Framework Composer"
  },
  "welcome_to_composer_7147714a": {
    "message": "Witamy w usłudze Composer!"
  },
  "west_europe_75ac94f4": {
    "message": "Europa Zachodnia"
  },
  "west_us_51d3fdbb": {
    "message": "Zachodnie stany USA"
  },
  "what_can_the_user_accomplish_through_this_conversa_7ddb03a1": {
    "message": "Co może zrobić użytkownik za pośrednictwem tej konwersacji? Na przykład: zarezerwuj_stolik, kup_bilet itp."
  },
  "what_is_the_name_of_the_custom_event_b28a7b3": {
    "message": "Jaka jest nazwa zdarzenia niestandardowego?"
  },
  "what_is_the_name_of_this_trigger_1d6db01": {
    "message": "Jak nazywa się ten wyzwalacz?"
  },
  "what_is_the_name_of_this_trigger_2642266e": {
    "message": "Jaka jest nazwa tego wyzwalacza"
  },
  "what_is_the_name_of_this_trigger_regex_f77376d7": {
    "message": "Jaka jest nazwa tego wyzwalacza (wyrażenie regularne)"
  },
  "what_is_the_name_of_your_bot_a571c565": {
    "message": "Jaka jest nazwa Twojego bota?"
  },
  "what_is_the_type_of_this_trigger_d2701744": {
    "message": "Jaki jest typ tego wyzwalacza?"
  },
  "what_s_new_a9752a8e": {
    "message": "Co nowego"
  },
  "what_s_new_list_6fe719cb": {
    "message": "Lista Co nowego"
  },
  "what_you_need_to_know_to_get_started_e2ab837a": {
    "message": "Co musisz wiedzieć, aby rozpocząć"
  },
  "what_your_bot_says_to_the_user_this_is_a_template__a8d2266d": {
    "message": "Co bot mówi użytkownikowi. To jest szablon służący do tworzenia wiadomości wychodzących. Może zawierać reguły generowania języka, właściwości z pamięci i inne funkcje.\n\nNa przykład aby zdefiniować odmiany, które będą wybierane losowo, napisz:\n- cześć\n- witaj"
  },
  "what_your_bot_says_to_the_user_visit_a_target_blan_7735479": {
    "message": "Co bot mówi użytkownikowi. Informacje o możliwościach znajdziesz w <a target=\"_blank\" href=\"https://aka.ms/bf-composer-docs-lg\">dokumentacji</a>."
  },
  "when_deleting_a_language_only_the_content_will_be__8f7f8dee": {
    "message": "W przypadku usunięcia języka zostanie usunięta tylko zawartość. Przepływ i logika konwersacji oraz okno dialogowe nadal będą działać."
  },
  "when_done_switch_to_the_newly_created_language_and_862b7dd9": {
    "message": "Po zakończeniu przełącz do nowo utworzonego języka i uruchom (ręcznie) proces tłumaczenia."
  },
  "when_multiple_people_are_working_with_models_you_w_32b48099": {
    "message": "Jeśli wiele osób pracuje z modelami, powinna być możliwa niezależna praca z modelami powiązana z kontrolą źródła."
  },
  "which_activity_type_18333457": {
    "message": "Który typ działania?"
  },
  "which_bot_do_you_want_to_open_974bb1e5": {
    "message": "Którego bota chcesz otworzyć?"
  },
  "which_bot_would_you_like_to_add_to_your_project_e31270db": {
    "message": "Którego bota chcesz dodać do Twojego projektu"
  },
  "which_bots_can_connect_to_this_skill_5bf8421d": {
    "message": "Które boty mogą połączyć się z tą umiejętnością?"
  },
  "which_event_6e655d2b": {
    "message": "Które zdarzenie?"
  },
  "working_with_packages_dbdddbe9": {
    "message": "Praca z pakietami"
  },
  "write_an_expression_8773ea5c": {
    "message": "Napisz wyrażenie"
  },
  "write_your_message_5d0f151b": {
    "message": "Napisz komunikat"
  },
  "yes_collect_data_b79b7844": {
    "message": "Tak, zbieraj dane"
  },
  "yes_dde87d5": {
    "message": "Tak"
  },
  "yes_delete_d43476ee": {
    "message": "Tak, usuń"
  },
  "you_already_have_a_kb_with_that_name_choose_anothe_b7f7c517": {
    "message": "Baza wiedzy o tej nazwie już istnieje. Wybierz inną nazwę i spróbuj ponownie."
  },
  "you_are_about_to_publish_your_bot_to_the_profile_b_79a6a226": {
    "message": "Zamierzasz opublikować swojego bota w profilu poniżej. Czy chcesz kontynuować?"
  },
  "you_are_about_to_pull_project_files_from_the_selec_15786351": {
    "message": "Zamierzasz pobrać pliki projektu z wybranych profilów publikowania. Bieżący projekt zostanie zastąpiony przez pobrane pliki i zapisany automatycznie jako kopia zapasowa. Będzie można ją pobrać w dowolnym czasie w przyszłości."
  },
  "you_are_about_to_remove_modalitytitle_content_from_c51efe05": {
    "message": "Zamierzasz usunąć zawartość elementu { modalityTitle } z tego węzła akcji. Czy na pewno chcesz kontynuować?"
  },
  "you_are_about_to_remove_the_skill_from_this_projec_2ba31a6d": {
    "message": "Zamierzasz usunąć umiejętność z tego projektu. Usunięcie tej umiejętności nie spowoduje usunięcia plików."
  },
  "you_can_create_a_new_bot_from_scratch_with_compose_1486288c": {
    "message": "Możesz utworzyć nowego bota od zera za pomocą narzędzia Composer lub zacząć od szablonu."
  },
  "you_can_only_connect_to_a_skill_in_the_root_bot_d8cb3f53": {
    "message": "Możesz nawiązać połączenie tylko z umiejętnością w bocie głównym."
  },
  "you_can_turn_data_collection_on_or_off_at_any_time_50ed326f": {
    "message": "W dowolnym czasie możesz włączyć lub wyłączyć zbieranie danych w ustawieniach aplikacji."
  },
  "you_do_not_have_permission_to_save_bots_here_56cc10c7": {
    "message": "Nie masz uprawnień do zapisywania botów w tym miejscu"
  },
  "you_have_successfully_published_name_to_publishtar_bc81d3c1": {
    "message": "Pomyślnie opublikowano element { name } w lokalizacji { publishTarget }"
  },
  "you_re_ready_to_go_18ee8dac": {
    "message": "Wszystko gotowe!"
  },
  "your_bot_is_configured_with_only_a_luis_authoring__179ab81c": {
    "message": "Twój bot jest skonfigurowany tylko z kluczem tworzenia usługi LUIS, który ma limit 1 000 wywołań na miesiąc. Jeśli Twój bot osiągnie ten limit, opublikuj go na platformie Azure przy użyciu <a>profilu publikowania</a>, aby kontynuować testowanie. <a2>Dowiedz się więcej</a2>"
  },
  "your_bot_is_using_luis_and_qna_for_natural_languag_53830684": {
    "message": "Twój bot rozumie język naturalny dzięki usługom LUIS i QNA."
  },
  "your_bot_project_is_not_running_actionbutton_start_9dfc86d5": {
    "message": "Twój projekt bota jest nieuruchomiony. <actionButton>Uruchom Twojego bota</actionButton>"
  },
  "your_bot_project_is_running_actionbutton_test_in_w_22d5f2de": {
    "message": "Twój projekt bota jest uruchomiony. <actionButton>Testuj na czacie internetowym</actionButton>"
  },
  "your_bot_s_microsoft_app_id_5f12844c": {
    "message": "Identyfikator aplikacji Microsoft Twojego bota"
  },
  "your_dialog_for_schemaid_was_generated_successfull_7471b82e": {
    "message": "Twój dialog dla schematu „{schemaId}” został wygenerowany pomyślnie."
  },
  "your_knowledge_base_is_ready_6ecc1871": {
    "message": "Twoja baza wiedzy jest gotowa!"
  },
  "your_new_azure_bot_is_available_in_composer_2756367a": {
    "message": "Twój nowy bot platformy Azure jest dostępny w usłudze Composer"
  },
  "your_new_bot_is_almost_ready_1bb596e": {
    "message": "Twój nowy bot jest prawie gotowy!"
  },
  "your_qna_maker_is_ready_it_took_time_minutes_to_co_88b29cf9": {
    "message": "Twoja usługa QnA Maker jest gotowa! Ukończenie zajęło { time } minut."
  },
  "your_skill_could_not_be_published_5bee6e6a": {
    "message": "Nie można opublikować Twoich umiejętności."
  },
  "your_skill_is_ready_to_be_shared_6376eb3c": {
    "message": "Umiejętność jest gotowa do udostępnienia!"
  },
  "your_subscription_list_is_empty_please_add_your_su_6b229c26": {
    "message": "Twoja lista subskrypcji jest pusta, dodaj swoją subskrypcję lub zaloguj się na inne konto."
  },
  "your_teams_adapter_is_configured_for_your_publishe_e84e9275": {
    "message": "Twój adapter aplikacji Teams jest skonfigurowany dla Twojego opublikowanego bota. Skopiuj manifest, otwórz usługę App Studio w aplikacji Teams i dodaj manifest, aby móc testować bota w aplikacji Teams"
  },
  "zoom_in_3205e865": {
    "message": "Powiększ"
  },
  "zoom_out_e4302632": {
    "message": "Pomniejsz"
  }
}<|MERGE_RESOLUTION|>--- conflicted
+++ resolved
@@ -1245,11 +1245,7 @@
     "message": "Brakuje schematu dla DialogFactory."
   },
   "dialognum_plural_0_no_bots_have_1_one_bot_has_othe_549c9b69": {
-<<<<<<< HEAD
     "message": "{ dialogNum, plural,\n     =0 {No bots have}\n     =1 {One bot has}\n  other {# bots have}\n} been found.\n            { dialogNum, select,\n      0 {}\n other {Press down arrow key to navigate the search results}\n}"
-=======
-    "message": "{ dialogNum, plural,\n     =0 {No bots have}\n     =1 {One bot has}\n  inne {# bots have}\n} been found.\n            { dialogNum, select,\n      0 {}\n inne {Press down arrow key to navigate the search results}\n}"
->>>>>>> 689833ce
   },
   "dialogs_triggers_and_actions_8a39ffea": {
     "message": "Okna dialogowe, wyzwalacze i akcje"
@@ -3958,11 +3954,7 @@
     "message": "{ total, plural,\n     =1 {Trwa uruchamianie bota...}\n  other {Trwa uruchamianie botów... (uruchomione: { running }/{ total })}\n}"
   },
   "total_plural_1_stopping_bot_other_stopping_bots_ru_f6afe9bd": {
-<<<<<<< HEAD
     "message": "{ total, plural,\n     =1 {Stopping bot..}\n other {Stopping bots... ({ running }/{ total } running) }\n}"
-=======
-    "message": "{ total, plural,\n     =1 {Stopping bot..}\n  inne {Stopping bots.. ({ running }/{ total } running)}\n}"
->>>>>>> 689833ce
   },
   "trigger_f0ee1fbf": {
     "message": "Wyzwalacz"
