--- conflicted
+++ resolved
@@ -6,7 +6,6 @@
 import { applicationDispatcher } from './application';
 import { editorDispatcher } from './editor';
 import { storageDispatcher } from './storage';
-<<<<<<< HEAD
 import { exportDispatcher } from './export';
 import { lgDispatcher } from './lg';
 import { luDispatcher } from './lu';
@@ -15,23 +14,6 @@
 import { settingsDispatcher } from './setting';
 import { skillDispatcher } from './skill';
 import { ejectDispatcher } from './eject';
-
-const dispatchers = [
-  editorDispatcher,
-  dialogsDispatcher,
-  projectDispatcher,
-  applicationDispatcher,
-  storageDispatcher,
-  exportDispatcher,
-  lgDispatcher,
-  luDispatcher,
-  navigationDispatcher,
-  publisherDispatcher,
-  settingsDispatcher,
-  skillDispatcher,
-  ejectDispatcher,
-];
-=======
 import { userDispatcher } from './user';
 
 const createDispatchers = () => {
@@ -41,10 +23,17 @@
     ...projectDispatcher(),
     ...applicationDispatcher(),
     ...storageDispatcher(),
+    ...exportDispatcher(),
+    ...lgDispatcher(),
+    ...luDispatcher(),
+    ...navigationDispatcher(),
+    ...publisherDispatcher(),
+    ...settingsDispatcher(),
+    ...skillDispatcher(),
+    ...ejectDispatcher(),
     ...userDispatcher(),
   };
 };
->>>>>>> 7064ef94
 
 export default createDispatchers;
 export type Dispatcher = ReturnType<typeof createDispatchers>;