// Copyright (c) Microsoft Corporation.
// Licensed under the MIT License.
/* eslint-disable react-hooks/rules-of-hooks */

//TODO: refactor the router to use one-way data flow
import { useRecoilCallback, CallbackInterface } from 'recoil';
import { PromptTab, SDKKinds } from '@bfc/shared';
import cloneDeep from 'lodash/cloneDeep';

import { currentProjectIdState } from '../atoms';

import { createSelectedPath, getSelected } from './../../utils/dialogUtil';
import { BreadcrumbItem } from './../../recoilModel/types';
import { breadcrumbState, designPageLocationState, focusPathState, dialogsState } from './../atoms/botState';
import {
  BreadcrumbUpdateType,
  checkUrl,
  convertPathToUrl,
  getUrlSearch,
  navigateTo,
  updateBreadcrumb,
} from './../../utils/navigation';

export const navigationDispatcher = () => {
  const setDesignPageLocation = useRecoilCallback(
    ({ set }: CallbackInterface) => async (
      projectId: string,
      { dialogId = '', selected = '', focused = '', breadcrumb = [], promptTab }
    ) => {
      let focusPath = dialogId + '#';
      if (focused) {
        focusPath = dialogId + '#.' + focused;
      } else if (selected) {
        focusPath = dialogId + '#.' + selected;
      }
      set(currentProjectIdState, projectId);
      set(focusPathState(projectId), focusPath);
      //add current path to the breadcrumb
      set(breadcrumbState(projectId), [...breadcrumb, { dialogId, selected, focused }]);
      set(designPageLocationState(projectId), {
        dialogId,
        selected,
        focused,
        promptTab: Object.values(PromptTab).find((value) => promptTab === value),
      });
    }
  );

  const navTo = useRecoilCallback(
    ({ snapshot, set }: CallbackInterface) => async (
      projectId: string,
      dialogId: string,
      breadcrumb: BreadcrumbItem[] = []
    ) => {
      const dialogs = await snapshot.getPromise(dialogsState(projectId));
      const designPageLocation = await snapshot.getPromise(designPageLocationState(projectId));
      const updatedBreadcrumb = cloneDeep(breadcrumb);
      set(currentProjectIdState, projectId);

      let path;
      if (dialogId !== designPageLocation.dialogId) {
        const currentDialog = dialogs.find(({ id }) => id === dialogId);
        const beginDialogIndex = currentDialog?.triggers.findIndex(({ type }) => type === SDKKinds.OnBeginDialog);

        if (typeof beginDialogIndex !== 'undefined' && beginDialogIndex >= 0) {
          path = createSelectedPath(beginDialogIndex);
          updatedBreadcrumb.push({ dialogId, selected: '', focused: '' });
        }
      }

      const currentUri = convertPathToUrl(projectId, dialogId, path);

      if (checkUrl(currentUri, projectId, designPageLocation)) return;

      navigateTo(currentUri, { state: { breadcrumb: updatedBreadcrumb } });
    }
  );

  const selectTo = useRecoilCallback(
    ({ snapshot, set }: CallbackInterface) => async (projectId: string, selectPath: string) => {
      if (!selectPath) return;
      set(currentProjectIdState, projectId);
      const designPageLocation = await snapshot.getPromise(designPageLocationState(projectId));
      const breadcrumb = await snapshot.getPromise(breadcrumbState(projectId));

      // initial dialogId, projectId maybe empty string  ""
<<<<<<< HEAD
      const dialogId = 'Main';

      const currentUri = convertPathToUrl(projectId, dialogId, selectPath);

=======
      let { dialogId } = designPageLocation;

      if (!dialogId) dialogId = 'Main';

      const currentUri = convertPathToUrl(projectId, dialogId, selectPath);

>>>>>>> db6972cb
      if (checkUrl(currentUri, projectId, designPageLocation)) return;
      navigateTo(currentUri, { state: { breadcrumb: updateBreadcrumb(breadcrumb, BreadcrumbUpdateType.Selected) } });
    }
  );

  const focusTo = useRecoilCallback(
    ({ snapshot, set }: CallbackInterface) => async (projectId: string, focusPath: string, fragment: string) => {
      set(currentProjectIdState, projectId);
      const designPageLocation = await snapshot.getPromise(designPageLocationState(projectId));
      const breadcrumb = await snapshot.getPromise(breadcrumbState(projectId));
      let updatedBreadcrumb = [...breadcrumb];
      const { dialogId, selected } = designPageLocation;

      let currentUri = `/bot/${projectId}/dialogs/${dialogId}`;

      if (focusPath) {
        const targetSelected = getSelected(focusPath);
        if (targetSelected !== selected) {
          updatedBreadcrumb = updateBreadcrumb(breadcrumb, BreadcrumbUpdateType.Selected);
          updatedBreadcrumb.push({ dialogId, selected: targetSelected, focused: '' });
        }
        currentUri = `${currentUri}?selected=${targetSelected}&focused=${focusPath}`;
        updatedBreadcrumb = updateBreadcrumb(breadcrumb, BreadcrumbUpdateType.Focused);
      } else {
        currentUri = `${currentUri}?selected=${selected}`;
        updatedBreadcrumb = updateBreadcrumb(breadcrumb, BreadcrumbUpdateType.Selected);
      }

      if (fragment && typeof fragment === 'string') {
        currentUri += `#${fragment}`;
      }
      if (checkUrl(currentUri, projectId, designPageLocation)) return;
      navigateTo(currentUri, { state: { breadcrumb: updatedBreadcrumb } });
    }
  );

  const selectAndFocus = useRecoilCallback(
    ({ snapshot, set }: CallbackInterface) => async (
      projectId: string,
      dialogId: string,
      selectPath: string,
      focusPath: string,
      breadcrumb: BreadcrumbItem[] = []
    ) => {
      set(currentProjectIdState, projectId);
      const search = getUrlSearch(selectPath, focusPath);
      const designPageLocation = await snapshot.getPromise(designPageLocationState(projectId));
      if (search) {
        const currentUri = `/bot/${projectId}/dialogs/${dialogId}${getUrlSearch(selectPath, focusPath)}`;

        if (checkUrl(currentUri, projectId, designPageLocation)) return;
        navigateTo(currentUri, { state: { breadcrumb } });
      } else {
        navTo(projectId, dialogId, breadcrumb);
      }
    }
  );

  return {
    setDesignPageLocation,
    navTo,
    selectTo,
    focusTo,
    selectAndFocus,
  };
};<|MERGE_RESOLUTION|>--- conflicted
+++ resolved
@@ -84,19 +84,12 @@
       const breadcrumb = await snapshot.getPromise(breadcrumbState(projectId));
 
       // initial dialogId, projectId maybe empty string  ""
-<<<<<<< HEAD
-      const dialogId = 'Main';
-
-      const currentUri = convertPathToUrl(projectId, dialogId, selectPath);
-
-=======
       let { dialogId } = designPageLocation;
 
       if (!dialogId) dialogId = 'Main';
 
       const currentUri = convertPathToUrl(projectId, dialogId, selectPath);
 
->>>>>>> db6972cb
       if (checkUrl(currentUri, projectId, designPageLocation)) return;
       navigateTo(currentUri, { state: { breadcrumb: updateBreadcrumb(breadcrumb, BreadcrumbUpdateType.Selected) } });
     }
