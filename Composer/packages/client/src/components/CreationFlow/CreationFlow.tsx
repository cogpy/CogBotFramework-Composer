--- conflicted
+++ resolved
@@ -15,11 +15,8 @@
   templateProjectsState,
   storagesState,
   focusedStorageFolderState,
-<<<<<<< HEAD
   currentProjectIdState,
-=======
   userSettingsState,
->>>>>>> f742ab8c
   localeState,
 } from '../../recoilModel';
 import Home from '../../pages/home/Home';
@@ -55,12 +52,8 @@
   const templateProjects = useRecoilValue(templateProjectsState);
   const storages = useRecoilValue(storagesState);
   const focusedStorageFolder = useRecoilValue(focusedStorageFolderState);
-<<<<<<< HEAD
   const locale = useRecoilValue(localeState(projectId));
-=======
   const { appLocale } = useRecoilValue(userSettingsState);
-  const locale = useRecoilValue(localeState);
->>>>>>> f742ab8c
   const cachedProjectId = useProjectIdCache();
   const currentStorageIndex = useRef(0);
   const storage = storages[currentStorageIndex.current];
