// Copyright (c) Microsoft Corporation.
// Licensed under the MIT License.
/* eslint-disable react-hooks/rules-of-hooks */
import { useRecoilCallback, CallbackInterface } from 'recoil';
import { BaseSchema, deleteActions, ITriggerCondition, LgTemplate, LgTemplateSamples, SDKKinds } from '@bfc/shared';
import get from 'lodash/get';

import { schemasState, dialogState, localeState } from '../atoms/botState';
import { dialogsSelectorFamily, luFilesSelectorFamily, skillNameIdentifierByProjectIdSelector } from '../selectors';
import {
  onChooseIntentKey,
  generateNewDialog,
  intentTypeKey,
  qnaMatcherKey,
  TriggerFormData,
} from '../../utils/dialogUtil';
import { lgFilesSelectorFamily } from '../selectors/lg';
import { dispatcherState } from '../atoms';
import { createActionFromManifest } from '../utils/skill';

import { setError } from './shared';

const defaultQnATriggerData = {
  $kind: qnaMatcherKey,
  errors: { $kind: '', intent: '', event: '', triggerPhrases: '', regEx: '', activity: '' },
  event: '',
  intent: '',
  regEx: '',
  triggerPhrases: '',
};

const getDesignerIdFromDialogPath = (dialog, path) => {
  const value = get(dialog, path, '');
  const startIndex = value.lastIndexOf('_');
  const endIndex = value.indexOf('()');
  const designerId = value.substring(startIndex + 1, endIndex);
  if (!designerId) throw new Error(`missing designerId in path: ${path}`);
  return designerId;
};

const getNewDialogWithTrigger = async (
  callbackHelpers: CallbackInterface,
  projectId: string,
  dialogId: string,
  formData: TriggerFormData,
  createLuIntent,
  createLgTemplates
) => {
  const { snapshot } = callbackHelpers;
  const lgFiles = await snapshot.getPromise(lgFilesSelectorFamily(projectId));
  const luFiles = await snapshot.getPromise(luFilesSelectorFamily(projectId));
  const dialogs = await snapshot.getPromise(dialogsSelectorFamily(projectId));
  const dialog = await snapshot.getPromise(dialogState({ projectId, dialogId }));
  const schemas = await snapshot.getPromise(schemasState(projectId));
  const locale = await snapshot.getPromise(localeState(projectId));

  const lgFile = lgFiles.find((file) => file.id === `${dialogId}.${locale}`);
  const luFile = luFiles.find((file) => file.id === `${dialogId}.${locale}`);

  if (!luFile) throw new Error(`lu file ${dialogId} not found`);
  if (!lgFile) throw new Error(`lg file ${dialogId} not found`);
  if (!dialog) throw new Error(`dialog ${dialogId} not found`);
  const newDialog = generateNewDialog(dialogs, dialog.id, formData, schemas.sdk?.content);
  const index = get(newDialog, 'content.triggers', []).length - 1;
  if (formData.$kind === intentTypeKey && formData.triggerPhrases) {
    const intent = { Name: formData.intent, Body: formData.triggerPhrases };
    luFile && (await createLuIntent({ id: luFile.id, intent, projectId }));
  } else if (formData.$kind === qnaMatcherKey) {
    const designerId1 = getDesignerIdFromDialogPath(
      newDialog,
      `content.triggers[${index}].actions[0].actions[1].prompt`
    );
    const designerId2 = getDesignerIdFromDialogPath(
      newDialog,
      `content.triggers[${index}].actions[0].elseActions[0].activity`
    );
    const lgTemplates: LgTemplate[] = [
      LgTemplateSamples.TextInputPromptForQnAMatcher(designerId1) as LgTemplate,
      LgTemplateSamples.SendActivityForQnAMatcher(designerId2) as LgTemplate,
    ];
    await createLgTemplates({ id: lgFile.id, templates: lgTemplates, projectId });
  } else if (formData.$kind === onChooseIntentKey) {
    const designerId1 = getDesignerIdFromDialogPath(newDialog, `content.triggers[${index}].actions[4].prompt`);
    const designerId2 = getDesignerIdFromDialogPath(
      newDialog,
      `content.triggers[${index}].actions[5].elseActions[0].activity`
    );
    const lgTemplates1: LgTemplate[] = [
      LgTemplateSamples.TextInputPromptForOnChooseIntent(designerId1) as LgTemplate,
      LgTemplateSamples.SendActivityForOnChooseIntent(designerId2) as LgTemplate,
    ];

    let lgTemplates2: LgTemplate[] = [
      LgTemplateSamples.adaptiveCardJson as LgTemplate,
      LgTemplateSamples.whichOneDidYouMean as LgTemplate,
      LgTemplateSamples.pickOne as LgTemplate,
      LgTemplateSamples.getAnswerReadBack as LgTemplate,
      LgTemplateSamples.getIntentReadBack as LgTemplate,
    ];
    const commonlgFile = lgFiles.find(({ id }) => id === `common.${locale}`);

    lgTemplates2 = lgTemplates2.filter((t) => commonlgFile?.templates.findIndex((clft) => clft.name === t.name) === -1);

    await createLgTemplates({ id: `common.${locale}`, templates: lgTemplates2, projectId });
    await createLgTemplates({ id: lgFile.id, templates: lgTemplates1, projectId });
  }
  return {
    id: newDialog.id,
    projectId,
    content: newDialog.content,
  };
};

export const triggerDispatcher = () => {
  const createTrigger = useRecoilCallback(
    (callbackHelpers: CallbackInterface) => async (
      projectId: string,
      dialogId: string,
      formData: TriggerFormData,
      autoSelected = true
    ) => {
      try {
        const { snapshot } = callbackHelpers;
        const dispatcher = await snapshot.getPromise(dispatcherState);
        const { createLuIntent, createLgTemplates, updateDialog, selectTo } = dispatcher;
        const dialogPayload = await getNewDialogWithTrigger(
          callbackHelpers,
          projectId,
          dialogId,
          formData,
          createLuIntent,
          createLgTemplates
        );
        await updateDialog(dialogPayload);
        if (autoSelected) {
          const index = get(dialogPayload.content, 'triggers', []).length - 1;
          await selectTo(projectId, dialogPayload.id, `triggers[${index}]`);
        }
      } catch (ex) {
        setError(callbackHelpers, ex);
      }
    }
  );

  const deleteTrigger = useRecoilCallback(
    (callbackHelpers: CallbackInterface) => async (projectId: string, dialogId: string, trigger: ITriggerCondition) => {
      try {
        const { snapshot } = callbackHelpers;
        const dispatcher = await snapshot.getPromise(dispatcherState);
        const locale = await snapshot.getPromise(localeState(projectId));
        const luFiles = await snapshot.getPromise(luFilesSelectorFamily(projectId));
        const luFile = luFiles.find((file) => file.id === `${dialogId}.${locale}`);

        const { removeLuIntent, removeLgTemplates } = dispatcher;

        if (trigger.$kind === SDKKinds.OnIntent) {
          const intentName = trigger.intent as string;
          luFile && removeLuIntent({ id: luFile.id, intentName, projectId });
        }

        // Clean action resources
        const actions = trigger.actions as BaseSchema[];
        if (!actions || !Array.isArray(actions)) return;

        luFile &&
          deleteActions(
            actions,
            (templateNames: string[]) => removeLgTemplates({ id: dialogId, templateNames, projectId }),
            (intentNames: string[]) =>
              Promise.all(intentNames.map((intentName) => removeLuIntent({ id: luFile.id, intentName, projectId })))
          );
      } catch (ex) {
        setError(callbackHelpers, ex);
      }
    }
  );

  const createQnATrigger = useRecoilCallback(
    (callbackHelpers: CallbackInterface) => async (projectId: string, dialogId: string) => {
      try {
        const { snapshot } = callbackHelpers;
        const dispatcher = await snapshot.getPromise(dispatcherState);
        const dialogs = await snapshot.getPromise(dialogsSelectorFamily(projectId));

        const targetDialog = dialogs.find((item) => item.id === dialogId);
        if (!targetDialog) throw new Error(`dialog ${dialogId} not found`);
        const existedQnATrigger = get(targetDialog, 'content.triggers', []).find(
          (item) => item.$kind === SDKKinds.OnQnAMatch
        );
        if (!existedQnATrigger) {
          await dispatcher.createTrigger(projectId, dialogId, defaultQnATriggerData);
        }
      } catch (ex) {
        setError(callbackHelpers, ex);
      }
    }
  );

  const createTriggerForRemoteSkill = useRecoilCallback(
    (callbackHelpers: CallbackInterface) => async (
      projectId: string,
      dialogId: string,
      formData: TriggerFormData,
      skillId: string,
      autoSelected = true
    ) => {
      try {
        const { snapshot } = callbackHelpers;
<<<<<<< HEAD
        const dispatcher = await snapshot.getPromise(dispatcherState);
        const { createLuIntent, createLgTemplates, updateDialog, selectTo } = dispatcher;
=======
        const { createLuIntent, createLgTemplates, updateDialog, selectTo } = await snapshot.getPromise(
          dispatcherState
        );
>>>>>>> 23e11c0e
        const dialogPayload = await getNewDialogWithTrigger(
          callbackHelpers,
          projectId,
          dialogId,
          formData,
          createLuIntent,
          createLgTemplates
        );
        const index = get(dialogPayload.content, 'triggers', []).length - 1;
        const skillsByProjectId = await snapshot.getPromise(skillNameIdentifierByProjectIdSelector);
        const skillIdentifier = skillsByProjectId[skillId];
        const actions: any = [];
        actions.push(createActionFromManifest(skillIdentifier));
        dialogPayload.content.triggers[index].actions = actions;

        await updateDialog(dialogPayload);
        if (autoSelected) {
          await selectTo(projectId, dialogPayload.id, `triggers[${index}]`);
        }
      } catch (ex) {
        setError(callbackHelpers, ex);
      }
    }
  );
  return {
    createTrigger,
    deleteTrigger,
    createQnATrigger,
    createTriggerForRemoteSkill,
  };
};<|MERGE_RESOLUTION|>--- conflicted
+++ resolved
@@ -206,14 +206,9 @@
     ) => {
       try {
         const { snapshot } = callbackHelpers;
-<<<<<<< HEAD
-        const dispatcher = await snapshot.getPromise(dispatcherState);
-        const { createLuIntent, createLgTemplates, updateDialog, selectTo } = dispatcher;
-=======
         const { createLuIntent, createLgTemplates, updateDialog, selectTo } = await snapshot.getPromise(
           dispatcherState
         );
->>>>>>> 23e11c0e
         const dialogPayload = await getNewDialogWithTrigger(
           callbackHelpers,
           projectId,
