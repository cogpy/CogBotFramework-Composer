--- conflicted
+++ resolved
@@ -25,17 +25,10 @@
 const PUBLISH_FAILED = 500;
 
 export const publisherDispatcher = () => {
-<<<<<<< HEAD
   const publishFailure = async ({ set }: CallbackInterface, title: string, error, target, projectId: string) => {
-    if (target.name === 'default') {
+    if (target.name === defaultPublishConfig.name) {
       set(botStatusState(projectId), BotStatus.failed);
       set(botLoadErrorState(projectId), { ...error, title });
-=======
-  const publishFailure = async ({ set }: CallbackInterface, title: string, error, target) => {
-    if (target.name === defaultPublishConfig.name) {
-      set(botStatusState, BotStatus.failed);
-      set(botLoadErrorState, { ...error, title });
->>>>>>> 3512747a
     }
     // prepend the latest publish results to the history
 
@@ -49,21 +42,14 @@
   };
 
   const publishSuccess = async ({ set }: CallbackInterface, projectId: string, data, target) => {
-<<<<<<< HEAD
-    const { endpointURL } = data;
-    if (target.name === 'default' && endpointURL) {
-      set(botStatusState(projectId), BotStatus.connected);
-      set(botEndpointsState, (botEndpoints) => ({ ...botEndpoints, [projectId]: `${endpointURL}/api/messages` }));
-=======
     const { endpointURL, status } = data;
     if (target.name === defaultPublishConfig.name) {
       if (status === PUBLISH_SUCCESS && endpointURL) {
-        set(botStatusState, BotStatus.connected);
+        set(botStatusState(projectId), BotStatus.connected);
         set(botEndpointsState, (botEndpoints) => ({ ...botEndpoints, [projectId]: `${endpointURL}/api/messages` }));
       } else {
-        set(botStatusState, BotStatus.reloading);
-      }
->>>>>>> 3512747a
+        set(botStatusState(projectId), BotStatus.reloading);
+      }
     }
 
     set(publishHistoryState(projectId), (publishHistory) => {
@@ -79,38 +65,25 @@
         ],
       };
     });
-<<<<<<< HEAD
-    set(publishTypesState(projectId), data);
-=======
->>>>>>> 3512747a
   };
 
   const updatePublishStatus = ({ set }: CallbackInterface, projectId: string, target: any, data: any) => {
     const { endpointURL, status, id } = data;
     // the action below only applies to when a bot is being started using the "start bot" button
     // a check should be added to this that ensures this ONLY applies to the "default" profile.
-<<<<<<< HEAD
-    if (target.name === 'default' && endpointURL) {
-      set(botStatusState(projectId), BotStatus.connected);
-      set(botEndpointsState, (botEndpoints) => ({
-        ...botEndpoints,
-        [projectId]: `${endpointURL}/api/messages`,
-      }));
-=======
     if (target.name === defaultPublishConfig.name) {
       if (status === PUBLISH_SUCCESS && endpointURL) {
-        set(botStatusState, BotStatus.connected);
+        set(botStatusState(projectId), BotStatus.connected);
         set(botEndpointsState, (botEndpoints) => ({
           ...botEndpoints,
           [projectId]: `${endpointURL}/api/messages`,
         }));
       } else if (status === PUBLISH_PENDING) {
-        set(botStatusState, BotStatus.reloading);
+        set(botStatusState(projectId), BotStatus.reloading);
       } else if (status === PUBLISH_FAILED) {
-        set(botStatusState, BotStatus.failed);
-        set(botLoadErrorState, { ...data, title: formatMessage('Start bot failed') });
-      }
->>>>>>> 3512747a
+        set(botStatusState(projectId), BotStatus.failed);
+        set(botLoadErrorState(projectId), { ...data, title: formatMessage('Start bot failed') });
+      }
     }
 
     if (status !== 404) {
@@ -224,9 +197,11 @@
     }
   );
 
-  const setEjectRuntimeExist = useRecoilCallback(({ set }: CallbackInterface) => async (isExist: boolean) => {
-    set(isEjectRuntimeExistState, isExist);
-  });
+  const setEjectRuntimeExist = useRecoilCallback(
+    ({ set }: CallbackInterface) => async (isExist: boolean, projectId: string) => {
+      set(isEjectRuntimeExistState(projectId), isExist);
+    }
+  );
 
   // only support local publish
   const stopPublishBot = useRecoilCallback(
@@ -234,7 +209,7 @@
       const { set } = callbackHelpers;
       try {
         await httpClient.post(`/publish/${projectId}/stopPublish/${target.name}`);
-        set(botStatusState, BotStatus.unConnected);
+        set(botStatusState(projectId), BotStatus.unConnected);
       } catch (err) {
         setError(callbackHelpers, err);
         logMessage(callbackHelpers, err.message);
