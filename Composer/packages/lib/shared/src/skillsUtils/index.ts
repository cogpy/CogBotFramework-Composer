// Copyright (c) Microsoft Corporation.
// Licensed under the MIT License.

import get from 'lodash/get';
import keyBy from 'lodash/keyBy';

import { DialogSetting, Skill } from '../types';

export function fetchFromSettings(path: string, settings: DialogSetting): string {
  if (path) {
    const trimmed = path.replace(/=settings.(.*?)/gi, '');
    return get(settings, trimmed, '');
  }
  return '';
}

export const convertSkillsToDictionary = (skills: Skill[]) => {
  const mappedSkills = skills.map(({ msAppId, endpointUrl, manifestUrl, name }: Skill) => {
    return {
      name,
      msAppId,
      endpointUrl,
      manifestUrl,
    };
  });

  return keyBy(mappedSkills, 'name');
};

<<<<<<< HEAD
export const getSkillNameFromSetting = (value: string) => {
  if (value == null) return '';
=======
export const getSkillNameFromSetting = (value?: string) => {
  if (!value) return '';

>>>>>>> dec9e9d3
  const matched = value.match(/\['(.*?)'\]/);
  if (matched && matched.length > 1) {
    return matched[1];
  }
  return '';
};<|MERGE_RESOLUTION|>--- conflicted
+++ resolved
@@ -27,14 +27,9 @@
   return keyBy(mappedSkills, 'name');
 };
 
-<<<<<<< HEAD
-export const getSkillNameFromSetting = (value: string) => {
-  if (value == null) return '';
-=======
 export const getSkillNameFromSetting = (value?: string) => {
   if (!value) return '';
 
->>>>>>> dec9e9d3
   const matched = value.match(/\['(.*?)'\]/);
   if (matched && matched.length > 1) {
     return matched[1];
