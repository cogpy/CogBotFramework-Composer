// Copyright (c) Microsoft Corporation.
// Licensed under the MIT License.

/** @jsx jsx */
import { jsx } from '@emotion/core';
import { useRecoilValue } from 'recoil';
import React, { Fragment, useCallback, Suspense, useEffect } from 'react';
import formatMessage from 'format-message';
import { ActionButton } from 'office-ui-fabric-react/lib/Button';
import { RouteComponentProps, Router } from '@reach/router';

import { LoadingSpinner } from '../../components/LoadingSpinner';
import { navigateTo } from '../../utils/navigation';
import { Page } from '../../components/Page';
<<<<<<< HEAD
import {
  dialogIdsState,
  qnaFilesState,
  dispatcherState,
  createQnAOnState,
  localeState,
  settingsState,
} from '../../recoilModel';
=======
import { dialogIdsState, qnaFilesState, dispatcherState, createQnAOnState, localeState } from '../../recoilModel';
>>>>>>> 37bbada1
import { CreateQnAModal } from '../../components/QnA';
import TelemetryClient from '../../telemetry/TelemetryClient';

import TableView from './table-view';

const CodeEditor = React.lazy(() => import('./code-editor'));

const QnAPage: React.FC<RouteComponentProps<{
  dialogId: string;
  projectId: string;
  skillId: string;
  qnaFileId: string;
}>> = (props) => {
  const { dialogId = '', projectId = '', skillId, qnaFileId = '' } = props;

  const actualProjectId = skillId ?? projectId;
  const baseURL = skillId == null ? `/bot/${projectId}/` : `/bot/${projectId}/skill/${skillId}/`;

  const actions = useRecoilValue(dispatcherState);
  const dialogs = useRecoilValue(dialogIdsState(actualProjectId));
  const qnaFiles = useRecoilValue(qnaFilesState(actualProjectId));
  const locale = useRecoilValue(localeState(actualProjectId));
  const creatQnAOnInfo = useRecoilValue(createQnAOnState);

  const path = props.location?.pathname ?? '';

  const edit = /\/edit(\/)?$/.test(path);
  const isRoot = dialogId === 'all';

  useEffect(() => {
    const activeDialog = dialogs.find((id) => id === dialogId);
    if (!activeDialog && dialogs.length && dialogId !== 'all') {
      navigateTo(`${baseURL}knowledge-base/${dialogId}`);
    }
  }, [dialogId, dialogs, actualProjectId]);

  const onToggleEditMode = useCallback(
    (_e) => {
      let url = `${baseURL}knowledge-base/${dialogId}`;
      if (!edit) url += `/edit`;
      navigateTo(url);
      TelemetryClient.track('EditModeToggled', { jsonView: !edit });
    },
    [dialogId, actualProjectId, edit]
  );

  const onRenderHeaderContent = () => {
    if (!isRoot) {
      return (
        <ActionButton data-testid="showcode" onClick={onToggleEditMode}>
          {edit ? formatMessage('Hide code') : formatMessage('Show code')}
        </ActionButton>
      );
    }
    return null;
  };

  return (
    <Page
      useNewTree
      data-testid="QnAPage"
      dialogId={dialogId}
      mainRegionName={formatMessage('QnA editor')}
      navRegionName={formatMessage('Qna Navigation Pane')}
      pageMode={'knowledge-base'}
      projectId={projectId}
      skillId={skillId}
      title={formatMessage('QnA')}
      toolbarItems={[]}
      onRenderHeaderContent={onRenderHeaderContent}
    >
      <Suspense fallback={<LoadingSpinner />}>
        <Router component={Fragment} primary={false}>
          <CodeEditor dialogId={dialogId} path="/edit" projectId={projectId} qnaFileId={qnaFileId} skillId={skillId} />
          <TableView dialogId={dialogId} path="/" projectId={projectId} qnaFileId={qnaFileId} skillId={skillId} />
        </Router>
        <CreateQnAModal
          dialogId={creatQnAOnInfo.dialogId}
          projectId={creatQnAOnInfo.projectId}
          qnaFiles={qnaFiles}
          onDismiss={() => {
            actions.createQnAFromUrlDialogCancel({ projectId: creatQnAOnInfo.projectId });
          }}
          onSubmit={async ({ name, url, multiTurn = false }) => {
            if (url) {
              await actions.createQnAKBFromUrl({
                id: `${creatQnAOnInfo.dialogId}.${locale}`,
                name,
                url,
                multiTurn,
                projectId: creatQnAOnInfo.projectId,
              });
            } else {
              await actions.createQnAKBFromScratch({
                id: `${creatQnAOnInfo.dialogId}.${locale}`,
                name,
                projectId: creatQnAOnInfo.projectId,
              });
            }
          }}
        ></CreateQnAModal>
      </Suspense>
    </Page>
  );
};

export default QnAPage;<|MERGE_RESOLUTION|>--- conflicted
+++ resolved
@@ -12,18 +12,7 @@
 import { LoadingSpinner } from '../../components/LoadingSpinner';
 import { navigateTo } from '../../utils/navigation';
 import { Page } from '../../components/Page';
-<<<<<<< HEAD
-import {
-  dialogIdsState,
-  qnaFilesState,
-  dispatcherState,
-  createQnAOnState,
-  localeState,
-  settingsState,
-} from '../../recoilModel';
-=======
 import { dialogIdsState, qnaFilesState, dispatcherState, createQnAOnState, localeState } from '../../recoilModel';
->>>>>>> 37bbada1
 import { CreateQnAModal } from '../../components/QnA';
 import TelemetryClient from '../../telemetry/TelemetryClient';
 
