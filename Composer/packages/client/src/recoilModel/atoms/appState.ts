--- conflicted
+++ resolved
@@ -192,11 +192,11 @@
   default: '',
 });
 
-<<<<<<< HEAD
 export const currentModeState = atom<PageMode>({
   key: getFullyQualifiedKey('currentMode'),
   default: 'home',
-=======
+});
+
 export const botProjectSpaceLoadedState = atom<boolean>({
   key: getFullyQualifiedKey('botProjectSpaceLoadedState'),
   default: false,
@@ -205,5 +205,4 @@
 export const botOpeningState = atom<boolean>({
   key: getFullyQualifiedKey('botOpeningState'),
   default: false,
->>>>>>> 0e4c77c5
 });