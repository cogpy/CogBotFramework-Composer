// Copyright (c) Microsoft Corporation.
// Licensed under the MIT License.

/** @jsx jsx */
import React, { useCallback, useState, useRef } from 'react';
import { NeutralColors } from '@uifabric/fluent-theme';
import { jsx, css } from '@emotion/core';
import { FocusZone, FocusZoneDirection } from 'office-ui-fabric-react/lib/FocusZone';
import formatMessage from 'format-message';
import { DialogInfo, ITrigger, Diagnostic, DiagnosticSeverity, LanguageFileImport, getFriendlyName } from '@bfc/shared';
import debounce from 'lodash/debounce';
import throttle from 'lodash/throttle';
import { useRecoilValue } from 'recoil';
import { extractSchemaProperties, groupTriggersByPropertyReference, NoGroupingTriggerGroupName } from '@bfc/indexers';
import isEqual from 'lodash/isEqual';

import {
  dispatcherState,
  rootBotProjectIdSelector,
  TreeDataPerProject,
  jsonSchemaFilesByProjectIdSelector,
  pageElementState,
  projectTreeSelectorFamily,
} from '../../recoilModel';
import { triggerNotSupported } from '../../utils/dialogValidator';
<<<<<<< HEAD
import { createBotSettingUrl, navigateTo } from '../../utils/navigation';
import { BotStatus } from '../../constants';
import { colors } from '../../colors';
=======
>>>>>>> 6d1e5b60
import { useFeatureFlag } from '../../utils/hooks';
import { LoadingSpinner } from '../LoadingSpinner';
import TelemetryClient from '../../telemetry/TelemetryClient';
import { getBaseName } from '../../utils/fileUtil';

import { TreeItem } from './treeItem';
import { ExpandableNode } from './ExpandableNode';
import { INDENT_PER_LEVEL, TREE_PADDING } from './constants';
import { ProjectTreeHeader, ProjectTreeHeaderMenuItem } from './ProjectTreeHeader';
import { isChildTriggerLinkSelected, doesLinkMatch } from './helpers';
import { ProjectHeader } from './ProjectHeader';
import { ProjectTreeOptions, TreeLink, TreeMenuItem } from './types';
import { TopicsList } from './TopicsList';

// -------------------- Styles -------------------- //

<<<<<<< HEAD
const searchBox: ISearchBoxStyles = {
  root: {
    borderBottom: `1px solid ${colors.gray(30)}`,
    height: '45px',
    borderRadius: '0px',
  },
};

=======
>>>>>>> 6d1e5b60
const root = css`
  width: 100%;
  height: 100%;
  box-sizing: border-box;
  overflow: hidden;
  .ms-List-cell {
    min-height: 36px;
  }
`;

const focusStyle = css`
  height: 100%;
  position: relative;
`;

const tree = css`
  height: calc(100% - 45px);
  overflow-y: auto;
  label: tree;
`;

export const headerCSS = (label: string, isActive?: boolean) => css`
  width: 100%;
  label: ${label};
  :hover {
    background: ${isActive ? NeutralColors.gray40 : NeutralColors.gray20};
  }
  background: ${isActive ? NeutralColors.gray30 : NeutralColors.white};
`;

// -------------------- Helper functions -------------------- //

const getTriggerIndex = (trigger: ITrigger, dialog: DialogInfo): number => {
  return dialog.triggers.indexOf(trigger);
};

// sort trigger groups so that NoGroupingTriggerGroupName is last
const sortTriggerGroups = (x: string, y: string): number => {
  if (x === NoGroupingTriggerGroupName && y !== NoGroupingTriggerGroupName) {
    return 1;
  } else if (y === NoGroupingTriggerGroupName && x !== NoGroupingTriggerGroupName) {
    return -1;
  }

  return x.localeCompare(y);
};

// -------------------- ProjectTree -------------------- //
function getTriggerName(trigger: ITrigger): string {
  return trigger.displayName || getFriendlyName({ $kind: trigger.type });
}

type Props = {
  navLinks?: TreeLink[];
  headerMenu?: ProjectTreeHeaderMenuItem[];
  onSelect?: (link: TreeLink) => void;
  onBotDeleteDialog?: (projectId: string, dialogId: string) => void;
  onBotCreateDialog?: (projectId: string) => void;
  onBotStart?: (projectId: string) => void;
  onBotStop?: (projectId: string) => void;
  onBotEditManifest?: (projectId: string) => void;
  onBotExportZip?: (projectId: string) => void;
  onBotRemoveSkill?: (skillId: string) => void;
  onDialogCreateTrigger?: (projectId: string, dialogId: string) => void;
  onDialogDeleteTrigger?: (projectId: string, dialogId: string, index: number) => void;
  onErrorClick?: (projectId: string, skillId: string, diagnostic: Diagnostic) => void;
  selectedLink?: Partial<TreeLink>;
  options?: ProjectTreeOptions;
  headerAriaLabel?: string;
  headerPlaceholder?: string;
};

export const ProjectTree: React.FC<Props> = ({
  headerMenu = [],
  onBotDeleteDialog = () => {},
  onDialogDeleteTrigger = () => {},
  onSelect,
  onBotCreateDialog = () => {},
  onBotStart = () => {},
  onBotStop = () => {},
  onBotEditManifest = () => {},
  onBotExportZip = () => {},
  onBotRemoveSkill = () => {},
  onDialogCreateTrigger = () => {},
  onErrorClick = () => {},
  selectedLink,
  options = {
    showDelete: true,
    showDialogs: true,
    showLgImports: false,
    showLuImports: false,
    showMenu: true,
    showQnAMenu: true,
    showErrors: true,
    showCommonLinks: false,
    showRemote: true,
    showTriggers: true,
  },
  headerAriaLabel = '',
  headerPlaceholder = '',
}) => {
  const {
    onboardingAddCoachMarkRef,
    navigateToFormDialogSchema,
    setPageElementState,
    createQnAFromUrlDialogBegin,
  } = useRecoilValue(dispatcherState);
  const treeRef = useRef<HTMLDivElement>(null);

  const pageElements = useRecoilValue(pageElementState).dialogs;
  const leftSplitWidth = pageElements?.leftSplitWidth ?? treeRef?.current?.clientWidth ?? 0;
  const getPageElement = (name: string) => pageElements?.[name];
  const setPageElement = (name: string, value) => setPageElementState('dialogs', { ...pageElements, [name]: value });

  const [filter, setFilter] = useState('');

  const [isMenuOpen, setMenuOpen] = useState<boolean>(false);
  const formDialogComposerFeatureEnabled = useFeatureFlag('FORM_DIALOG');

  const notificationMap: { [projectId: string]: { [dialogId: string]: Diagnostic[] } } = {};
  const lgImportsByProjectByDialog: Record<string, Record<string, LanguageFileImport[]>> = {};
  const luImportsByProjectByDialog: Record<string, Record<string, LanguageFileImport[]>> = {};

  const debouncedTelemetry = useRef(debounce(() => TelemetryClient.track('ProjectTreeFilterUsed'), 1000)).current;

  const delayedSetFilter = throttle((newValue) => {
    setFilter(newValue);
    debouncedTelemetry();
  }, 200);

  const addMainDialogRef = useCallback((mainDialog) => onboardingAddCoachMarkRef({ mainDialog }), []);

  const rootProjectId = useRecoilValue(rootBotProjectIdSelector);
  const projectCollection: TreeDataPerProject[] = useRecoilValue(projectTreeSelectorFamily);
  const jsonSchemaFilesByProjectId = useRecoilValue(jsonSchemaFilesByProjectIdSelector);

  // TODO Refactor to make sure tree is not generated until a new trigger/dialog is added. #5462
  const createSubtree = useCallback(() => {
    return projectCollection.map(createBotSubtree);
  }, [projectCollection, selectedLink, leftSplitWidth, filter]);

  if (rootProjectId == null) {
    // this should only happen before a project is loaded in, so it won't last very long
    return <LoadingSpinner />;
  }

  const dialogIsFormDialog = (dialog: DialogInfo) => {
    return formDialogComposerFeatureEnabled && dialog.isFormDialog;
  };

  const formDialogSchemaExists = (projectId: string, dialog: DialogInfo) => {
    return (
      dialogIsFormDialog(dialog) &&
      !!projectCollection?.find((s) => s.projectId === projectId)?.formDialogSchemas.find((fd) => fd.id === dialog.id)
    );
  };

  const handleOnSelect = (link: TreeLink) => {
    // Skip state change when link not changed.
    if (isEqual(link, selectedLink)) return;

    onSelect?.(link);
  };

  const renderDialogHeader = (skillId: string, dialog: DialogInfo, depth: number, isPvaSchema: boolean) => {
    const diagnostics: Diagnostic[] = notificationMap[rootProjectId][dialog.id];
    const dialogLink: TreeLink = {
      dialogId: dialog.id,
      displayName: dialog.displayName,
      isRoot: dialog.isRoot,
      diagnostics,
      projectId: rootProjectId,
      skillId: skillId === rootProjectId ? undefined : skillId,
      isRemote: false,
    };
    const menu: TreeMenuItem[] = [
      {
        label: formatMessage('Add new trigger'),
        icon: 'Add',
        onClick: () => {
          onDialogCreateTrigger(skillId, dialog.id);
          TelemetryClient.track('AddNewTriggerStarted');
        },
      },
      {
        label: '',
        onClick: () => {},
      },
    ];

    const QnAMenuItem = {
      label: formatMessage('Add QnA Maker knowledge base'),
      icon: 'Add',
      onClick: () => {
        createQnAFromUrlDialogBegin({ projectId: skillId, dialogId: dialog.id });
        TelemetryClient.track('AddNewKnowledgeBaseStarted');
      },
    };

    if (!isPvaSchema) {
      menu.splice(1, 0, QnAMenuItem);
    }

    const isFormDialog = dialogIsFormDialog(dialog);
    const showEditSchema = formDialogSchemaExists(skillId, dialog);

    if (!dialog.isRoot && options.showDelete) {
      menu.push({
        label: formatMessage('Remove this dialog'),
        onClick: () => {
          onBotDeleteDialog?.(skillId, dialog.id);
        },
      });
    }

    if (showEditSchema) {
      menu.push({
        label: formatMessage('Edit schema'),
        icon: 'Edit',
        onClick: (link: TreeLink) =>
          navigateToFormDialogSchema({ projectId: link.skillId ?? link.projectId, schemaId: link.dialogId }),
      });
    }

    return {
      summaryElement: (
        <span
          key={dialog.id}
          ref={dialog.isRoot ? addMainDialogRef : null}
          css={headerCSS('dialog-header', doesLinkMatch(dialogLink, selectedLink))}
          data-testid={`DialogHeader-${dialog.displayName}`}
        >
          <TreeItem
            hasChildren
            isActive={doesLinkMatch(dialogLink, selectedLink)}
            isChildSelected={isChildTriggerLinkSelected(dialogLink, selectedLink)}
            isMenuOpen={isMenuOpen}
            itemType={isFormDialog ? 'form dialog' : 'dialog'}
            link={dialogLink}
            menu={options.showMenu ? menu : options.showQnAMenu ? [QnAMenuItem] : []}
            menuOpenCallback={setMenuOpen}
            showErrors={false}
            textWidth={leftSplitWidth - TREE_PADDING}
            onSelect={handleOnSelect}
          />
        </span>
      ),
      dialogLink,
    };
  };

  const renderCommonDialogHeader = (skillId: string) => {
    const dialogLink: TreeLink = {
      dialogId: 'common',
      displayName: formatMessage('Common'),
      isRoot: false,
      diagnostics: [],
      projectId: rootProjectId,
      skillId: skillId === rootProjectId ? undefined : skillId,
      isRemote: false,
    };

    return (
      <span key={'common'} ref={null} css={headerCSS('common-dialog-header')} data-testid={`DialogHeader-Common`}>
        <TreeItem
          hasChildren
          isActive={doesLinkMatch(dialogLink, selectedLink)}
          isMenuOpen={isMenuOpen}
          itemType={'dialog'}
          link={dialogLink}
          menuOpenCallback={setMenuOpen}
          showErrors={false}
          textWidth={leftSplitWidth - TREE_PADDING}
          onSelect={handleOnSelect}
        />
      </span>
    );
  };

  const renderTrigger = (
    item: ITrigger & {
      index: number;
      displayName: string;
      warningContent: string | (() => string);
      errorContent: boolean;
    },
    dialog: DialogInfo,
    projectId: string,
    dialogLink: TreeLink
  ): React.ReactNode => {
    const link: TreeLink = {
      projectId: rootProjectId,
      skillId: projectId === rootProjectId ? undefined : projectId,
      dialogId: dialog.id,
      trigger: item.index,
      displayName: item.displayName,
      diagnostics: [],
      isRoot: false,
      parentLink: dialogLink,
      isRemote: false,
    };

    return (
      <TreeItem
        key={`${item.id}_${item.index}`}
        dialogName={dialog.displayName}
        extraSpace={16}
        isActive={doesLinkMatch(link, selectedLink)}
        isMenuOpen={isMenuOpen}
        itemType={'trigger'}
        link={link}
        menu={
          options.showDelete
            ? [
                {
                  label: formatMessage('Remove this trigger'),
                  icon: 'Delete',
                  onClick: (link) => {
                    onDialogDeleteTrigger?.(projectId, link.dialogId ?? '', link.trigger ?? 0);
                  },
                },
              ]
            : []
        }
        menuOpenCallback={setMenuOpen}
        role="treeitem"
        showErrors={options.showErrors}
        textWidth={leftSplitWidth - TREE_PADDING}
        onSelect={handleOnSelect}
      />
    );
  };

  const onFilter = (newValue?: string): void => {
    if (typeof newValue === 'string') {
      delayedSetFilter(newValue);
    }
  };

  const filterMatch = (scope: string): boolean => {
    return scope.toLowerCase().includes(filter.toLowerCase());
  };

  const renderTriggerList = (triggers: ITrigger[], dialog: DialogInfo, projectId: string, dialogLink: TreeLink) => {
    return triggers
      .filter((tr) => filterMatch(dialog.displayName) || filterMatch(getTriggerName(tr)))
      .map((tr) => {
        const index = getTriggerIndex(tr, dialog);
        const warningContent = triggerNotSupported(dialog, tr);
        const errorContent = notificationMap[projectId][dialog.id].some(
          (diag) => diag.severity === DiagnosticSeverity.Error && diag.path?.match(RegExp(`triggers\\[${index}\\]`))
        );
        return renderTrigger(
          { ...tr, index, displayName: getTriggerName(tr), warningContent, errorContent },
          dialog,
          projectId,
          dialogLink
        );
      });
  };

  const renderTriggerGroupHeader = (displayName: string, dialog: DialogInfo, projectId: string) => {
    const link: TreeLink = {
      dialogId: dialog.id,
      displayName,
      isRoot: false,
      diagnostics: [],
      projectId,
      isRemote: false,
    };
    return (
      <span css={headerCSS('trigger-group-header')}>
        <TreeItem
          hasChildren
          isMenuOpen={isMenuOpen}
          isSubItemActive={false}
          itemType={'trigger group'}
          link={link}
          menuOpenCallback={setMenuOpen}
          showErrors={options.showErrors}
          textWidth={leftSplitWidth - TREE_PADDING}
        />
      </span>
    );
  };

  // renders a named expandable node with the triggers as items underneath
  const renderTriggerGroup = (
    projectId: string,
    dialog: DialogInfo,
    groupName: string,
    triggers: ITrigger[],
    startDepth: number
  ) => {
    const groupDisplayName =
      groupName === NoGroupingTriggerGroupName ? formatMessage('form-wide operations') : groupName;
    const key = `${projectId}.${dialog.id}.group-${groupName}`;
    const link: TreeLink = {
      dialogId: dialog.id,
      displayName: groupName,
      isRoot: false,
      projectId,
      diagnostics: [],
      isRemote: false,
    };

    return (
      <ExpandableNode
        key={key}
        depth={startDepth}
        summary={renderTriggerGroupHeader(groupDisplayName, dialog, projectId)}
        onToggle={(newState) => setPageElement(key, newState)}
      >
        <div role="group">{renderTriggerList(triggers, dialog, projectId, link)}</div>
      </ExpandableNode>
    );
  };

  // renders triggers grouped by the schema property they are associated with.
  const renderDialogTriggersByProperty = (dialog: DialogInfo, projectId: string, startDepth: number) => {
    const jsonSchemaFiles = jsonSchemaFilesByProjectId[projectId];
    const dialogSchemaProperties = extractSchemaProperties(dialog, jsonSchemaFiles);
    const groupedTriggers = groupTriggersByPropertyReference(dialog, { validProperties: dialogSchemaProperties });

    const triggerGroups = Object.keys(groupedTriggers);

    return triggerGroups.sort(sortTriggerGroups).map((triggerGroup) => {
      return renderTriggerGroup(projectId, dialog, triggerGroup, groupedTriggers[triggerGroup], startDepth);
    });
  };

  const renderDialogTriggers = (dialog: DialogInfo, projectId: string, startDepth: number, dialogLink: TreeLink) => {
    return dialogIsFormDialog(dialog)
      ? renderDialogTriggersByProperty(dialog, projectId, startDepth + 1)
      : renderTriggerList(dialog.triggers, dialog, projectId, dialogLink);
  };

  // flatten lg imports url is same to dialog, to match correct link need render it as dialog
  const renderLgImportAsDialog = (item: LanguageFileImport, projectId: string): React.ReactNode => {
    const link: TreeLink = {
      projectId: rootProjectId,
      skillId: projectId === rootProjectId ? undefined : projectId,
      dialogId: getBaseName(item.id),
      displayName: item.displayName ?? item.id,
      diagnostics: [],
      isRoot: false,
      isRemote: false,
    };

    return (
      <TreeItem
        key={`lg_${item.id}`}
        extraSpace={INDENT_PER_LEVEL}
        isActive={doesLinkMatch(link, selectedLink)}
        isMenuOpen={isMenuOpen}
        itemType={'dialog'}
        link={link}
        menu={[]}
        menuOpenCallback={setMenuOpen}
        showErrors={options.showErrors}
        textWidth={leftSplitWidth - TREE_PADDING}
        onSelect={handleOnSelect}
      />
    );
  };

  const renderLgImport = (item: LanguageFileImport, projectId: string, dialogId: string): React.ReactNode => {
    const link: TreeLink = {
      projectId: rootProjectId,
      skillId: projectId === rootProjectId ? undefined : projectId,
      lgFileId: item.id,
      dialogId,
      displayName: item.displayName ?? item.id,
      diagnostics: [],
      isRoot: false,
      isRemote: false,
    };

    return (
      <TreeItem
        key={`lg_${item.id}`}
        extraSpace={INDENT_PER_LEVEL}
        isActive={doesLinkMatch(link, selectedLink)}
        isMenuOpen={isMenuOpen}
        itemType={'dialog'}
        link={link}
        menu={[]}
        menuOpenCallback={setMenuOpen}
        showErrors={options.showErrors}
        textWidth={leftSplitWidth - TREE_PADDING}
        onSelect={handleOnSelect}
      />
    );
  };

  const renderLgImports = (dialog: DialogInfo, projectId: string) => {
    return lgImportsByProjectByDialog[projectId][dialog.id]
      .filter((lgImport) => filterMatch(dialog.displayName) || filterMatch(lgImport.displayName))
      .map((lgImport) => {
        return renderLgImport(lgImport, projectId, dialog.id);
      });
  };

  const renderLuImportAsDialog = (item: LanguageFileImport, projectId: string): React.ReactNode => {
    const link: TreeLink = {
      projectId: rootProjectId,
      skillId: projectId === rootProjectId ? undefined : projectId,
      dialogId: getBaseName(item.id),
      displayName: item.displayName ?? item.id,
      diagnostics: [],
      isRoot: false,
      isRemote: false,
    };

    return (
      <TreeItem
        key={`lu_${item.id}`}
        extraSpace={INDENT_PER_LEVEL}
        isActive={doesLinkMatch(link, selectedLink)}
        isMenuOpen={isMenuOpen}
        itemType={'dialog'}
        link={link}
        menu={[]}
        menuOpenCallback={setMenuOpen}
        showErrors={options.showErrors}
        textWidth={leftSplitWidth - TREE_PADDING}
        onSelect={handleOnSelect}
      />
    );
  };

  const renderLuImport = (item: LanguageFileImport, projectId: string, dialogId: string): React.ReactNode => {
    const link: TreeLink = {
      projectId: rootProjectId,
      skillId: projectId === rootProjectId ? undefined : projectId,
      luFileId: item.id,
      displayName: item.displayName ?? item.id,
      dialogId,
      diagnostics: [],
      isRoot: false,
      isRemote: false,
    };

    return (
      <TreeItem
        key={`lu_${item.id}`}
        extraSpace={INDENT_PER_LEVEL}
        isActive={doesLinkMatch(link, selectedLink)}
        isMenuOpen={isMenuOpen}
        itemType={'dialog'}
        link={link}
        menu={[]}
        menuOpenCallback={setMenuOpen}
        showErrors={options.showErrors}
        textWidth={leftSplitWidth - TREE_PADDING}
        onSelect={handleOnSelect}
      />
    );
  };

  const renderLuImports = (dialog: DialogInfo, projectId: string) => {
    return luImportsByProjectByDialog[projectId][dialog.id]
      .filter((luImport) => filterMatch(dialog.displayName) || filterMatch(luImport.displayName))
      .map((luImport) => {
        return renderLuImport(luImport, projectId, dialog.id);
      });
  };

  const createDetailsTree = (bot: TreeDataPerProject, startDepth: number) => {
    const { projectId, lgImportsList, luImportsList } = bot;
    const dialogs = bot.sortedDialogs;
    const topics = bot.topics ?? [];

    const filteredDialogs =
      filter == null || filter.length === 0
        ? dialogs
        : dialogs.filter(
            (dialog) =>
              filterMatch(dialog.displayName) || dialog.triggers.some((trigger) => filterMatch(getTriggerName(trigger)))
          );
    // eventually we will filter on topic trigger phrases
    const filteredTopics =
      filter == null || filter.length === 0 ? topics : topics.filter((topic) => filterMatch(topic.displayName));
    const commonLink = options.showCommonLinks ? [renderCommonDialogHeader(projectId)] : [];

    const importedLgLinks = options.showLgImports
      ? lgImportsList.map((file) => renderLgImportAsDialog(file, projectId))
      : [];
    const importedLuLinks = options.showLuImports
      ? luImportsList.map((file) => renderLuImportAsDialog(file, projectId))
      : [];

    return [
      ...commonLink,
      ...importedLgLinks,
      ...importedLuLinks,
      ...filteredDialogs.map((dialog: DialogInfo) => {
        const { summaryElement, dialogLink } = renderDialogHeader(projectId, dialog, 0, bot.isPvaSchema);
        const key = 'dialog-' + dialog.id;

        let lgImports, luImports;
        if (options.showLgImports) {
          lgImports = renderLgImports(dialog, projectId);
        }

        if (options.showLuImports) {
          luImports = renderLuImports(dialog, projectId);
        }

        if (options.showTriggers) {
          return (
            <ExpandableNode
              key={key}
              defaultState={getPageElement(key)}
              depth={startDepth}
              isActive={doesLinkMatch(dialogLink, selectedLink)}
              summary={summaryElement}
              onToggle={(newState) => setPageElement(key, newState)}
            >
              <div>{renderDialogTriggers(dialog, projectId, startDepth + 1, dialogLink)}</div>
            </ExpandableNode>
          );
        } else if (options.showLgImports && lgImports.length > 0 && dialog.isFormDialog) {
          return (
            <ExpandableNode
              key={key}
              defaultState={getPageElement(key)}
              depth={startDepth}
              isActive={doesLinkMatch(dialogLink, selectedLink)}
              summary={summaryElement}
              onToggle={(newState) => setPageElement(key, newState)}
            >
              <div>{lgImports}</div>
            </ExpandableNode>
          );
        } else if (options.showLuImports && luImports.length > 0 && dialog.isFormDialog) {
          return (
            <ExpandableNode
              key={key}
              defaultState={getPageElement(key)}
              depth={startDepth}
              isActive={doesLinkMatch(dialogLink, selectedLink)}
              summary={summaryElement}
              onToggle={(newState) => setPageElement(key, newState)}
            >
              <div>{luImports}</div>
            </ExpandableNode>
          );
        } else {
          return renderDialogHeader(projectId, dialog, 1, bot.isPvaSchema).summaryElement;
        }
      }),
      filteredTopics.length > 0 && (
        <TopicsList
          key={`pva-topics-${projectId}`}
          projectId={projectId}
          textWidth={leftSplitWidth - TREE_PADDING}
          topics={filteredTopics}
          onToggle={(newState) => setPageElement('pva-topics', newState)}
        />
      ),
    ];
  };

  const createBotSubtree = (bot: TreeDataPerProject) => {
    notificationMap[bot.projectId] = {};

    for (const dialog of bot.sortedDialogs) {
      const dialogId = dialog.id;
      notificationMap[bot.projectId][dialogId] = dialog.diagnostics;

      if (!lgImportsByProjectByDialog[bot.projectId]) {
        lgImportsByProjectByDialog[bot.projectId] = {};
      }

      lgImportsByProjectByDialog[bot.projectId][dialogId] = bot.lgImports[dialog.id];

      if (!luImportsByProjectByDialog[bot.projectId]) {
        luImportsByProjectByDialog[bot.projectId] = {};
      }
      luImportsByProjectByDialog[bot.projectId][dialogId] = bot.luImports[dialog.id];
    }

    const key = 'bot-' + bot.projectId;
    const projectHeader = (
      <ProjectHeader
        key={`${key}-header`}
        botError={bot.botError}
        handleOnSelect={handleOnSelect}
        isMenuOpen={isMenuOpen}
        isRemote={bot.isRemote}
        isRootBot={bot.isRootBot}
        name={bot.name}
        options={options}
        projectId={bot.projectId}
        selectedLink={selectedLink}
        setMenuOpen={setMenuOpen}
        textWidth={leftSplitWidth - TREE_PADDING}
        onBotCreateDialog={onBotCreateDialog}
        onBotDeleteDialog={onBotDeleteDialog}
        onBotEditManifest={onBotEditManifest}
        onBotExportZip={onBotExportZip}
        onBotRemoveSkill={onBotRemoveSkill}
        onBotStart={onBotStart}
        onBotStop={onBotStop}
        onErrorClick={onErrorClick}
      />
    );
    if (options.showDialogs && !bot.isRemote && !bot.botError) {
      return (
        <ExpandableNode
          key={key}
          defaultState={getPageElement(key)}
          summary={projectHeader}
          onToggle={(newState) => setPageElement(key, newState)}
        >
          <div>{createDetailsTree(bot, 1)}</div>
        </ExpandableNode>
      );
    } else if (options.showRemote) {
      return <ExpandableNode key={key} summary={projectHeader} />;
    } else {
      return null;
    }
  };

  const projectTree = createSubtree();

  return (
    <div
      ref={treeRef}
      aria-label={formatMessage('Navigation pane')}
      className="ProjectTree"
      css={root}
      data-testid="ProjectTree"
    >
      <ProjectTreeHeader
        ariaLabel={headerAriaLabel}
        menu={headerMenu}
        placeholder={headerPlaceholder}
        onFilter={onFilter}
      />
      <FocusZone isCircularNavigation css={focusStyle} direction={FocusZoneDirection.vertical}>
        <div
          aria-label={formatMessage(
            `{
            dialogNum, plural,
                =0 {No bots have}
                =1 {One bot has}
              other {# bots have}
            } been found.
            {
              dialogNum, select,
                  0 {}
                other {Press down arrow key to navigate the search results}
            }`,
            { dialogNum: projectCollection.length }
          )}
          aria-live={'polite'}
        />
        <div css={tree}>{projectTree}</div>
      </FocusZone>
    </div>
  );
};<|MERGE_RESOLUTION|>--- conflicted
+++ resolved
@@ -23,12 +23,7 @@
   projectTreeSelectorFamily,
 } from '../../recoilModel';
 import { triggerNotSupported } from '../../utils/dialogValidator';
-<<<<<<< HEAD
-import { createBotSettingUrl, navigateTo } from '../../utils/navigation';
-import { BotStatus } from '../../constants';
 import { colors } from '../../colors';
-=======
->>>>>>> 6d1e5b60
 import { useFeatureFlag } from '../../utils/hooks';
 import { LoadingSpinner } from '../LoadingSpinner';
 import TelemetryClient from '../../telemetry/TelemetryClient';
@@ -45,17 +40,6 @@
 
 // -------------------- Styles -------------------- //
 
-<<<<<<< HEAD
-const searchBox: ISearchBoxStyles = {
-  root: {
-    borderBottom: `1px solid ${colors.gray(30)}`,
-    height: '45px',
-    borderRadius: '0px',
-  },
-};
-
-=======
->>>>>>> 6d1e5b60
 const root = css`
   width: 100%;
   height: 100%;
