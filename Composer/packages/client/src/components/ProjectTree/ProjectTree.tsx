--- conflicted
+++ resolved
@@ -20,13 +20,8 @@
 import debounce from 'lodash/debounce';
 import { useRecoilValue } from 'recoil';
 
-<<<<<<< HEAD
-import { createSelectedPath, getFriendlyName } from '../../utils';
 import { dispatcherState, userSettingsState } from '../../recoilModel';
-=======
-import { StoreContext } from '../../store';
 import { createSelectedPath, getFriendlyName } from '../../utils/dialogUtil';
->>>>>>> f9128fbd
 
 import { groupListStyle, root, searchBox } from './styles';
 import { TreeItem } from './treeItem';
