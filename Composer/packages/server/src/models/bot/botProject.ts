// Copyright (c) Microsoft Corporation.
// Licensed under the MIT License.

import fs from 'fs';

import has from 'lodash/has';
import { getNewDesigner } from '@bfc/shared';
import {
  FileInfo,
  DialogInfo,
  LgFile,
  LuFile,
  dialogIndexer,
  lgIndexer,
  luIndexer,
  createSingleMessage,
  JsonWalk,
  VisitorFunc,
} from '@bfc/indexers';

import { Path } from '../../utility/path';
import { copyDir } from '../../utility/storage';
import { UserIdentity } from '../../services/pluginLoader';
import StorageService from '../../services/storage';
import { ISettingManager, OBFUSCATED_VALUE } from '../settings';
import { DefaultSettingManager } from '../settings/defaultSettingManager';
import log from '../../logger';

import { IFileStorage } from './../storage/interface';
import { LocationRef } from './interface';
import { LuPublisher } from './luPublisher';
import { DialogSetting } from './interface';

const debug = log.extend('bot-project');
const DIALOGFOLDER = '';

const oauthInput = () => ({
  MicrosoftAppId: process.env.MicrosoftAppId || '',
  MicrosoftAppPassword: process.env.MicrosoftAppPassword || '',
});

interface DialogResources {
  dialogs: DialogInfo[];
  lgFiles: LgFile[];
  luFiles: LuFile[];
}

// Define the project structure
const BotStructureTemplate = {
  folder: '',
  entry: '${BOTNAME}.dialog',
  schema: '${FILENAME}',
  settings: 'settings/${FILENAME}',
  common: {
    lg: 'language-generation/${LOCALE}/common.${LOCALE}.lg',
  },
  dialogs: {
    folder: 'dialogs/${DIALOGNAME}',
    entry: '${DIALOGNAME}.dialog',
    lg: 'language-generation/${LOCALE}/${DIALOGNAME}.${LOCALE}.lg',
    lu: 'language-understanding/${LOCALE}/${DIALOGNAME}.${LOCALE}.lu',
  },
};

const templateInterpolate = (str: string, obj: { [key: string]: string }) =>
  str.replace(/\${([^}]+)}/g, (_, prop) => obj[prop]);

export class BotProject {
  public ref: LocationRef;
<<<<<<< HEAD
  public locale: string;
=======
  // TODO: address need to instantiate id - perhaps do so in constructor based on Store.get(projectLocationMap)
  public id: string | undefined;
>>>>>>> 9714e6ab
  public name: string;
  public dir: string;
  public dataDir: string;
  public files: FileInfo[] = [];
  public fileStorage: IFileStorage;
  public dialogs: DialogInfo[] = [];
  public luFiles: LuFile[] = [];
  public lgFiles: LgFile[] = [];
  public luPublisher: LuPublisher;
  public defaultSDKSchema: {
    [key: string]: string;
  };
  public defaultEditorSchema: {
    [key: string]: string;
  };
  public settingManager: ISettingManager;
  public settings: DialogSetting | null = null;
  constructor(ref: LocationRef, user?: UserIdentity) {
    this.ref = ref;
    this.locale = 'en-us'; // default to en-us
    this.dir = Path.resolve(this.ref.path); // make sure we swtich to posix style after here
    this.dataDir = Path.join(this.dir, DIALOGFOLDER);
    this.name = Path.basename(this.dir);

    this.defaultSDKSchema = JSON.parse(fs.readFileSync(Path.join(__dirname, '../../../schemas/sdk.schema'), 'utf-8'));
    this.defaultEditorSchema = JSON.parse(
      fs.readFileSync(Path.join(__dirname, '../../../schemas/editor.schema'), 'utf-8')
    );

    this.settingManager = new DefaultSettingManager(this.dir);
    this.fileStorage = StorageService.getStorageClient(this.ref.storageId, user);
    this.luPublisher = new LuPublisher(this.dir, this.fileStorage);
  }

  public index = async () => {
    await this._reformProjectStructure();

    this.files = await this._getFiles();
    this.settings = await this.getEnvSettings('', false);
    this.dialogs = this.indexDialogs();
    this.lgFiles = lgIndexer.index(this.files, this._lgImportResolver);
    this.luFiles = luIndexer.index(this.files);
    await this._checkProjectStructure();
    if (this.settings) {
      await this.luPublisher.setLuisConfig(this.settings.luis);
    }
  };

  public getIndexes = () => {
    this.lgFiles = lgIndexer.index(this.files, this._lgImportResolver);
    return {
      botName: this.name,
      location: this.dir,
      dialogs: this.dialogs,
      lgFiles: this.lgFiles,
      luFiles: this.luFiles,
      schemas: this.getSchemas(),
      settings: this.settings,
    };
  };

  public getDefaultSlotEnvSettings = async (obfuscate: boolean) => {
    const defaultSlot = '';
    return await this.settingManager.get(defaultSlot, obfuscate);
  };

  public getEnvSettings = async (slot: string, obfuscate: boolean) => {
    const settings = await this.settingManager.get(slot, obfuscate);
    if (settings && oauthInput().MicrosoftAppId && oauthInput().MicrosoftAppId !== OBFUSCATED_VALUE) {
      settings.MicrosoftAppId = oauthInput().MicrosoftAppId;
    }
    if (settings && oauthInput().MicrosoftAppPassword && oauthInput().MicrosoftAppPassword !== OBFUSCATED_VALUE) {
      settings.MicrosoftAppPassword = oauthInput().MicrosoftAppPassword;
    }
    return settings;
  };

  public updateDefaultSlotEnvSettings = async (config: DialogSetting) => {
    const defaultSlot = '';
    await this.updateEnvSettings(defaultSlot, config);
  };

  // create or update dialog settings
  public updateEnvSettings = async (slot: string, config: DialogSetting) => {
    await this.settingManager.set(slot, config);
    await this.luPublisher.setLuisConfig(config.luis);
  };

  public getSchemas = () => {
    let editorSchema = this.defaultEditorSchema;
    let sdkSchema = this.defaultSDKSchema;
    const diagnostics: string[] = [];

    const userEditorSchemaFile = this.files.find(f => f.name === 'editor.schema');
    const userSDKSchemaFile = this.files.find(f => f.name === 'sdk.schema');

    if (userEditorSchemaFile !== undefined) {
      try {
        editorSchema = JSON.parse(userEditorSchemaFile.content);
      } catch (error) {
        // eslint-disable-next-line no-console
        console.error('Attempt to parse editor schema as JSON failed');
        diagnostics.push(`Error in editor.schema, ${error.message}`);
      }
    }

    if (userSDKSchemaFile !== undefined) {
      try {
        sdkSchema = JSON.parse(userSDKSchemaFile.content);
      } catch (error) {
        // eslint-disable-next-line no-console
        console.error('Attempt to parse sdk schema as JSON failed');
        diagnostics.push(`Error in sdk.schema, ${error.message}`);
      }
    }

    return {
      editor: {
        content: editorSchema,
      },
      sdk: {
        content: sdkSchema,
      },
      diagnostics,
    };
  };

  public updateBotInfo = async (name: string, description: string) => {
    const dialogs = this.dialogs;
    const mainDialog = dialogs.find(item => item.isRoot);

    if (mainDialog && mainDialog.content) {
      const oldDesigner = mainDialog.content.$designer;

      let newDesigner;
      if (oldDesigner && oldDesigner.id) {
        newDesigner = {
          ...oldDesigner,
          name,
          description,
        };
      } else {
        newDesigner = getNewDesigner(name, description);
      }

      mainDialog.content.$designer = newDesigner;
      await this.updateDialog(mainDialog.id, mainDialog.content);
    }
  };

  public updateDialog = async (id: string, dialogContent: any): Promise<string> => {
    const dialog = this.dialogs.find(d => d.id === id);
    if (dialog === undefined) {
      throw new Error(`no such dialog ${id}`);
    }

    const relativePath = dialog.relativePath;
    const content = JSON.stringify(dialogContent, null, 2) + '\n';
    const lastModified = await this._updateFile(relativePath, content);
    return lastModified;
  };

  public createDialog = async (
    id: string,
    content = '',
    dir: string = this.defaultDir(id, '.dialog')
  ): Promise<DialogResources> => {
    const dialog = this.dialogs.find(d => d.id === id);
    if (dialog) {
      throw new Error(`${id} dialog already exist`);
    }

    const DIALOGNAME = id;
    const LOCALE = this.locale;
    const dialogFilePath = Path.join(dir, `${id.trim()}.dialog`);
    const lgFilePathDir = Path.join(
      dir,
      Path.dirname(templateInterpolate(BotStructureTemplate.dialogs.lg, { DIALOGNAME, LOCALE }))
    );
    const luFilePathDir = Path.join(
      dir,
      Path.dirname(templateInterpolate(BotStructureTemplate.dialogs.lu, { DIALOGNAME, LOCALE }))
    );

    const updateContent = this._autofixReferInDialog(id, content);
    await this._createFile(dialogFilePath, updateContent);
    await this.createLuFile(`${id}.${LOCALE}`, '', luFilePathDir);
    await this.createLgFile(`${id}.${LOCALE}`, '', lgFilePathDir);

    const { dialogs, lgFiles, luFiles } = this;
    return { dialogs, lgFiles, luFiles };
  };

  public removeDialog = async (id: string): Promise<DialogResources> => {
    if (id === 'Main') {
      throw new Error(`Main dialog can't be removed`);
    }

    const dialog = this.dialogs.find(d => d.id === id);
    if (dialog === undefined) {
      throw new Error(`no such dialog ${id}`);
    }
    const DIALOGNAME = id;
    const LOCALE = this.locale;
    const dialogFolder = Path.dirname(dialog.relativePath);
    const dialogFilePath = dialog.relativePath;
    const lgFilePath = Path.join(
      dialogFolder,
      templateInterpolate(BotStructureTemplate.dialogs.lg, { DIALOGNAME, LOCALE })
    );
    const luFilePath = Path.join(
      dialogFolder,
      templateInterpolate(BotStructureTemplate.dialogs.lu, { DIALOGNAME, LOCALE })
    );
    await this._removeFile(dialogFilePath);
    await this._removeFile(lgFilePath);
    await this._removeFile(luFilePath);
    this._cleanUp(dialogFolder);
    const { dialogs, lgFiles, luFiles } = this;
    return { dialogs, lgFiles, luFiles };
  };

  public updateLgFile = async (id: string, content: string): Promise<string> => {
    const lgFile = this.files.find(lg => lg.name === `${id}.lg`);
    if (lgFile === undefined) {
      throw new Error(`no such lg file ${id}`);
    }
    return await this._updateFile(lgFile.relativePath, content);
  };

  public createLgFile = async (
    id: string,
    content: string,
    dir: string = this.defaultDir(id, '.lg')
  ): Promise<LgFile[]> => {
    const lgFile = this.files.find(lg => lg.name === `${id}.lg`);
    if (lgFile) {
      throw new Error(`${id} lg file already exist`);
    }
    // slot with common.lg import
    let lgInitialContent = '';
    const commonLgFileName = `common.${this.locale}.lg`;
    const lgCommonFile = this.files.find(({ name }) => name === commonLgFileName);
    if (lgCommonFile) {
      lgInitialContent = `[import](common.lg)`;
    }
    const relativePath = Path.join(dir, `${id.trim()}.lg`);
    await this._createFile(relativePath, [lgInitialContent, content].join('\n'));
    return this.lgFiles;
  };

  public removeLgFile = async (id: string): Promise<LgFile[]> => {
    const lgFile = this.files.find(lg => lg.name === `${id}.lg`);
    if (lgFile === undefined) {
      throw new Error(`no such lg file ${id}`);
    }
    await this._removeFile(lgFile.relativePath);
    return this.lgFiles;
  };

  public updateLuFile = async (id: string, content: string): Promise<LuFile[]> => {
    const luFile = this.luFiles.find(lu => lu.id === id);
    if (luFile === undefined) {
      throw new Error(`no such lu file ${id}`);
    }

    await this._updateFile(luFile.relativePath, content);

    return this.luFiles;
  };

  public createLuFile = async (
    id: string,
    content: string,
    dir: string = this.defaultDir(id, '.lu')
  ): Promise<LuFile[]> => {
    const luFile = this.luFiles.find(lu => lu.id === id);
    if (luFile) {
      throw new Error(`${id} lu file already exist`);
    }
    const relativePath = Path.join(dir, `${id.trim()}.lu`);

    // TODO: validate before save
    await this._createFile(relativePath, content);
    return this.luFiles; // return a merged LUFile always
  };

  public removeLuFile = async (id: string): Promise<LuFile[]> => {
    const luFile = this.luFiles.find(lu => lu.id === id);
    if (luFile === undefined) {
      throw new Error(`no such lu file ${id}`);
    }

    await this._removeFile(luFile.relativePath);

    await this._cleanUp(luFile.relativePath);
    return this.luFiles;
  };

  public publishLuis = async (authoringKey: string) => {
    this.luPublisher.setAuthoringKey(authoringKey);
    const referred = this.luFiles.filter(this.isReferred);

    const invalidLuFile = referred.filter(file => file.diagnostics.length !== 0);
    if (invalidLuFile.length !== 0) {
      const msg = this.generateErrorMessage(invalidLuFile);
      throw new Error(`The Following LuFile(s) are invalid: \n` + msg);
    }
    const emptyLuFiles = referred.filter(this.isLuFileEmpty);
    if (emptyLuFiles.length !== 0) {
      const msg = emptyLuFiles.map(file => file.id).join(' ');
      throw new Error(`You have the following empty LuFile(s): ` + msg);
    }

    if (referred.length > 0) {
      this.luPublisher.createCrossTrainConfig(this.dialogs, referred);
      await this.luPublisher.publish(referred);
    }

    return this.luFiles;
  };

  public cloneFiles = async (locationRef: LocationRef): Promise<LocationRef> => {
    // get destination storage client
    const dstStorage = StorageService.getStorageClient(locationRef.storageId);
    // ensure saveAs path isn't existed in dst storage, in order to cover or mess up
    // existed bot proj
    if (await dstStorage.exists(locationRef.path)) {
      throw new Error(`Folder ${locationRef.path} already exists.`);
    }
    const dstDir = locationRef.path;
    await dstStorage.mkDir(dstDir, { recursive: true });

    await copyDir(this.dir, this.fileStorage, dstDir, dstStorage);

    return locationRef;
  };

  public copyTo = async (locationRef: LocationRef, user?: UserIdentity) => {
    const newProjRef = await this.cloneFiles(locationRef);
    return new BotProject(newProjRef, user);
  };

  public async exists(): Promise<boolean> {
    return (await this.fileStorage.exists(this.dir)) && (await this.fileStorage.stat(this.dir)).isDir;
  }

  private _cleanUp = async (relativePath: string) => {
    const absolutePath = `${this.dir}/${relativePath}`;
    const dirPath = Path.dirname(absolutePath);
    await this._removeEmptyFolder(dirPath);
  };

  private _removeEmptyFolder = async (folderPath: string) => {
    const files = await this.fileStorage.readDir(folderPath);
    if (files.length === 0) {
      await this.fileStorage.rmDir(folderPath);
    }
  };

  private defaultDir = (id: string, fileType: string) => {
    const DIALOGNAME = id;
    const LOCALE = this.locale;
    const folder = BotStructureTemplate.dialogs.folder;
    let dir = BotStructureTemplate.folder;
    if (fileType === '.dialog') {
      dir = templateInterpolate(Path.dirname(Path.join(folder, BotStructureTemplate.dialogs.entry)), {
        DIALOGNAME,
        LOCALE,
      });
    } else if (fileType === '.lg') {
      dir = templateInterpolate(Path.dirname(Path.join(folder, BotStructureTemplate.dialogs.lg)), {
        DIALOGNAME,
        LOCALE,
      });
    } else if (fileType === '.lu') {
      dir = templateInterpolate(Path.dirname(Path.join(folder, BotStructureTemplate.dialogs.lu)), {
        DIALOGNAME,
        LOCALE,
      });
    }
    return dir;
  };

  // create a file with relativePath and content relativePath is a path relative
  // to root dir instead of dataDir dataDir is not aware at this layer
  private _createFile = async (relativePath: string, content: string) => {
    const absolutePath = Path.resolve(this.dir, relativePath);
    await this.ensureDirExists(Path.dirname(absolutePath));
    debug('Creating file: %s', absolutePath);
    await this.fileStorage.writeFile(absolutePath, content);

    // TODO: we should get the lastModified from the writeFile operation
    // instead of calling stat again which could be expensive
    const stats = await this.fileStorage.stat(absolutePath);

    // update this.files which is memory cache of all files
    this.files.push({
      name: Path.basename(relativePath),
      content: content,
      path: absolutePath,
      relativePath: relativePath,
      lastModified: stats.lastModified,
    });

    await this.reindex(relativePath);
  };

  // update file in this project this function will gurantee the memory cache
  // (this.files, all indexes) also gets updated
  private _updateFile = async (relativePath: string, content: string) => {
    const index = this.files.findIndex(f => f.relativePath === relativePath);
    if (index === -1) {
      throw new Error(`no such file at ${relativePath}`);
    }
    const absolutePath = `${this.dir}/${relativePath}`;

    // only write if the file has actually changed
    if (this.files[index].content !== content) {
      await this.fileStorage.writeFile(absolutePath, content);
    }

    // TODO: we should get the lastModified from the writeFile operation
    // instead of calling stat again which could be expensive
    const stats = await this.fileStorage.stat(absolutePath);

    this.files[index].content = content;
    await this.reindex(relativePath);

    return stats.lastModified;
  };

  // remove file in this project this function will gurantee the memory cache
  // (this.files, all indexes) also gets updated
  private _removeFile = async (relativePath: string) => {
    const index = this.files.findIndex(f => f.relativePath === relativePath);
    if (index === -1) {
      throw new Error(`no such file at ${relativePath}`);
    }

    const absolutePath = `${this.dir}/${relativePath}`;
    await this.fileStorage.removeFile(absolutePath);

    this.files.splice(index, 1);
    await this.reindex(relativePath);
  };

  private indexDialogs() {
    return dialogIndexer.index(this.files, this.name, this.getSchemas().sdk.content);
  }

  /**
   *  @param source current file id
   *  @param id imported file path
   *  for example:
   *  in todosample.en-us.lg:
   *   [import](../common/common.lg)
   *
   *  resolve to common.en-us.lg
   *
   *  source = todosample.en-us  || AddToDo
   *  id = ../common/common.lg  || common.lg || common
   */
  private _lgImportResolver = (source: string, id: string) => {
    const locale = source.split('.').length > 1 ? source.split('.').pop() : '';
    let targetId = Path.basename(id, '.lg');
    if (locale) {
      targetId += `.${locale}`;
    }
    const targetFile = this.lgFiles.find(({ id }) => id === targetId);
    if (!targetFile) throw new Error('file not found');
    return {
      id,
      content: targetFile.content,
    };
  };

  // re index according to file change in a certain path
  private reindex = async (filePath: string) => {
    const fileExtension = Path.extname(filePath);
    // only call the specific indexer to re-index
    switch (fileExtension) {
      case '.dialog':
        this.dialogs = this.indexDialogs();
        break;
      case '.lg':
        this.lgFiles = lgIndexer.index(this.files, this._lgImportResolver);
        break;
      case '.lu':
        this.luFiles = luIndexer.index(this.files);
        break;
      default:
        throw new Error(`${filePath} is not dialog or lg or lu file`);
    }
  };

  // ensure dir exist, dir is a absolute dir path
  private ensureDirExists = async (dir: string) => {
    if (!dir || dir === '.') {
      return;
    }
    if (!(await this.fileStorage.exists(dir))) {
      debug('Creating directory: %s', dir);
      await this.fileStorage.mkDir(dir, { recursive: true });
    }
  };

  private _getFiles = async () => {
    if (!(await this.exists())) {
      throw new Error(`${this.dir} is not a valid path`);
    }

    const fileList: FileInfo[] = [];
    const patterns = ['**/*.dialog', '**/*.lg', '**/*.lu'];
    for (const pattern of patterns) {
      // load only from the data dir, otherwise may get "build" versions from
      // deployment process
      const root = this.dataDir;
      const paths = await this.fileStorage.glob([pattern, '!(generated/**)'], root);

      for (const filePath of paths.sort()) {
        const realFilePath: string = Path.join(root, filePath);
        const fileInfo = await this._getFileInfo(realFilePath);
        if (fileInfo) {
          fileList.push(fileInfo);
        }
      }
    }

    const schemas = await this._getSchemas();
    fileList.push(...schemas);

    return fileList;
  };

  /**
   * Reform bot project structure
   * /[dialog]
        [dialog].dialog
        /language-generation
            /[locale]
                 [dialog].[locale].lg
        /language-understanding
            /[locale]
                 [dialog].[locale].lu
  * 
  */
  private _reformProjectStructure = async () => {
    let isOldBotStructure = false;

    const BOTNAME = this.name.toLowerCase();
    const LOCALE = this.locale;

    const TemplateVariables = {
      BOTNAME,
      LOCALE,
      DIALOGNAME: '',
    };

    const files: { [key: string]: string }[] = [];

    // Reform all files according to above defined structure.
    const patterns = ['**/*.dialog', '**/*.lg', '**/*.lu', '**/*.schema', '**/*.json'];
    for (const pattern of patterns) {
      const root = this.dataDir;
      const paths = await this.fileStorage.glob(pattern, root);
      for (const filePath of paths.sort()) {
        const realFilePath: string = Path.join(root, filePath);
        if ((await this.fileStorage.stat(realFilePath)).isFile) {
          let content: string = await this.fileStorage.readFile(realFilePath);
          const name = Path.basename(filePath);

          // mark as old bot structure, then will continue do move.
          if (name === 'Main.dialog') {
            isOldBotStructure = true;
          }

          // convert file name from camel to lowercase
          const fileId = name.split('.')[0].toLowerCase();
          let targetRelativePath;
          let pathEndPoint = '';
          const fileType = Path.extname(filePath);
          let dialogName = fileId === 'main' ? BOTNAME : fileId;

          // nested dialogs
          // e.g foo/bar/bar.dialog
          // - > foo/dialogs/bar.dialog
          // TODO: need optimize.
          const filePathDirs = filePath.replace('ComposerDialogs/', '').split('/');
          if (filePathDirs.length > 2) {
            dialogName = filePathDirs[filePathDirs.length - 2].toLowerCase();
            const parrentDialogName = filePathDirs[filePathDirs.length - 3].toLowerCase();
            pathEndPoint = Path.join(pathEndPoint, 'dialogs', parrentDialogName);
          }

          // wrap path dialogs/[dialogId]
          if (fileId !== 'main' && fileId !== 'common') {
            pathEndPoint = Path.join(pathEndPoint, BotStructureTemplate.dialogs.folder);
          }
          // rename Main.* to botname.*
          TemplateVariables.DIALOGNAME = dialogName;

          if (fileType === '.dialog') {
            content = this._autofixReferInDialog(dialogName, content);

            targetRelativePath = templateInterpolate(
              Path.join(pathEndPoint, BotStructureTemplate.dialogs.entry),
              TemplateVariables
            );
          } else if (fileType === '.lg') {
            if (name === 'common.lg') {
              targetRelativePath = templateInterpolate(BotStructureTemplate.common.lg, TemplateVariables);
            } else {
              targetRelativePath = templateInterpolate(
                Path.join(pathEndPoint, BotStructureTemplate.dialogs.lg),
                TemplateVariables
              );
            }
          } else if (fileType === '.lu') {
            targetRelativePath = templateInterpolate(
              Path.join(pathEndPoint, BotStructureTemplate.dialogs.lu),
              TemplateVariables
            );
          } else if (fileType === '.schema') {
            targetRelativePath = templateInterpolate(BotStructureTemplate.schema, { FILENAME: name });
          } else if (fileType === '.json') {
            targetRelativePath = templateInterpolate(BotStructureTemplate.settings, { FILENAME: name });
          }

          files.push({ targetRelativePath, realFilePath, content });
        }
      }
    }

    if (isOldBotStructure === false) {
      return;
    }

    // move files from /coolbot/ComposerDialogs/* to /coolbot/*
    const targetBotPath = this.dataDir;
    for (const file of files) {
      const { targetRelativePath, realFilePath, content } = file;
      const absolutePath = Path.join(targetBotPath, targetRelativePath);
      await this.fileStorage.removeFile(realFilePath);

      try {
        const dirPath = Path.dirname(realFilePath);
        await this.fileStorage.rmDir(dirPath);
      } catch (_error) {
        // pass , dir may not empty
      }

      await this.ensureDirExists(Path.dirname(absolutePath));
      await this.fileStorage.writeFile(absolutePath, content);
    }
  };

  private _getSchemas = async (): Promise<FileInfo[]> => {
    if (!(await this.exists())) {
      throw new Error(`${this.dir} is not a valid path`);
    }

    const schemasDir = Path.join(this.dir, 'Schemas');

    if (!(await this.fileStorage.exists(schemasDir))) {
      debug('No schemas directory found.');
      return [];
    }

    const schemas: FileInfo[] = [];
    const paths = await this.fileStorage.glob('*.schema', schemasDir);

    for (const path of paths) {
      const fileInfo = await this._getFileInfo(Path.join(schemasDir, path));
      if (fileInfo) {
        schemas.push(fileInfo);
      }
    }

    return schemas;
  };

  private _getFileInfo = async (path: string): Promise<FileInfo | undefined> => {
    const stats = await this.fileStorage.stat(path);
    if (stats.isFile) {
      const content: string = await this.fileStorage.readFile(path);
      return {
        name: Path.basename(path),
        content: content,
        path: path,
        relativePath: Path.relative(this.dir, path),
        lastModified: stats.lastModified,
      };
    }
  };

  // check project stracture is valid or not, if not, try fix it.
  private _checkProjectStructure = async () => {
    const dialogs: DialogInfo[] = this.dialogs;
    const files: FileInfo[] = this.files;

    // ensure each dialog have a lg/lu file,
    /**
     * + addtodo (folder)
     *   - addtodo.dialog
     *   - language-understanding
     *      /en-us/addtodo.en-us.lu  // if not exist, auto create it
     *   - language-generation
     *      /en-us/addtodo.en-us.lg  // if not exist, auto create it
     */
    // const locale = this.locale;
    // for (const dialog of dialogs) {
    //   const dialogId = Path.basename(dialog.id);
    //   const dialogDir = Path.dirname(dialog.relativePath);
    //   const targetLuFilePath = Path.join(dialogDir, `language-understanding/${locale}/${dialogId}.${locale}.lu`);
    //   if (files.findIndex(({ relativePath }) => relativePath === targetLuFilePath) === -1) {
    //     await this._createFile(targetLuFilePath, '');
    //   }
    //   const targetLgFilePath = Path.join(dialogDir, `language-generation/${locale}/${dialogId}.${locale}.lg`);
    //   if (files.findIndex(({ relativePath }) => relativePath === targetLgFilePath) === -1) {
    //     await this._createFile(targetLgFilePath, '');
    //   }
    // }

    // ensure dialog referred *.lg, *.lu exist, e.g
    /**
     * ## AddToDo.dialog (file)
     * {
     *    "generator": "ToDoLuisBot.lg",  // must exist
     *    "recognizer": "foo.lu",         // must exist
     * }
     */
    for (const dialog of dialogs) {
      const { lgFile, luFile } = dialog;
      const lgExist = files.findIndex(({ name }) => name.startsWith(`${lgFile}.`));
      const luExist = files.findIndex(({ name }) => name.startsWith(`${luFile}.`));

      if (lgFile && lgExist === -1) {
        throw new Error(`${dialog.id}.dialog referred generator ${lgFile} not exist`);
      }
      if (luFile && luExist === -1) {
        throw new Error(`${dialog.id}.dialog referred recognizer ${luFile} not exist`);
      }
    }

    // This two function help migration now can be disabled or removed
    // await this._autofixTemplateInCommon();
    // await this._autofixGeneratorInDialog();
  };

  // private _buildRNNewlineText = (lineArray: string[]): string => {
  //   const lineArrayEndWithRN = lineArray.map(line => {
  //     if (line.endsWith('\r\n')) {
  //       return line;
  //     } else if (line.endsWith('\r')) {
  //       return line + '\n';
  //     } else {
  //       return line + '\r\n';
  //     }
  //   });
  //   return lineArrayEndWithRN.join('');
  // };

  /**
   * move generated lg template (like bfdactivity-123456) from common.lg into dialog.lg
   * help migrate old version single-lg bot to multiple-lg
   * we can disable this code after a period of time, when there is no old version bot.
   */

<<<<<<< HEAD
  // private _autofixTemplateInCommon = async () => {
  //   const NEWLINE = '\r\n';
  //   const dialogs: DialogInfo[] = this.dialogs;
  //   const lgFiles: LgFile[] = this.lgFiles;
  //   const inlineLgNamePattern = /bfd(\w+)-(\d+)/;
  //   const commonLgFileId = `common.${this.locale}`;
  //   const commonLgFile = lgFiles.find(({ id }) => id === commonLgFileId);
  //   if (!commonLgFile) return;
  //   const lineContentArray = commonLgFile.content.split('\n');
  //   for (const dialog of dialogs) {
  //     const { lgTemplates } = dialog;
  //     const dialogTemplateTexts: string[] = [];
  //     for (const lgTemplate of lgTemplates) {
  //       const templateName = lgTemplate.name;
  //       if (inlineLgNamePattern.test(templateName)) {
  //         const template = commonLgFile.templates.find(({ name }) => name === templateName);
  //         if (!template?.range) continue;
  //         const { startLineNumber, endLineNumber } = template.range;
  //         const lineCount = endLineNumber - startLineNumber + 1;
  //         const templateText = this._buildRNNewlineText(
  //           lineContentArray.splice(startLineNumber - 1, lineCount, ...Array(lineCount))
  //         );
  //         dialogTemplateTexts.push(templateText);
  //       }
  //     }
  //     const targetLgFileId = `${dialog.id}.${this.locale}`;
  //     const updatedContent =
  //       (lgFiles.find(({ id }) => id === targetLgFileId)?.content || '') +
  //       this._buildRNNewlineText(dialogTemplateTexts) +
  //       NEWLINE;
  //     await this.updateLgFile(targetLgFileId, updatedContent);
  //   }
  //   const updatedCommonContent = this._buildRNNewlineText(lineContentArray.filter(item => item !== undefined)).trim();
  //   await this.updateLgFile(commonLgFileId, updatedCommonContent);
  // };
=======
  private _autofixTemplateInCommon = async () => {
    const NEWLINE = '\r\n';
    const dialogs: DialogInfo[] = this.dialogs;
    const lgFiles: LgFile[] = this.lgFiles;
    const inlineLgNamePattern = /bfd(\w+)-(\d+)/;
    const commonLgFile = lgFiles.find(({ id }) => id === 'common');
    if (!commonLgFile) return;
    const lineContentArray = commonLgFile.content.split('\n');
    for (const dialog of dialogs) {
      const { lgTemplates } = dialog;
      const dialogTemplateTexts: string[] = [];
      for (const lgTemplate of lgTemplates) {
        const templateName = lgTemplate.name;
        if (inlineLgNamePattern.test(templateName)) {
          const template = commonLgFile.templates.find(({ name }) => name === templateName);
          if (!template?.range) continue;
          const { startLineNumber, endLineNumber } = template.range;
          const lineCount = endLineNumber - startLineNumber + 1;
          const templateText = this._buildRNNewlineText(
            lineContentArray.splice(startLineNumber - 1, lineCount, ...Array(lineCount))
          );
          dialogTemplateTexts.push(templateText);
        }
      }
      if (dialogTemplateTexts.length) {
        const updatedContent =
          (lgFiles.find(({ id }) => id === dialog.id)?.content || '') +
          this._buildRNNewlineText(dialogTemplateTexts) +
          NEWLINE;
        await this.updateLgFile(dialog.id, updatedContent);
      }
    }
    const updatedCommonContent = this._buildRNNewlineText(lineContentArray.filter(item => item !== undefined)).trim();
    await this.updateLgFile('common', updatedCommonContent);
  };
>>>>>>> 9714e6ab

  /**
   * each dialog should use it's own lg
   * e.g ShowToDo.dialog's generator property should be `ShowToDo.lg`.
   */
  // private _autofixGeneratorInDialog = async () => {
  //   const dialogs: DialogInfo[] = this.dialogs;
  //   for (const dialog of dialogs) {
  //     const { content, id } = dialog;
  //     const updatedContent = { ...content, generator: `${id}.lg` };
  //     await this.updateDialog(id, updatedContent);
  //   }
  // };

  /**
   * fix dialog referrence.
   * - "dialog": 'AddTodos'
   * + "dialog": 'addtodos'
   */
  private _autofixReferInDialog = (dialogId: string, content: string) => {
    try {
      const dialogJson = JSON.parse(content);

      // fix dialog referrence
      const visitor: VisitorFunc = (_path: string, value: any) => {
        if (has(value, '$type') && value.$type === 'Microsoft.BeginDialog') {
          const dialogName = value.dialog;
          value.dialog = dialogName.toLowerCase();
        }
        return false;
      };

      JsonWalk('/', dialogJson, visitor);

      // fix lg referrence
      dialogJson.generator = `${dialogId}.lg`;

      // fix lu referrence
      if (typeof dialogJson.recognizer === 'string') {
        dialogJson.recognizer = `${dialogId}.lu`;
      }

      return JSON.stringify(dialogJson, null, 2);
    } catch (_error) {
      // pass, content may be empty
      return content;
    }
  };

  private isLuFileEmpty = (file: LuFile) => {
    const { content, intents } = file;
    if (content && intents?.length) {
      return false;
    }
    return true;
  };

  private isReferred = (LUFile: LuFile) => {
    const dialogs = this.dialogs;
    if (dialogs.findIndex(dialog => dialog.luFile === LUFile.id) !== -1) {
      return true;
    }
    return false;
  };

  private generateErrorMessage = (invalidLuFile: LuFile[]) => {
    return invalidLuFile.reduce((msg, file) => {
      const fileErrorText = file.diagnostics.reduce((text, diagnostic) => {
        text += `\n ${createSingleMessage(diagnostic)}`;
        return text;
      }, `In ${file.id}.lu: `);
      msg += `\n ${fileErrorText} \n`;
      return msg;
    }, '');
  };
}<|MERGE_RESOLUTION|>--- conflicted
+++ resolved
@@ -67,12 +67,9 @@
 
 export class BotProject {
   public ref: LocationRef;
-<<<<<<< HEAD
   public locale: string;
-=======
   // TODO: address need to instantiate id - perhaps do so in constructor based on Store.get(projectLocationMap)
   public id: string | undefined;
->>>>>>> 9714e6ab
   public name: string;
   public dir: string;
   public dataDir: string;
@@ -842,7 +839,6 @@
    * we can disable this code after a period of time, when there is no old version bot.
    */
 
-<<<<<<< HEAD
   // private _autofixTemplateInCommon = async () => {
   //   const NEWLINE = '\r\n';
   //   const dialogs: DialogInfo[] = this.dialogs;
@@ -878,43 +874,6 @@
   //   const updatedCommonContent = this._buildRNNewlineText(lineContentArray.filter(item => item !== undefined)).trim();
   //   await this.updateLgFile(commonLgFileId, updatedCommonContent);
   // };
-=======
-  private _autofixTemplateInCommon = async () => {
-    const NEWLINE = '\r\n';
-    const dialogs: DialogInfo[] = this.dialogs;
-    const lgFiles: LgFile[] = this.lgFiles;
-    const inlineLgNamePattern = /bfd(\w+)-(\d+)/;
-    const commonLgFile = lgFiles.find(({ id }) => id === 'common');
-    if (!commonLgFile) return;
-    const lineContentArray = commonLgFile.content.split('\n');
-    for (const dialog of dialogs) {
-      const { lgTemplates } = dialog;
-      const dialogTemplateTexts: string[] = [];
-      for (const lgTemplate of lgTemplates) {
-        const templateName = lgTemplate.name;
-        if (inlineLgNamePattern.test(templateName)) {
-          const template = commonLgFile.templates.find(({ name }) => name === templateName);
-          if (!template?.range) continue;
-          const { startLineNumber, endLineNumber } = template.range;
-          const lineCount = endLineNumber - startLineNumber + 1;
-          const templateText = this._buildRNNewlineText(
-            lineContentArray.splice(startLineNumber - 1, lineCount, ...Array(lineCount))
-          );
-          dialogTemplateTexts.push(templateText);
-        }
-      }
-      if (dialogTemplateTexts.length) {
-        const updatedContent =
-          (lgFiles.find(({ id }) => id === dialog.id)?.content || '') +
-          this._buildRNNewlineText(dialogTemplateTexts) +
-          NEWLINE;
-        await this.updateLgFile(dialog.id, updatedContent);
-      }
-    }
-    const updatedCommonContent = this._buildRNNewlineText(lineContentArray.filter(item => item !== undefined)).trim();
-    await this.updateLgFile('common', updatedCommonContent);
-  };
->>>>>>> 9714e6ab
 
   /**
    * each dialog should use it's own lg
