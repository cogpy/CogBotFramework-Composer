--- conflicted
+++ resolved
@@ -660,58 +660,7 @@
   return (
     <React.Fragment>
       <div css={pageRoot}>
-<<<<<<< HEAD
-        <div css={contentWrapper} role="main">
-          <div css={{ position: 'relative' }} data-testid="DesignPage-ToolBar">
-            <span
-              ref={addNewBtnRef}
-              css={{ width: 120, height: '100%', position: 'absolute', left: 0, visibility: 'hidden' }}
-              data-testid="CoachmarkRef-AddNew"
-            />
-            <Toolbar toolbarItems={toolbarItems} />
-          </div>
-          <Conversation css={editorContainer}>
-            <div css={editorWrapper}>
-              <div aria-label={formatMessage('Authoring canvas')} css={visualPanel} role="region">
-                {breadcrumbItems}
-                {dialogJsonVisible ? (
-                  <JsonEditor
-                    key={'dialogjson'}
-                    editorSettings={userSettings.codeEditor}
-                    id={currentDialog.id}
-                    schema={schemas.sdk.content}
-                    value={currentDialog.content || undefined}
-                    onChange={(data) => {
-                      updateDialog({ id: currentDialog.id, content: data, projectId });
-                    }}
-                  />
-                ) : withWarning ? (
-                  warningIsVisible && (
-                    <WarningMessage
-                      okText={formatMessage('Change Recognizer')}
-                      onCancel={() => {
-                        setWarningIsVisible(false);
-                      }}
-                      onOk={() => navigateTo(`/bot/${projectId}/knowledge-base/all`)}
-                    />
-                  )
-                ) : (
-                  <EditorExtension plugins={pluginConfig} projectId={projectId} shell={shellForFlowEditor}>
-                    <VisualEditor
-                      openNewTriggerModal={openNewTriggerModal}
-                      onBlur={() => setFlowEditorFocused(false)}
-                      onFocus={() => setFlowEditorFocused(true)}
-                    />
-=======
         <LeftRightSplit initialLeftGridWidth="20%" minLeftPixels={200} minRightPixels={800}>
-          <ProjectTree
-            dialogId={dialogId}
-            dialogs={dialogs}
-            selected={selected}
-            onDeleteDialog={handleDeleteDialog}
-            onDeleteTrigger={handleDeleteTrigger}
-            onSelect={(...props) => handleSelect(projectId, ...props)}
-          />
           <div css={contentWrapper} role="main">
             <div css={{ position: 'relative' }} data-testid="DesignPage-ToolBar">
               <span
@@ -721,50 +670,49 @@
               />
               <Toolbar toolbarItems={toolbarItems} />
             </div>
-            <Conversation css={editorContainer}>
-              <div css={editorWrapper}>
-                <LeftRightSplit initialLeftGridWidth="75%" minLeftPixels={500} minRightPixels={300}>
-                  <div aria-label={formatMessage('Authoring canvas')} css={visualPanel} role="region">
-                    {breadcrumbItems}
-                    {dialogJsonVisible ? (
-                      <JsonEditor
-                        key={'dialogjson'}
-                        editorSettings={userSettings.codeEditor}
-                        id={currentDialog.id}
-                        schema={schemas.sdk.content}
-                        value={currentDialog.content || undefined}
-                        onChange={(data) => {
-                          updateDialog({ id: currentDialog.id, content: data, projectId });
+          </div>
+          <Conversation css={editorContainer}>
+            <div css={editorWrapper}>
+              <LeftRightSplit initialLeftGridWidth="75%" minLeftPixels={500} minRightPixels={300}>
+                <div aria-label={formatMessage('Authoring canvas')} css={visualPanel} role="region">
+                  {breadcrumbItems}
+                  {dialogJsonVisible ? (
+                    <JsonEditor
+                      key={'dialogjson'}
+                      editorSettings={userSettings.codeEditor}
+                      id={currentDialog.id}
+                      schema={schemas.sdk.content}
+                      value={currentDialog.content || undefined}
+                      onChange={(data) => {
+                        updateDialog({ id: currentDialog.id, content: data, projectId });
+                      }}
+                    />
+                  ) : withWarning ? (
+                    warningIsVisible && (
+                      <WarningMessage
+                        okText={formatMessage('Change Recognizer')}
+                        onCancel={() => {
+                          setWarningIsVisible(false);
                         }}
+                        onOk={() => navigateTo(`/bot/${projectId}/knowledge-base/all`)}
                       />
-                    ) : withWarning ? (
-                      warningIsVisible && (
-                        <WarningMessage
-                          okText={formatMessage('Change Recognizer')}
-                          onCancel={() => {
-                            setWarningIsVisible(false);
-                          }}
-                          onOk={() => navigateTo(`/bot/${projectId}/knowledge-base/all`)}
-                        />
-                      )
-                    ) : (
-                      <EditorExtension plugins={pluginConfig} projectId={projectId} shell={shellForFlowEditor}>
-                        <VisualEditor
-                          openNewTriggerModal={openNewTriggerModal}
-                          onBlur={() => setFlowEditorFocused(false)}
-                          onFocus={() => setFlowEditorFocused(true)}
-                        />
-                      </EditorExtension>
-                    )}
-                  </div>
-                  <EditorExtension plugins={pluginConfig} projectId={projectId} shell={shellForPropertyEditor}>
-                    <PropertyEditor key={focusPath + undoVersion} />
->>>>>>> 58bbce88
-                  </EditorExtension>
-                </LeftRightSplit>
-              </div>
-            </Conversation>
-          </div>
+                    )
+                  ) : (
+                    <EditorExtension plugins={pluginConfig} projectId={projectId} shell={shellForFlowEditor}>
+                      <VisualEditor
+                        openNewTriggerModal={openNewTriggerModal}
+                        onBlur={() => setFlowEditorFocused(false)}
+                        onFocus={() => setFlowEditorFocused(true)}
+                      />
+                    </EditorExtension>
+                  )}
+                </div>
+                <EditorExtension plugins={pluginConfig} projectId={projectId} shell={shellForPropertyEditor}>
+                  <PropertyEditor key={focusPath + undoVersion} />
+                </EditorExtension>
+              </LeftRightSplit>
+            </div>
+          </Conversation>
         </LeftRightSplit>
       </div>
       <Suspense fallback={<LoadingSpinner />}>
