--- conflicted
+++ resolved
@@ -91,15 +91,9 @@
 
   const updateSkillsInSetting = useRecoilCallback(
     ({ set, snapshot }: CallbackInterface) => async (
-<<<<<<< HEAD
-      projectId: string,
-      skillName: string,
-      skillInfo: Partial<Skill>
-=======
       skillName: string,
       skillInfo: Partial<Skill>,
       projectId: string
->>>>>>> c97fec28
     ) => {
       const currentSettings: DialogSetting = await snapshot.getPromise(settingsState(projectId));
       const matchedSkill = get(currentSettings, `skill[${skillName}]`, undefined);
