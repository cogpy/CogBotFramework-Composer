/* eslint-disable react-hooks/rules-of-hooks */
// Copyright (c) Microsoft Corporation.
// Licensed under the MIT License.
import { useRecoilCallback, CallbackInterface } from 'recoil';
import {
  dereferenceDefinitions,
  LuFile,
  QnAFile,
  DialogInfo,
  SensitiveProperties,
  DialogSetting,
  convertSkillsToDictionary,
} from '@bfc/shared';
import { indexer, validateDialog } from '@bfc/indexers';
import objectGet from 'lodash/get';
import objectSet from 'lodash/set';
import formatMessage from 'format-message';

import lgWorker from '../parsers/lgWorker';
import luWorker from '../parsers/luWorker';
import qnaWorker from '../parsers/qnaWorker';
import httpClient from '../../utils/httpUtil';
import { BotStatus } from '../../constants';
import { getReferredLuFiles } from '../../utils/luUtil';
import luFileStatusStorage from '../../utils/luFileStatusStorage';
import { getReferredQnaFiles } from '../../utils/qnaUtil';
import qnaFileStatusStorage from '../../utils/qnaFileStatusStorage';
import settingStorage from '../../utils/dialogSettingStorage';
import filePersistence from '../persistence/FilePersistence';
import { navigateTo } from '../../utils/navigation';
import languageStorage from '../../utils/languageStorage';
import { projectIdCache } from '../../utils/projectCache';
import {
  designPageLocationState,
  botDiagnosticsState,
  botProjectsSpaceState,
  projectMetaDataState,
  filePersistenceState,
} from '../atoms';
import { QnABotTemplateId } from '../../constants';
import FilePersistence from '../persistence/FilePersistence';
import UndoHistory from '../undo/undoHistory';
import { undoHistoryState } from '../undo/history';

import {
  skillManifestsState,
  settingsState,
  localeState,
  luFilesState,
  qnaFilesState,
  skillsState,
  schemasState,
  lgFilesState,
  locationState,
  botStatusState,
  botNameState,
  botEnvironmentState,
  dialogsState,
  botOpeningState,
  recentProjectsState,
  templateProjectsState,
  runtimeTemplatesState,
  applicationErrorState,
  templateIdState,
  announcementState,
  boilerplateVersionState,
  dialogSchemasState,
} from './../atoms';
import { logMessage, setError } from './../dispatchers/shared';

const handleProjectFailure = (callbackHelpers: CallbackInterface, ex) => {
  callbackHelpers.set(botOpeningState, false);
  setError(callbackHelpers, ex);
};

const processSchema = (projectId: string, schema: any) => ({
  ...schema,
  definitions: dereferenceDefinitions(schema.definitions),
});

// if user set value in terminal or appsetting.json, it should update the value in localStorage
const refreshLocalStorage = (projectId: string, settings: DialogSetting) => {
  for (const property of SensitiveProperties) {
    const value = objectGet(settings, property);
    if (value) {
      settingStorage.setField(projectId, property, value);
    }
  }
};

// merge sensitive values in localStorage
const mergeLocalStorage = (projectId: string, settings: DialogSetting) => {
  const localSetting = settingStorage.get(projectId);
  const mergedSettings = { ...settings };
  if (localSetting) {
    for (const property of SensitiveProperties) {
      const value = objectGet(localSetting, property);
      if (value) {
        objectSet(mergedSettings, property, value);
      } else {
        objectSet(mergedSettings, property, ''); // set those key back, because that were omit after persisited
      }
    }
  }
  return mergedSettings;
};

const updateLuFilesStatus = (projectId: string, luFiles: LuFile[]) => {
  const status = luFileStatusStorage.get(projectId);
  return luFiles.map((luFile) => {
    if (typeof status[luFile.id] === 'boolean') {
      return { ...luFile, published: status[luFile.id] };
    } else {
      return { ...luFile, published: false };
    }
  });
};

const initLuFilesStatus = (projectId: string, luFiles: LuFile[], dialogs: DialogInfo[]) => {
  luFileStatusStorage.checkFileStatus(
    projectId,
    getReferredLuFiles(luFiles, dialogs).map((file) => file.id)
  );
  return updateLuFilesStatus(projectId, luFiles);
};

const updateQnaFilesStatus = (projectId: string, qnaFiles: QnAFile[]) => {
  const status = qnaFileStatusStorage.get(projectId);
  return qnaFiles.map((qnaFile) => {
    if (typeof status[qnaFile.id] === 'boolean') {
      return { ...qnaFile, published: status[qnaFile.id] };
    } else {
      return { ...qnaFile, published: false };
    }
  });
};

const initQnaFilesStatus = (projectId: string, qnaFiles: QnAFile[], dialogs: DialogInfo[]) => {
  qnaFileStatusStorage.checkFileStatus(
    projectId,
    getReferredQnaFiles(qnaFiles, dialogs).map((file) => file.id)
  );
  return updateQnaFilesStatus(projectId, qnaFiles);
};
export const projectDispatcher = () => {
  const initBotState = async (callbackHelpers: CallbackInterface, data: any, jump: boolean, templateId: string) => {
    debugger;
    const { snapshot, gotoSnapshot, set } = callbackHelpers;
    const { files, botName, botEnvironment, location, schemas, settings, id: projectId, diagnostics, skills } = data;
    const curLocation = await snapshot.getPromise(locationState(projectId));
    const storedLocale = languageStorage.get(botName)?.locale;
    const locale = settings.languages.includes(storedLocale) ? storedLocale : settings.defaultLanguage;

    // cache current projectId in session, resolve page refresh caused state lost.
    projectIdCache.set(projectId);

    try {
      schemas.sdk.content = processSchema(projectId, schemas.sdk.content);
    } catch (err) {
      const diagnostics = schemas.diagnostics ?? [];
      diagnostics.push(err.message);
      schemas.diagnostics = diagnostics;
    }

    try {
      const { dialogs, dialogSchemas, luFiles, lgFiles, qnaFiles, skillManifestFiles } = indexer.index(
        files,
        botName,
        locale
      );

      let mainDialog = '';
      const verifiedDialogs = dialogs.map((dialog) => {
        if (dialog.isRoot) {
          mainDialog = dialog.id;
        }
        dialog.diagnostics = validateDialog(dialog, schemas.sdk.content, lgFiles, luFiles);
        return dialog;
      });

      await lgWorker.addProject(projectId, lgFiles);
      set(botProjectsSpaceState, []);

      // Important: gotoSnapshot will wipe all states.
      const newSnapshot = snapshot.map(({ set }) => {
        set(skillManifestsState(projectId), skillManifestFiles);
        set(luFilesState(projectId), initLuFilesStatus(botName, luFiles, dialogs));
        set(lgFilesState(projectId), lgFiles);
        set(dialogsState(projectId), verifiedDialogs);
        set(dialogSchemasState(projectId), dialogSchemas);
        set(botEnvironmentState(projectId), botEnvironment);
        set(botNameState(projectId), botName);
        set(qnaFilesState(projectId), initQnaFilesStatus(botName, qnaFiles, dialogs));
        if (location !== curLocation) {
          set(botStatusState(projectId), BotStatus.unConnected);
          set(locationState(projectId), location);
        }
        set(skillsState(projectId), skills);
        set(schemasState(projectId), schemas);
        set(localeState(projectId), locale);
        set(botDiagnosticsState(projectId), diagnostics);

        refreshLocalStorage(projectId, settings);
        const mergedSettings = mergeLocalStorage(projectId, settings);
<<<<<<< HEAD
        set(settingsState(projectId), mergedSettings);
        set(projectMetaDataState(projectId), {
          isRootBot: true,
        });
        set(filePersistenceState(projectId), new FilePersistence(projectId));
        set(undoHistoryState(projectId), new UndoHistory(projectId));
        //TODO: Botprojects space will be populated for now with just the rootbot. Once, BotProjects UI is hookedup this will be refactored to use addToBotProject
        set(botProjectsSpaceState, (current) => [...current, projectId]);
        set(projectMetaDataState(projectId), {
          isRootBot: true,
        });
        set(botOpeningState, false);
=======
        if (Array.isArray(mergedSettings.skill)) {
          const skillsArr = mergedSettings.skill.map((skillData) => {
            return {
              ...skillData,
            };
          });
          mergedSettings.skill = convertSkillsToDictionary(skillsArr);
        }
        set(settingsState, mergedSettings);
>>>>>>> f742ab8c
      });

      gotoSnapshot(newSnapshot);

      if (jump && projectId) {
        let url = `/bot/${projectId}/dialogs/${mainDialog}`;
        if (templateId === QnABotTemplateId) {
          url = `/bot/${projectId}/knowledge-base/${mainDialog}`;
        }
        navigateTo(url);
      }
    } catch (err) {
      callbackHelpers.set(botOpeningState, false);
      setError(callbackHelpers, err);
      navigateTo('/home');
    }
  };

  const removeRecentProject = async (callbackHelpers: CallbackInterface, path: string) => {
    try {
      const {
        set,
        snapshot: { getPromise },
      } = callbackHelpers;
      const currentRecentProjects = await getPromise(recentProjectsState);
      const filtered = currentRecentProjects.filter((p) => p.path !== path);
      set(recentProjectsState, filtered);
    } catch (ex) {
      logMessage(callbackHelpers, `Error removing recent project: ${ex}`);
    }
  };

  const setBotOpeningStatus = async (callbackHelpers: CallbackInterface) => {
    const { set, snapshot } = callbackHelpers;
    set(botOpeningState, true);
    const botProjectSpace = await snapshot.getPromise(botProjectsSpaceState);
    const filePersistenceHandlers: filePersistence[] = [];
    for (const projectId of botProjectSpace) {
      const fp = await snapshot.getPromise(filePersistenceState(projectId));
      filePersistenceHandlers.push(fp);
    }
    const workers = [lgWorker, luWorker, qnaWorker, ...filePersistenceHandlers];
    return Promise.all(workers.map((w) => w.flush()));
  };

  const openProject = useRecoilCallback(
    (callbackHelpers: CallbackInterface) => async (path: string, storageId = 'default') => {
      try {
        await setBotOpeningStatus(callbackHelpers);
        const response = await httpClient.put(`/projects/open`, { path, storageId });
        await initBotState(callbackHelpers, response.data, true, '');
        return response.data.id;
      } catch (ex) {
        removeRecentProject(callbackHelpers, path);
        handleProjectFailure(callbackHelpers, ex);
      }
    }
  );

  const fetchProjectById = useRecoilCallback((callbackHelpers: CallbackInterface) => async (projectId: string) => {
    try {
      const response = await httpClient.get(`/projects/${projectId}`);
      await initBotState(callbackHelpers, response.data, false, '');
    } catch (ex) {
      handleProjectFailure(callbackHelpers, ex);
      navigateTo('/home');
    }
  });

  const createProject = useRecoilCallback(
    (callbackHelpers: CallbackInterface) => async (
      templateId: string,
      name: string,
      description: string,
      location: string,
      schemaUrl?: string,
      locale?: string
    ) => {
      try {
        await setBotOpeningStatus(callbackHelpers);
        const response = await httpClient.post(`/projects`, {
          storageId: 'default',
          templateId,
          name,
          description,
          location,
          schemaUrl,
          locale,
        });
        const projectId = response.data.id;
        if (settingStorage.get(projectId)) {
          settingStorage.remove(projectId);
        }
        await initBotState(callbackHelpers, response.data, true, templateId);
        return projectId;
      } catch (ex) {
        handleProjectFailure(callbackHelpers, ex);
      }
    }
  );

  const deleteBotProject = useRecoilCallback((callbackHelpers: CallbackInterface) => async (projectId: string) => {
    const { reset } = callbackHelpers;
    try {
      await httpClient.delete(`/projects/${projectId}`);
      luFileStatusStorage.removeAllStatuses(projectId);
      qnaFileStatusStorage.removeAllStatuses(projectId);
      settingStorage.remove(projectId);
      projectIdCache.clear();
      reset(dialogsState(projectId));
      reset(botEnvironmentState(projectId));
      reset(botNameState(projectId));
      reset(botStatusState(projectId));
      reset(locationState(projectId));
      reset(lgFilesState(projectId));
      reset(skillsState(projectId));
      reset(schemasState(projectId));
      reset(luFilesState(projectId));
      reset(settingsState(projectId));
      reset(localeState(projectId));
      reset(skillManifestsState(projectId));
      reset(designPageLocationState(projectId));
      reset(filePersistenceState(projectId));
      reset(undoHistoryState(projectId));
    } catch (e) {
      logMessage(callbackHelpers, e.message);
    }
  });

  const saveProjectAs = useRecoilCallback(
    (callbackHelpers: CallbackInterface) => async (projectId, name, description, location) => {
      try {
        await setBotOpeningStatus(callbackHelpers);
        const response = await httpClient.post(`/projects/${projectId}/project/saveAs`, {
          storageId: 'default',
          name,
          description,
          location,
        });
        await initBotState(callbackHelpers, response.data, true, '');
        return response.data.id;
      } catch (ex) {
        handleProjectFailure(callbackHelpers, ex);
        logMessage(callbackHelpers, ex.message);
      }
    }
  );

  const fetchRecentProjects = useRecoilCallback((callbackHelpers: CallbackInterface) => async () => {
    const { set } = callbackHelpers;
    try {
      const response = await httpClient.get(`/projects/recent`);
      set(recentProjectsState, response.data);
    } catch (ex) {
      set(recentProjectsState, []);
      logMessage(callbackHelpers, `Error in fetching recent projects: ${ex}`);
    }
  });

  const fetchRuntimeTemplates = useRecoilCallback<[], Promise<void>>(
    (callbackHelpers: CallbackInterface) => async () => {
      const { set } = callbackHelpers;
      try {
        const response = await httpClient.get(`/runtime/templates`);
        if (Array.isArray(response.data)) {
          set(runtimeTemplatesState, [...response.data]);
        }
      } catch (ex) {
        // TODO: Handle exceptions
        logMessage(callbackHelpers, `Error fetching runtime templates: ${ex}`);
      }
    }
  );

  const fetchTemplates = useRecoilCallback<[], Promise<void>>((callbackHelpers: CallbackInterface) => async () => {
    try {
      const response = await httpClient.get(`/assets/projectTemplates`);

      const data = response && response.data;

      if (data && Array.isArray(data) && data.length > 0) {
        callbackHelpers.set(templateProjectsState, data);
      }
    } catch (err) {
      // TODO: Handle exceptions
      logMessage(callbackHelpers, `Error fetching runtime templates: ${err}`);
    }
  });

  const setBotStatus = useRecoilCallback<[BotStatus, string], void>(
    ({ set }: CallbackInterface) => (status: BotStatus, projectId: string) => {
      set(botStatusState(projectId), status);
    }
  );

  const createFolder = useRecoilCallback<[string, string], Promise<void>>(
    ({ set }: CallbackInterface) => async (path, name) => {
      const storageId = 'default';
      try {
        await httpClient.post(`/storages/folder`, { path, name, storageId });
      } catch (err) {
        set(applicationErrorState, {
          message: err.message,
          summary: formatMessage('Create Folder Error'),
        });
      }
    }
  );

  const updateFolder = useRecoilCallback<[string, string, string], Promise<void>>(
    ({ set }: CallbackInterface) => async (path, oldName, newName) => {
      const storageId = 'default';
      try {
        await httpClient.put(`/storages/folder`, { path, oldName, newName, storageId });
      } catch (err) {
        set(applicationErrorState, {
          message: err.message,
          summary: formatMessage('Update Folder Name Error'),
        });
      }
    }
  );

  const saveTemplateId = useRecoilCallback<[string], void>(({ set }: CallbackInterface) => (templateId) => {
    if (templateId) {
      set(templateIdState, templateId);
    }
  });

  const updateBoilerplate = useRecoilCallback((callbackHelpers: CallbackInterface) => async (projectId: string) => {
    try {
      await httpClient.post(`/projects/${projectId}/updateBoilerplate`);
      callbackHelpers.set(announcementState, formatMessage('Scripts successfully updated.'));
    } catch (ex) {
      setError(callbackHelpers, ex);
    }
  });

  const getBoilerplateVersion = useRecoilCallback((callbackHelpers: CallbackInterface) => async (projectId: string) => {
    try {
      const response = await httpClient.get(`/projects/${projectId}/boilerplateVersion`);
      const { updateRequired, latestVersion, currentVersion } = response.data;
      callbackHelpers.set(boilerplateVersionState, { updateRequired, latestVersion, currentVersion });
    } catch (ex) {
      setError(callbackHelpers, ex);
    }
  });

  return {
    openProject,
    createProject,
    deleteBotProject,
    saveProjectAs,
    fetchTemplates,
    fetchProjectById,
    fetchRecentProjects,
    fetchRuntimeTemplates,
    setBotStatus,
    updateFolder,
    createFolder,
    saveTemplateId,
    updateBoilerplate,
    getBoilerplateVersion,
  };
};<|MERGE_RESOLUTION|>--- conflicted
+++ resolved
@@ -144,7 +144,6 @@
 };
 export const projectDispatcher = () => {
   const initBotState = async (callbackHelpers: CallbackInterface, data: any, jump: boolean, templateId: string) => {
-    debugger;
     const { snapshot, gotoSnapshot, set } = callbackHelpers;
     const { files, botName, botEnvironment, location, schemas, settings, id: projectId, diagnostics, skills } = data;
     const curLocation = await snapshot.getPromise(locationState(projectId));
@@ -199,11 +198,8 @@
         set(schemasState(projectId), schemas);
         set(localeState(projectId), locale);
         set(botDiagnosticsState(projectId), diagnostics);
-
         refreshLocalStorage(projectId, settings);
-        const mergedSettings = mergeLocalStorage(projectId, settings);
-<<<<<<< HEAD
-        set(settingsState(projectId), mergedSettings);
+
         set(projectMetaDataState(projectId), {
           isRootBot: true,
         });
@@ -215,7 +211,7 @@
           isRootBot: true,
         });
         set(botOpeningState, false);
-=======
+        const mergedSettings = mergeLocalStorage(projectId, settings);
         if (Array.isArray(mergedSettings.skill)) {
           const skillsArr = mergedSettings.skill.map((skillData) => {
             return {
@@ -224,8 +220,7 @@
           });
           mergedSettings.skill = convertSkillsToDictionary(skillsArr);
         }
-        set(settingsState, mergedSettings);
->>>>>>> f742ab8c
+        set(settingsState(projectId), mergedSettings);
       });
 
       gotoSnapshot(newSnapshot);
