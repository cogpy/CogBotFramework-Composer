// Copyright (c) Microsoft Corporation.
// Licensed under the MIT License.

import { promisify } from 'util';
import fs from 'fs';

import axios from 'axios';
import { autofixReferInDialog } from '@bfc/indexers';
import { getNewDesigner, FileInfo, Skill, Diagnostic } from '@bfc/shared';
import { UserIdentity, pluginLoader } from '@bfc/plugin-loader';

import { Path } from '../../utility/path';
import { copyDir } from '../../utility/storage';
import StorageService from '../../services/storage';
import { ISettingManager, OBFUSCATED_VALUE } from '../settings';
import { DefaultSettingManager } from '../settings/defaultSettingManager';
import log from '../../logger';
import { BotProjectService } from '../../services/project';

import { ILuisConfig } from './interface';
import { ICrossTrainConfig } from './luPublisher';
import { IFileStorage } from './../storage/interface';
import { LocationRef } from './interface';
import { LuPublisher } from './luPublisher';
import { extractSkillManifestUrl } from './skillManager';
import { DialogSetting } from './interface';

const debug = log.extend('bot-project');
const mkDirAsync = promisify(fs.mkdir);

const oauthInput = () => ({
  MicrosoftAppId: process.env.MicrosoftAppId || '',
  MicrosoftAppPassword: process.env.MicrosoftAppPassword || '',
});

// Define the project structure
const BotStructureTemplate = {
  folder: '',
  entry: '${BOTNAME}.dialog',
  schema: '${FILENAME}',
  settings: 'settings/${FILENAME}',
  common: {
    lg: 'language-generation/${LOCALE}/common.${LOCALE}.lg',
  },
  dialogs: {
    folder: 'dialogs/${DIALOGNAME}',
    entry: '${DIALOGNAME}.dialog',
    lg: 'language-generation/${LOCALE}/${DIALOGNAME}.${LOCALE}.lg',
    lu: 'language-understanding/${LOCALE}/${DIALOGNAME}.${LOCALE}.lu',
  },
  skillManifests: 'manifests/${MANIFESTNAME}.json',
};

const templateInterpolate = (str: string, obj: { [key: string]: string }) =>
  str.replace(/\${([^}]+)}/g, (_, prop) => obj[prop]);

export class BotProject {
  public ref: LocationRef;
  public locale: string;
  // TODO: address need to instantiate id - perhaps do so in constructor based on Store.get(projectLocationMap)
  public id: string | undefined;
  public name: string;
  public dir: string;
  public dataDir: string;
  public fileStorage: IFileStorage;
  public luPublisher: LuPublisher;
  public defaultSDKSchema: {
    [key: string]: string;
  };
  public skills: Skill[] = [];
  public diagnostics: Diagnostic[] = [];
  public settingManager: ISettingManager;
  public settings: DialogSetting | null = null;

  private files = new Map<string, FileInfo>();

  constructor(ref: LocationRef, user?: UserIdentity) {
    this.ref = ref;
    this.locale = 'en-us'; // default to en-us
    this.dir = Path.resolve(this.ref.path); // make sure we swtich to posix style after here
    this.dataDir = this.dir;
    this.name = Path.basename(this.dir);

    this.defaultSDKSchema = JSON.parse(fs.readFileSync(Path.join(__dirname, '../../../schemas/sdk.schema'), 'utf-8'));

    this.settingManager = new DefaultSettingManager(this.dir);
    this.fileStorage = StorageService.getStorageClient(this.ref.storageId, user);
    this.luPublisher = new LuPublisher(this.dir, this.fileStorage, this.locale);
  }

  public get dialogFiles() {
    const files: FileInfo[] = [];
    this.files.forEach((file) => {
      if (file.name.endsWith('.dialog')) {
        files.push(file);
      }
    });

    return files;
  }

  public get lgFiles() {
    const files: FileInfo[] = [];
    this.files.forEach((file) => {
      if (file.name.endsWith('.lg')) {
        files.push(file);
      }
    });

    return files;
  }

  public get luFiles() {
    const files: FileInfo[] = [];
    this.files.forEach((file) => {
      if (file.name.endsWith('.lu')) {
        files.push(file);
      }
    });

    return files;
  }

  public get schema() {
    return this.files.get('sdk.schema');
  }

  public get uiSchema() {
    return this.files.get('app.uischema');
  }

  public getFile(id: string) {
    return this.files.get(id);
  }

  public init = async () => {
    this.diagnostics = [];
    this.settings = await this.getEnvSettings(false);
    const { skillsParsed, diagnostics } = await extractSkillManifestUrl(this.settings?.skill || []);
    this.skills = skillsParsed;
    this.diagnostics.push(...diagnostics);
    this.files = await this._getFiles();
  };

  public getProject = () => {
    return {
      botName: this.name,
      locale: this.locale,
      files: Array.from(this.files.values()),
      location: this.dir,
      schemas: this.getSchemas(),
      skills: this.skills,
      diagnostics: this.diagnostics,
      settings: this.settings,
    };
  };

  public getDefaultSlotEnvSettings = async (obfuscate: boolean) => {
    return await this.settingManager.get(obfuscate);
  };

  public getEnvSettings = async (obfuscate: boolean) => {
    const settings = await this.settingManager.get(obfuscate);
    if (settings && oauthInput().MicrosoftAppId && oauthInput().MicrosoftAppId !== OBFUSCATED_VALUE) {
      settings.MicrosoftAppId = oauthInput().MicrosoftAppId;
    }
    if (settings && oauthInput().MicrosoftAppPassword && oauthInput().MicrosoftAppPassword !== OBFUSCATED_VALUE) {
      settings.MicrosoftAppPassword = oauthInput().MicrosoftAppPassword;
    }
    return settings;
  };

  public updateDefaultSlotEnvSettings = async (config: DialogSetting) => {
    await this.updateEnvSettings(config);
  };

  // create or update dialog settings
  public updateEnvSettings = async (config: DialogSetting) => {
    await this.settingManager.set(config);
    this.settings = config;
  };

  // update skill in settings
  public updateSkill = async (config: Skill[]) => {
    const settings = await this.getEnvSettings(false);
    const { skillsParsed } = await extractSkillManifestUrl(config);

    settings.skill = skillsParsed.map(({ manifestUrl, name }) => {
      return { manifestUrl, name };
    });
    await this.settingManager.set(settings);

    this.skills = skillsParsed;
    return skillsParsed;
  };

  public exportToZip = (cb) => {
    try {
      this.fileStorage.zip(this.dataDir, cb);
    } catch (e) {
      debug('error zipping assets', e);
    }
  };

  public getSchemas = () => {
    let sdkSchema = this.defaultSDKSchema;
    let uiSchema = {};
    const diagnostics: string[] = [];

    const userSDKSchemaFile = this.schema;

    if (userSDKSchemaFile !== undefined) {
      debug('Customized SDK schema found');
      try {
        sdkSchema = JSON.parse(userSDKSchemaFile.content);
      } catch (err) {
        debug('Attempt to parse sdk schema as JSON failed.\nError: %s', err.messagee);
        diagnostics.push(`Error in sdk.schema, ${err.message}`);
      }
    }

    const uiSchemaFile = this.uiSchema;

    if (uiSchemaFile !== undefined) {
      debug('UI Schema found.');
      try {
        uiSchema = JSON.parse(uiSchemaFile.content);
      } catch (err) {
        debug('Attempt to parse ui schema as JSON failed.\nError: %s', err.messagee);
        diagnostics.push(`Error in ui.schema, ${err.message}`);
      }
    }

    return {
      sdk: {
        content: sdkSchema,
      },
      ui: {
        content: uiSchema,
      },
      default: this.defaultSDKSchema,
      diagnostics,
    };
  };

  public async saveSchemaToProject(schemaUrl, pathToSave) {
    try {
      const response = await axios({
        method: 'get',
        url: schemaUrl,
        responseType: 'stream',
      });
      const dirToSchema = `${pathToSave}/schemas`;
      await mkDirAsync(dirToSchema);
      const writer = fs.createWriteStream(`${dirToSchema}/sdk.schema`);

      await new Promise((resolve, reject) => {
        response.data.pipe(writer);
        let error;
        writer.on('error', (err) => {
          error = err;
          writer.close();
          reject(err);
        });
        writer.on('close', () => {
          if (!error) {
            resolve();
          }
        });
      });
    } catch (ex) {
      debug(`Custom Schema download error: ${ex}`);
      throw new Error('Schema file could not be downloaded. Please check the url to the schema.');
    }
  }

  public updateBotInfo = async (name: string, description: string) => {
    const mainDialogFile = this.dialogFiles.find((file) => !file.relativePath.includes('/'));
    if (!mainDialogFile) return;
    const entryDialogId = name.trim().toLowerCase();
    const { relativePath } = mainDialogFile;
    const content = JSON.parse(mainDialogFile.content);
    if (!content.$designer) return;
    const oldDesigner = content.$designer;
    let newDesigner;
    if (oldDesigner && oldDesigner.id) {
      newDesigner = {
        ...oldDesigner,
        name,
        description,
      };
    } else {
      newDesigner = getNewDesigner(name, description);
    }
    content.$designer = newDesigner;
    const updatedContent = autofixReferInDialog(entryDialogId, JSON.stringify(content, null, 2));
    await this._updateFile(relativePath, updatedContent);
    // when create/saveAs bot, serialize entry dialog/lg/lu
    const entryPatterns = [
      templateInterpolate(BotStructureTemplate.entry, { BOTNAME: '*' }),
      templateInterpolate(BotStructureTemplate.dialogs.lg, { LOCALE: '*', DIALOGNAME: '*' }),
      templateInterpolate(BotStructureTemplate.dialogs.lu, { LOCALE: '*', DIALOGNAME: '*' }),
    ];
    for (const pattern of entryPatterns) {
      const root = this.dataDir;
      const paths = await this.fileStorage.glob(pattern, root);
      for (const filePath of paths.sort()) {
        const realFilePath = Path.join(root, filePath);
        // skip common file, do not rename.
        if (Path.basename(realFilePath).startsWith('common.')) continue;
        // rename file to new botname
        const targetFilePath = realFilePath.replace(/(.*)\/[^.]*(\..*$)/i, `$1/${entryDialogId}$2`);
        await this.fileStorage.rename(realFilePath, targetFilePath);
      }
    }
  };

  public updateFile = async (name: string, content: string): Promise<string> => {
    if (name === this.settingManager.getFileName()) {
      await this.updateDefaultSlotEnvSettings(JSON.parse(content));
      return new Date().toDateString();
    }
    const file = this.files.get(name);
    if (file === undefined) {
      throw new Error(`no such file ${name}`);
    }

    const relativePath = file.relativePath;
    const lastModified = await this._updateFile(relativePath, content);
    return lastModified;
  };

  public deleteFile = async (name: string) => {
    if (Path.basename(name, '.dialog') === this.name) {
      throw new Error(`Main dialog can't be removed`);
    }

    const file = this.files.get(name);
    if (file === undefined) {
      throw new Error(`no such file ${name}`);
    }
    await this._removeFile(file.relativePath);
    await this._cleanUp(file.relativePath);
  };

  public createFile = async (name: string, content = '', dir: string = this.defaultDir(name)) => {
    const file = this.files.get(name);
    if (file) {
      throw new Error(`${name} dialog already exist`);
    }
    const relativePath = Path.join(dir, name.trim());
    return await this._createFile(relativePath, content);
  };

  public publishLuis = async (luisConfig: ILuisConfig, fileIds: string[] = [], crossTrainConfig: ICrossTrainConfig) => {
    if (fileIds.length && this.settings) {
<<<<<<< HEAD
      const luFiles: FileInfo[] = [];
      // const map = fileIds.reduce((result, id) => {
      //   result[id] = true;
      //   return result;
      // }, {});
      // const files = this.files.filter((file) => map[Path.basename(file.name, '.lu')]);
      fileIds.forEach((id) => {
        const f = this.files.get(`${id}.lu`);
        if (f) {
          luFiles.push(f);
        }
      });

      this.luPublisher.setPublishConfig(
        { ...this.settings.luis, authoringKey },
        crossTrainConfig,
        this.settings.downsampling
      );
      await this.luPublisher.publish(luFiles);
=======
      const map = fileIds.reduce((result, id) => {
        result[id] = true;
        return result;
      }, {});
      const files = this.files.filter((file) => map[Path.basename(file.name, '.lu')]);
      this.luPublisher.setPublishConfig(luisConfig, crossTrainConfig, this.settings.downsampling);
      await this.luPublisher.publish(files);
>>>>>>> 4b6361f1
    }
  };

  public cloneFiles = async (locationRef: LocationRef): Promise<LocationRef> => {
    // get destination storage client
    const dstStorage = StorageService.getStorageClient(locationRef.storageId);
    // ensure saveAs path isn't existed in dst storage, in order to cover or mess up
    // existed bot proj
    if (await dstStorage.exists(locationRef.path)) {
      throw new Error(`Folder ${locationRef.path} already exists.`);
    }
    const dstDir = locationRef.path;
    await dstStorage.mkDir(dstDir, { recursive: true });

    await copyDir(this.dir, this.fileStorage, dstDir, dstStorage);

    return locationRef;
  };

  public copyTo = async (locationRef: LocationRef, user?: UserIdentity) => {
    const newProjRef = await this.cloneFiles(locationRef);
    return new BotProject(newProjRef, user);
  };

  public async exists(): Promise<boolean> {
    return (await this.fileStorage.exists(this.dir)) && (await this.fileStorage.stat(this.dir)).isDir;
  }

  public async deleteAllFiles(): Promise<boolean> {
    try {
      await this.fileStorage.rmrfDir(this.dir);
      const projectId = await BotProjectService.getProjectIdByPath(this.dir);
      if (projectId) {
        await this.removeLocalRuntimeData(projectId);
      }
      await BotProjectService.cleanProject({ storageId: 'default', path: this.dir });
      await BotProjectService.deleteRecentProject(this.dir);
    } catch (e) {
      throw new Error(e);
    }
    return true;
  }

  private async removeLocalRuntimeData(projectId) {
    const method = 'localpublish';
    if (pluginLoader.extensions.publish[method]?.methods?.stopBot) {
      const pluginMethod = pluginLoader.extensions.publish[method].methods.stopBot;
      if (typeof pluginMethod === 'function') {
        await pluginMethod.call(null, projectId);
      }
    }
    if (pluginLoader.extensions.publish[method]?.methods?.removeRuntimeData) {
      const pluginMethod = pluginLoader.extensions.publish[method].methods.removeRuntimeData;
      if (typeof pluginMethod === 'function') {
        await pluginMethod.call(null, projectId);
      }
    }
  }

  private _cleanUp = async (relativePath: string) => {
    const absolutePath = `${this.dir}/${relativePath}`;
    const dirPath = Path.dirname(absolutePath);
    await this._removeEmptyFolderFromBottomToUp(dirPath, this.dataDir);
  };

  private _removeEmptyFolderFromBottomToUp = async (folderPath: string, prefix: string) => {
    let currentFolder = folderPath;
    //make sure the folder to delete is in current project
    while (currentFolder.startsWith(prefix)) {
      await this._removeEmptyFolder(currentFolder);
      currentFolder = Path.dirname(currentFolder);
    }
  };

  private _removeEmptyFolder = async (folderPath: string) => {
    const files = await this.fileStorage.readDir(folderPath);
    if (files.length === 0) {
      try {
        await this.fileStorage.rmDir(folderPath);
      } catch (e) {
        // pass
      }
    }
  };

  private getLocale(id: string): string {
    const index = id.lastIndexOf('.');
    if (index >= 0) return '';
    return id.substring(index + 1);
  }

  private defaultDir = (name: string) => {
    const fileType = Path.extname(name);
    const id = Path.basename(name, fileType);
    const idWithoutLocale = Path.basename(id, `.${this.locale}`);
    const DIALOGNAME = idWithoutLocale;
    const LOCALE = this.getLocale(id) || this.locale;
    const folder = BotStructureTemplate.dialogs.folder;
    let dir = BotStructureTemplate.folder;
    if (fileType === '.dialog') {
      dir = templateInterpolate(Path.dirname(Path.join(folder, BotStructureTemplate.dialogs.entry)), {
        DIALOGNAME,
        LOCALE,
      });
    } else if (fileType === '.lg') {
      dir = templateInterpolate(Path.dirname(Path.join(folder, BotStructureTemplate.dialogs.lg)), {
        DIALOGNAME,
        LOCALE,
      });
    } else if (fileType === '.lu') {
      dir = templateInterpolate(Path.dirname(Path.join(folder, BotStructureTemplate.dialogs.lu)), {
        DIALOGNAME,
        LOCALE,
      });
    } else if (fileType === '.json') {
      dir = templateInterpolate(
        Path.dirname(Path.join(BotStructureTemplate.folder, BotStructureTemplate.skillManifests)),
        {
          MANIFESTNAME: id,
        }
      );
    }
    return dir;
  };

  // create a file with relativePath and content relativePath is a path relative
  // to root dir instead of dataDir dataDir is not aware at this layer
  private _createFile = async (relativePath: string, content: string) => {
    const absolutePath = Path.resolve(this.dir, relativePath);
    await this.ensureDirExists(Path.dirname(absolutePath));
    debug('Creating file: %s', absolutePath);
    await this.fileStorage.writeFile(absolutePath, content);

    // TODO: we should get the lastModified from the writeFile operation
    // instead of calling stat again which could be expensive
    const stats = await this.fileStorage.stat(absolutePath);

    const file = {
      name: Path.basename(relativePath),
      content: content,
      path: absolutePath,
      relativePath: relativePath,
      lastModified: stats.lastModified,
    };

    // update this.files which is memory cache of all files
    this.files.set(file.name, file);
    return file;
  };

  // update file in this project this function will gurantee the memory cache
  // (this.files, all indexes) also gets updated
  private _updateFile = async (relativePath: string, content: string) => {
    const file = this.files.get(Path.basename(relativePath));
    if (!file) {
      throw new Error(`no such file at ${relativePath}`);
    }

    const absolutePath = `${this.dir}/${relativePath}`;

    // only write if the file has actually changed
    if (file.content !== content) {
      file.content = content;
      await this.fileStorage.writeFile(absolutePath, content);
    }

    // TODO: we should get the lastModified from the writeFile operation
    // instead of calling stat again which could be expensive
    const stats = await this.fileStorage.stat(absolutePath);

    return stats.lastModified;
  };

  // remove file in this project this function will gurantee the memory cache
  // (this.files, all indexes) also gets updated
  private _removeFile = async (relativePath: string) => {
    const name = Path.basename(relativePath);
    if (!this.files.has(name)) {
      throw new Error(`no such file at ${relativePath}`);
    }
    this.files.delete(name);

    const absolutePath = `${this.dir}/${relativePath}`;
    await this.fileStorage.removeFile(absolutePath);
  };

  // ensure dir exist, dir is a absolute dir path
  private ensureDirExists = async (dir: string) => {
    if (!dir || dir === '.') {
      return;
    }
    if (!(await this.fileStorage.exists(dir))) {
      debug('Creating directory: %s', dir);
      await this.fileStorage.mkDir(dir, { recursive: true });
    }
  };

  private _getFiles = async () => {
    if (!(await this.exists())) {
      throw new Error(`${this.dir} is not a valid path`);
    }

    const fileList = new Map<string, FileInfo>();
    const patterns = ['**/*.dialog', '**/*.lg', '**/*.lu', 'manifests/*.json'];
    for (const pattern of patterns) {
      // load only from the data dir, otherwise may get "build" versions from
      // deployment process
      const root = this.dataDir;
      const paths = await this.fileStorage.glob([pattern, '!(generated/**)', '!(runtime/**)'], root);

      for (const filePath of paths.sort()) {
        const realFilePath: string = Path.join(root, filePath);
        const fileInfo = await this._getFileInfo(realFilePath);
        if (fileInfo) {
          if (fileList.has(fileInfo.name)) {
            throw new Error(`duplicate file found: ${fileInfo.relativePath}`);
          }
          fileList.set(fileInfo.name, fileInfo);
        }
      }
    }

    const schemas = await this._getSchemas();
    schemas.forEach((file) => {
      if (fileList.has(file.name)) {
        throw new Error(`duplicate file found: ${file.relativePath}`);
      }
      fileList.set(file.name, file);
    });

    return fileList;
  };

  private _getSchemas = async (): Promise<FileInfo[]> => {
    if (!(await this.exists())) {
      throw new Error(`${this.dir} is not a valid path`);
    }

    const schemasDir = Path.join(this.dir, 'schemas');

    if (!(await this.fileStorage.exists(schemasDir))) {
      debug('No schemas directory found.');
      return [];
    }

    debug('Schemas directory found.');
    const schemas: FileInfo[] = [];
    const paths = await this.fileStorage.glob('*.{uischema,schema}', schemasDir);

    for (const path of paths) {
      const fileInfo = await this._getFileInfo(Path.join(schemasDir, path));
      if (fileInfo) {
        schemas.push(fileInfo);
      }
    }

    return schemas;
  };

  private _getFileInfo = async (path: string): Promise<FileInfo | undefined> => {
    const stats = await this.fileStorage.stat(path);
    if (stats.isFile) {
      const content: string = await this.fileStorage.readFile(path);
      return {
        name: Path.basename(path),
        content: content,
        path: path,
        relativePath: Path.relative(this.dir, path),
        lastModified: stats.lastModified,
      };
    }
  };
}<|MERGE_RESOLUTION|>--- conflicted
+++ resolved
@@ -354,13 +354,7 @@
 
   public publishLuis = async (luisConfig: ILuisConfig, fileIds: string[] = [], crossTrainConfig: ICrossTrainConfig) => {
     if (fileIds.length && this.settings) {
-<<<<<<< HEAD
       const luFiles: FileInfo[] = [];
-      // const map = fileIds.reduce((result, id) => {
-      //   result[id] = true;
-      //   return result;
-      // }, {});
-      // const files = this.files.filter((file) => map[Path.basename(file.name, '.lu')]);
       fileIds.forEach((id) => {
         const f = this.files.get(`${id}.lu`);
         if (f) {
@@ -368,21 +362,8 @@
         }
       });
 
-      this.luPublisher.setPublishConfig(
-        { ...this.settings.luis, authoringKey },
-        crossTrainConfig,
-        this.settings.downsampling
-      );
+      this.luPublisher.setPublishConfig(luisConfig, crossTrainConfig, this.settings.downsampling);
       await this.luPublisher.publish(luFiles);
-=======
-      const map = fileIds.reduce((result, id) => {
-        result[id] = true;
-        return result;
-      }, {});
-      const files = this.files.filter((file) => map[Path.basename(file.name, '.lu')]);
-      this.luPublisher.setPublishConfig(luisConfig, crossTrainConfig, this.settings.downsampling);
-      await this.luPublisher.publish(files);
->>>>>>> 4b6361f1
     }
   };
 
