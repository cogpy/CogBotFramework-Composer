// Copyright (c) Microsoft Corporation.
// Licensed under the MIT License.

import formatMessage from 'format-message';
import { result } from 'lodash';

import { ActionCreator } from '../types';
<<<<<<< HEAD
import { getAccessTokenInCache, loginPopup } from '../../utils/auth';
=======
import filePersistence from '../persistence/FilePersistence';
import { ActionTypes } from '../../constants';
>>>>>>> 517d8927

import httpClient from './../../utils/httpUtil';
<<<<<<< HEAD
import httpClient from './../../utils/httpUtil';

=======
>>>>>>> 517d8927
export const getPublishTargetTypes: ActionCreator = async ({ dispatch }) => {
  try {
    const response = await httpClient.get(`/publish/types`);
    dispatch({
      type: ActionTypes.GET_PUBLISH_TYPES_SUCCESS,
      payload: {
        typelist: response.data,
      },
    });
  } catch (err) {
    dispatch({
      type: ActionTypes.SET_ERROR,
      payload: err,
    });
  }
};

export const publishToTarget: ActionCreator = async ({ dispatch }, projectId, target, metadata, sensitiveSettings) => {
  try {
    const response = await httpClient.post(`/publish/${projectId}/publish/${target.name}`, {
      metadata,
      sensitiveSettings,
    });
    dispatch({
      type: ActionTypes.PUBLISH_SUCCESS,
      payload: {
        ...response.data,
        target: target,
      },
    });
  } catch (err) {
    // special case to handle dotnet issues
    if (
      /(Command failed: dotnet user-secrets)|(install[\w\r\s\S\t\n]*\.NET Core SDK)/.test(
        err.response?.data?.message as string
      )
    ) {
      dispatch({
        type: ActionTypes.PUBLISH_FAILED_DOTNET,
        payload: {
          error: {
            message: formatMessage('To run this bot, Composer needs .NET Core SDK.'),
            linkAfterMessage: {
              text: formatMessage('Learn more.'),
              url: 'https://docs.microsoft.com/en-us/composer/setup-yarn',
            },
            link: {
              text: formatMessage('Install Microsoft .NET Core SDK'),
              url: 'https://dotnet.microsoft.com/download/dotnet-core/3.1',
            },
          },
          target: target,
        },
      });
    } else
      dispatch({
        type: ActionTypes.PUBLISH_FAILED,
        payload: {
          error: err.response.data,
          target: target,
        },
      });
  }
};

export const rollbackToVersion: ActionCreator = async ({ dispatch }, projectId, target, version, sensitiveSettings) => {
  try {
    const response = await httpClient.post(`/publish/${projectId}/rollback/${target.name}`, {
      version,
      sensitiveSettings,
    });
    dispatch({
      type: ActionTypes.PUBLISH_SUCCESS,
      payload: {
        ...response.data,
        target: target,
      },
    });
  } catch (err) {
    dispatch({
      type: ActionTypes.PUBLISH_FAILED,
      payload: {
        error: err.response.data,
        target: target,
      },
    });
  }
};

// get bot status from target publisher
export const getPublishStatus: ActionCreator = async ({ dispatch }, projectId, target) => {
  try {
    const response = await httpClient.get(`/publish/${projectId}/status/${target.name}`);
    dispatch({
      type: ActionTypes.GET_PUBLISH_STATUS,
      payload: {
        ...response.data,
        target: target,
      },
    });
  } catch (err) {
    dispatch({
      type: ActionTypes.GET_PUBLISH_STATUS_FAILED,
      payload: {
        ...err.response.data,
        target: target,
      },
    });
  }
};

export const getPublishHistory: ActionCreator = async ({ dispatch }, projectId, target) => {
  try {
    await filePersistence.flush();
    const response = await httpClient.get(`/publish/${projectId}/history/${target.name}`);
    dispatch({
      type: ActionTypes.GET_PUBLISH_HISTORY,
      payload: {
        history: response.data,
        target: target,
      },
    });
  } catch (err) {
    dispatch({
      type: ActionTypes.SET_ERROR,
      payload: err,
    });
  }
};

export const getSubscriptions: ActionCreator = async ({ dispatch }) => {
  try {
    const token = getAccessTokenInCache();
    console.log(token);
    const result = await httpClient.get('/publish/subscriptions', {
      headers: { Authorization: `Bearer ${token}` },
    });
    console.log(result.data);
    dispatch({
      type: ActionTypes.GET_SUBSCRIPTION_SUCCESS,
      payload: result.data,
    });
  } catch (error) {
    console.log(error.response.data);
    // popup window to login
    if (error.response.data.redirectUri) {
      await loginPopup(error.response.data.redirectUri, 'https://dev.botframework.com/cb');
    }
    // save token in localStorage
  }
};

export const getResourceGroups: ActionCreator = async ({ dispatch }, subscriptionId) => {
  try {
    const token = getAccessTokenInCache();
    const result = await httpClient.get(`/publish/resourceGroups/${subscriptionId}`, {
      headers: { Authorization: `Bearer ${token}` },
    });
    console.log(result.data);
    dispatch({
      type: ActionTypes.GET_RESOURCE_GROUPS_SUCCESS,
      payload: result.data,
    });
  } catch (error) {
    if (error.response.data.redirectUri) {
      await loginPopup(error.response.data.redirectUri, 'https://dev.botframework.com/cb');
    }
  }
};<|MERGE_RESOLUTION|>--- conflicted
+++ resolved
@@ -2,22 +2,13 @@
 // Licensed under the MIT License.
 
 import formatMessage from 'format-message';
-import { result } from 'lodash';
 
 import { ActionCreator } from '../types';
-<<<<<<< HEAD
 import { getAccessTokenInCache, loginPopup } from '../../utils/auth';
-=======
 import filePersistence from '../persistence/FilePersistence';
 import { ActionTypes } from '../../constants';
->>>>>>> 517d8927
 
 import httpClient from './../../utils/httpUtil';
-<<<<<<< HEAD
-import httpClient from './../../utils/httpUtil';
-
-=======
->>>>>>> 517d8927
 export const getPublishTargetTypes: ActionCreator = async ({ dispatch }) => {
   try {
     const response = await httpClient.get(`/publish/types`);
