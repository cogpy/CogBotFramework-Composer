--- conflicted
+++ resolved
@@ -7,9 +7,6 @@
 
 import { navigationDispatcher } from '../navigation';
 import { renderRecoilHook } from '../../../../__tests__/testUtils';
-<<<<<<< HEAD
-import { focusPathState, breadcrumbState, designPageLocationState } from '../../atoms/botState';
-=======
 import {
   focusPathState,
   breadcrumbState,
@@ -17,7 +14,6 @@
   projectIdState,
   dialogsState,
 } from '../../atoms/botState';
->>>>>>> bc83c7e2
 import { dispatcherState } from '../../../recoilModel/DispatcherWrapper';
 import {
   convertPathToUrl,
@@ -30,7 +26,6 @@
 import { createSelectedPath, getSelected } from '../../../utils/dialogUtil';
 import { BreadcrumbItem } from '../../../recoilModel/types';
 import { botStateByProjectIdSelector } from '../../selectors';
-import { currentProjectIdState } from '../../atoms';
 import { Dispatcher } from '..';
 
 jest.mock('../../../utils/navigation');
@@ -88,15 +83,11 @@
             focused: 'b',
           },
         },
-<<<<<<< HEAD
-        { recoilState: currentProjectIdState, initialValue: projectId },
-=======
         { recoilState: projectIdState, initialValue: PROJECT_ID },
         {
           recoilState: dialogsState,
           initialValue: [{ id: 'newDialogId', triggers: [{ type: SDKKinds.OnBeginDialog }] }],
         },
->>>>>>> bc83c7e2
       ],
       dispatcher: {
         recoilState: dispatcherState,
@@ -190,9 +181,6 @@
       await act(async () => {
         await dispatcher.navTo(projectId, 'dialogId', []);
       });
-<<<<<<< HEAD
-      expectNavTo(`/bot/${projectId}/dialogs/dialogId`);
-=======
       expectNavTo(`/bot/${PROJECT_ID}/dialogs/dialogId`);
       expect(mockConvertPathToUrl).toBeCalledWith(PROJECT_ID, 'dialogId', undefined);
     });
@@ -206,7 +194,6 @@
       expectNavTo(`/bot/${PROJECT_ID}/dialogs/newDialogId?selection=triggers[0]`);
       expect(mockConvertPathToUrl).toBeCalledWith(PROJECT_ID, 'newDialogId', 'triggers[0]');
       expect(mockCreateSelectedPath).toBeCalledWith(0);
->>>>>>> bc83c7e2
     });
 
     it("doesn't navigate to a destination where we already are", async () => {
@@ -231,12 +218,8 @@
       await act(async () => {
         await dispatcher.selectTo(projectId, 'selection');
       });
-<<<<<<< HEAD
-      expectNavTo(`/bot/${projectId}/dialogs/dialogId?selected=selection`);
-=======
       expectNavTo(`/bot/${PROJECT_ID}/dialogs/dialogId?selected=selection`);
       expect(mockConvertPathToUrl).toBeCalledWith(PROJECT_ID, 'dialogId', 'selection');
->>>>>>> bc83c7e2
     });
 
     it("doesn't go anywhere if we're already there", async () => {
