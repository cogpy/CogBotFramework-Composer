--- conflicted
+++ resolved
@@ -152,7 +152,6 @@
   },
 });
 
-<<<<<<< HEAD
 export const botOpeningState = atom<boolean>({
   key: getFullyQualifiedKey('botOpening'),
   default: false,
@@ -166,9 +165,8 @@
 export const currentProjectIdState = atom<string>({
   key: getFullyQualifiedKey('currentProjectId'),
   default: '',
-=======
+});
 export const pluginsState = atom<PluginConfig[]>({
   key: getFullyQualifiedKey('plugins'),
   default: [],
->>>>>>> 3873c06b
 });