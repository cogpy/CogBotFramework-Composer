--- conflicted
+++ resolved
@@ -18,27 +18,16 @@
 import { breathingSpace, runtimeSettingsStyle, runtimeControls, runtimeToggle, controlGroup } from './style';
 
 export const RuntimeSettings: React.FC<RouteComponentProps> = () => {
-<<<<<<< HEAD
   const botName = useRecoilValue(botNameState);
   const settings = useRecoilValue(settingsState);
   const projectId = useRecoilValue(projectIdState);
-  const { setSettings, ejectRuntime: ejectRuntimeDispatcher } = useRecoilValue(dispatcherState);
+  const { ejectRuntime: ejectRuntimeDispatcher, setCustomRuntime, setRuntimeField } = useRecoilValue(dispatcherState);
 
-  const [formDataErrors, setFormDataErrors] = useState({ command: '', path: '' });
-  const [ejectModalVisible, setEjectModalVisible] = useState(false);
-
-  const changeEnabled = (_, on) => {
-    setSettings(projectId, { ...settings, runtime: { ...settings.runtime, customRuntime: on } });
-=======
-  const { state, actions } = useContext(StoreContext);
-  const { setCustomRuntime, setRuntimeField } = actions;
-  const { botName, settings, projectId } = state;
   const [formDataErrors, setFormDataErrors] = useState({ command: '', path: '' });
   const [ejectModalVisible, setEjectModalVisible] = useState(false);
 
   const handleChangeToggle = (_, isOn = false) => {
     setCustomRuntime(projectId, isOn);
->>>>>>> f0a2141c
   };
 
   const updateSetting = (field) => (e, newValue) => {
@@ -49,11 +38,7 @@
       error = 'This is a required field.';
     }
 
-<<<<<<< HEAD
-    setSettings(projectId, { ...settings, runtime: { ...settings.runtime, [field]: newValue } });
-=======
     setRuntimeField(projectId, field, newValue);
->>>>>>> f0a2141c
 
     if (valid) {
       setFormDataErrors({ ...formDataErrors, [field]: '' });
