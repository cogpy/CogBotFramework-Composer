// Copyright (c) Microsoft Corporation.
// Licensed under the MIT License.
import { JSONSchema7 } from '@bfc/extension';
<<<<<<< HEAD
import { AppUpdaterSettings, CodeEditorSettings, DialogInfo, LuFile, QnAFile, LgFile, PromptTab } from '@bfc/shared';
=======
import {
  AppUpdaterSettings,
  CodeEditorSettings,
  DialogInfo,
  LuFile,
  LgFile,
  PromptTab,
  DialogSetting,
} from '@bfc/shared';
>>>>>>> a053b9d8

import { AppUpdaterStatus } from '../constants';

import { SkillManifest } from './../pages/design/exportSkillModal/constants';

export interface StateError {
  status?: number;
  summary: string;
  message: any;
}

export interface File {
  name: string;
  type: string;
  path: string;
  size?: number;
  lastModified?: string;
}

export interface StorageFolder extends File {
  parent: string;
  children?: File[];
  writable?: boolean;
}

export interface PublishType {
  name: string;
  description: string;
  instructions?: string;
  schema?: JSONSchema7;
  features: {
    history: boolean;
    publish: boolean;
    rollback: boolean;
    status: boolean;
  };
}

export interface RuntimeTemplate {
  /** internal use key */
  key: string;
  /** name of runtime template to display in interface */
  name: string;
  /** path to runtime template */
  path: string;
  /** command used to start runtime */
  startCommand: string;
}

export interface BotLoadError {
  title: string;
  message: string;
  linkAfterMessage?: { url: string; text: string };
  link?: { url: string; text: string };
}

<<<<<<< HEAD
export interface ILuisConfig {
  name: string;
  authoringKey: string;
  endpointKey: string;
  endpoint: string;
  authoringEndpoint: string;
  authoringRegion: string | 'westus';
  defaultLanguage: string | 'en-us';
  environment: string | 'composer';
}
export interface IQnAConfig {
  subscriptionKey: string;
  endpointKey?: string;
}
export interface IConfig extends ILuisConfig {
  subscriptionKey: string;
}

=======
>>>>>>> a053b9d8
export interface DesignPageLocation {
  projectId: string;
  dialogId: string;
  selected: string;
  focused: string;
  promptTab?: PromptTab;
}

export interface AppUpdateState {
  downloadSizeInBytes?: number;
  error?: any;
  progressPercent?: number;
  showing: boolean;
  status: AppUpdaterStatus;
  version?: string;
}

export interface BreadcrumbItem {
  dialogId: string;
  selected: string;
  focused: string;
}

<<<<<<< HEAD
export interface DialogSetting {
  MicrosoftAppId?: string;
  MicrosoftAppPassword?: string;
  luis: ILuisConfig;
  qna: IQnAConfig;
  publishTargets?: PublishTarget[];
  runtime: {
    customRuntime: boolean;
    path: string;
    command: string;
  };
  defaultLanguage: string;
  languages: string[];
  skill?: {
    name: string;
    manifestUrl: string;
  }[];
  botId?: string;
  skillHostEndpoint?: string;
  [key: string]: unknown;
}

=======
>>>>>>> a053b9d8
export type dialogPayload = {
  id: string;
  content: any;
  projectId: string;
};

export type DesignPageLocationPayload = {
  projectId: string;
  dialogId: string;
  selected: string;
  focused: string;
  breadcrumb: BreadcrumbItem[];
  promptTab?: string;
};

export type UserSettingsPayload = {
  appUpdater: Partial<AppUpdaterSettings>;
  codeEditor: Partial<CodeEditorSettings>;
  propertyEditorWidth: number;
  dialogNavWidth: number;
};

export type BotAssets = {
  projectId: string;
  dialogs: DialogInfo[];
  luFiles: LuFile[];
  qnaFiles: QnAFile[];
  lgFiles: LgFile[];
  skillManifests: SkillManifest[];
  setting: DialogSetting;
};

export type BoilerplateVersion = {
  latestVersion?: string;
  currentVersion?: string;
  updateRequired?: boolean;
};

export enum QnAAllUpViewStatus {
  Loading,
  Success,
}<|MERGE_RESOLUTION|>--- conflicted
+++ resolved
@@ -1,19 +1,16 @@
 // Copyright (c) Microsoft Corporation.
 // Licensed under the MIT License.
 import { JSONSchema7 } from '@bfc/extension';
-<<<<<<< HEAD
-import { AppUpdaterSettings, CodeEditorSettings, DialogInfo, LuFile, QnAFile, LgFile, PromptTab } from '@bfc/shared';
-=======
 import {
   AppUpdaterSettings,
   CodeEditorSettings,
   DialogInfo,
   LuFile,
   LgFile,
+  QnAFile,
   PromptTab,
   DialogSetting,
 } from '@bfc/shared';
->>>>>>> a053b9d8
 
 import { AppUpdaterStatus } from '../constants';
 
@@ -70,27 +67,6 @@
   link?: { url: string; text: string };
 }
 
-<<<<<<< HEAD
-export interface ILuisConfig {
-  name: string;
-  authoringKey: string;
-  endpointKey: string;
-  endpoint: string;
-  authoringEndpoint: string;
-  authoringRegion: string | 'westus';
-  defaultLanguage: string | 'en-us';
-  environment: string | 'composer';
-}
-export interface IQnAConfig {
-  subscriptionKey: string;
-  endpointKey?: string;
-}
-export interface IConfig extends ILuisConfig {
-  subscriptionKey: string;
-}
-
-=======
->>>>>>> a053b9d8
 export interface DesignPageLocation {
   projectId: string;
   dialogId: string;
@@ -114,31 +90,6 @@
   focused: string;
 }
 
-<<<<<<< HEAD
-export interface DialogSetting {
-  MicrosoftAppId?: string;
-  MicrosoftAppPassword?: string;
-  luis: ILuisConfig;
-  qna: IQnAConfig;
-  publishTargets?: PublishTarget[];
-  runtime: {
-    customRuntime: boolean;
-    path: string;
-    command: string;
-  };
-  defaultLanguage: string;
-  languages: string[];
-  skill?: {
-    name: string;
-    manifestUrl: string;
-  }[];
-  botId?: string;
-  skillHostEndpoint?: string;
-  [key: string]: unknown;
-}
-
-=======
->>>>>>> a053b9d8
 export type dialogPayload = {
   id: string;
   content: any;
