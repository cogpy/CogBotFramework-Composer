--- conflicted
+++ resolved
@@ -11,12 +11,7 @@
 import formatMessage from 'format-message';
 
 import { ContentProps } from '../constants';
-<<<<<<< HEAD
-import { botStateByProjectIdSelector } from '../../../../recoilModel';
-=======
-import { dispatcherState } from '../../../../recoilModel';
-import { validatedDialogsSelector } from '../../../../recoilModel/selectors/validatedDialogs';
->>>>>>> 3512747a
+import { dispatcherState, botStateByProjectIdSelector } from '../../../../recoilModel';
 
 import { SelectItems } from './SelectItems';
 
@@ -35,7 +30,7 @@
 });
 
 const DescriptionColumn: React.FC<DialogInfo> = ({ id, displayName }: DialogInfo) => {
-  const items = useRecoilValue(validatedDialogsSelector);
+  const { validatedDialogs: items } = useRecoilValue(botStateByProjectIdSelector);
   const { content } = items.find(({ id: dialogId }) => dialogId === id) || {};
 
   const [value, setValue] = useState(content?.$designer?.description);
@@ -93,14 +88,9 @@
   );
 };
 
-<<<<<<< HEAD
-export const SelectDialogs: React.FC<ContentProps> = ({ editJson, schema, setSelectedDialogs }) => {
-  const { dialogs: items } = useRecoilValue(botStateByProjectIdSelector);
-=======
 export const SelectDialogs: React.FC<ContentProps> = ({ setSelectedDialogs }) => {
-  const dialogs = useRecoilValue(validatedDialogsSelector);
+  const { validatedDialogs: dialogs } = useRecoilValue(botStateByProjectIdSelector);
   const items = useMemo(() => dialogs.map(({ id, content, displayName }) => ({ id, content, displayName })), []);
->>>>>>> 3512747a
 
   // for detail file list in open panel
   const tableColumns = useMemo(
