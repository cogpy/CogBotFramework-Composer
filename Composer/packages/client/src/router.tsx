--- conflicted
+++ resolved
@@ -87,19 +87,6 @@
                 from="/bot/:projectId/language-generation"
                 to="/bot/:projectId/language-generation/common"
               />
-<<<<<<< HEAD
-            ))}
-          </ProjectRouter>
-          <SettingPage path="settings/*" />
-          <BotCreationFlowRouter path="projects/*" />
-          <BotCreationFlowRouter path="home" />
-          <NotFound default />
-        </Router>
-      </Suspense>
-      {botOpening && (
-        <div css={{ position: 'absolute', top: 0, left: 0, bottom: 0, right: 0, background: colors.transparentBg }}>
-          <LoadingSpinner message={spinnerText} />
-=======
               <Redirect
                 noThrow
                 from="/bot/:projectId/language-understanding"
@@ -168,13 +155,12 @@
                 left: 0,
                 bottom: 0,
                 right: 0,
-                background: 'rgba(255, 255, 255, 0.6)',
+                background: colors.transparentBg,
               }}
             >
               <LoadingSpinner inModal message={spinnerText} />
             </div>
           )}
->>>>>>> 6d1e5b60
         </div>
         {showDebugPanel && <DebugPanel />}
       </div>
