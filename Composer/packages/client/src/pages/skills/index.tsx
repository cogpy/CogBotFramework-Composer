--- conflicted
+++ resolved
@@ -9,11 +9,7 @@
 import { useRecoilValue } from 'recoil';
 import { Skill } from '@bfc/shared';
 
-<<<<<<< HEAD
-import { dispatcherState, settingsState, botNameState, skillsState } from '../../recoilModel';
-=======
-import { botNameState, settingsState, projectIdState, dispatcherState } from '../../recoilModel';
->>>>>>> 6240a38b
+import { dispatcherState, settingsState, botNameState } from '../../recoilModel';
 import { Toolbar, IToolbarItem } from '../../components/Toolbar';
 import { TestController } from '../../components/TestController/TestController';
 import { CreateSkillModal } from '../../components/CreateSkillModal';
@@ -22,23 +18,13 @@
 import SkillSettings from './skill-settings';
 import SkillList from './skill-list';
 
-<<<<<<< HEAD
 const Skills: React.FC<RouteComponentProps<{ projectId: string }>> = (props) => {
   const { projectId = '' } = props;
-  const [editIndex, setEditIndex] = useState<number | undefined>();
-  const skills = useRecoilValue(skillsState(projectId));
-  const settings = useRecoilValue(settingsState(projectId));
-  const botName = useRecoilValue(botNameState(projectId));
-  const { setSettings, updateSkill } = useRecoilValue(dispatcherState);
-=======
-const Skills: React.FC<RouteComponentProps> = () => {
   const [showAddSkillDialogModal, setShowAddSkillDialogModal] = useState(false);
 
-  const botName = useRecoilValue(botNameState);
-  const settings = useRecoilValue(settingsState);
-  const projectId = useRecoilValue(projectIdState);
+  const botName = useRecoilValue(botNameState(projectId));
+  const settings = useRecoilValue(settingsState(projectId));
   const { addSkill, setSettings } = useRecoilValue(dispatcherState);
->>>>>>> 6240a38b
 
   const toolbarItems: IToolbarItem[] = [
     {
