--- conflicted
+++ resolved
@@ -7,13 +7,8 @@
 import { DefaultButton } from 'office-ui-fabric-react/lib/Button';
 import { useRecoilValue } from 'recoil';
 
-<<<<<<< HEAD
-import { navigateTo } from '../../utils';
 import { dispatcherState, userSettingsState } from '../../recoilModel';
-=======
-import { StoreContext } from '../../store';
 import { navigateTo } from '../../utils/navigation';
->>>>>>> 14d11a76
 
 import { root, itemNotSelected, itemSelected } from './styles';
 
