--- conflicted
+++ resolved
@@ -243,11 +243,6 @@
   },
 });
 
-<<<<<<< HEAD
-export const showCreateDialogModalState = atom<boolean>({
-  key: getFullyQualifiedKey('showCreateDialogModal'),
-  default: false,
-=======
 export const ServerSettingsState = atom<ServerSettings>({
   key: getFullyQualifiedKey('serverSettings'),
   default: {
@@ -255,5 +250,9 @@
       allowDataCollection: false,
     },
   },
->>>>>>> df48c570
+});
+
+export const showCreateDialogModalState = atom<boolean>({
+  key: getFullyQualifiedKey('showCreateDialogModal'),
+  default: false,
 });