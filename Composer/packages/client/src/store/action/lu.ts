--- conflicted
+++ resolved
@@ -8,12 +8,6 @@
 import { ActionCreator, State, Store } from '../types';
 import LuWorker from '../parsers/luWorker';
 import { ActionTypes } from '../../constants';
-
-<<<<<<< HEAD
-import { ActionTypes } from './../../constants/index';
-=======
-import httpClient from './../../utils/httpUtil';
->>>>>>> e5f1acad
 
 export const updateLuFile: ActionCreator = async (store, { id, projectId, content }) => {
   const result = (await LuWorker.parse(id, content)) as LuFile;
