// Copyright (c) Microsoft Corporation.
// Licensed under the MIT License.

import * as React from 'react';
import { fireEvent, getByLabelText, getByTestId } from '@bfc/test-utils';
import { Skill } from '@bfc/shared';

import httpClient from '../../src//utils/httpUtil';
import Skills from '../../src/pages/skills';
import SkillList from '../../src/pages/skills/skill-list';
import { renderWithRecoil } from '../testUtils';
import CreateSkillModal from '../../src/components/CreateSkillModal';

jest.mock('../../src//utils/httpUtil');

jest.mock('../../src/components/Modal/dialogStyle', () => ({}));

const items: Skill[] = [
  {
    manifestUrl: 'https://yuesuemailskill0207-gjvga67.azurewebsites.net/manifest/manifest-1.0.json',
    name: 'Email Skill',
    description: 'The Email skill provides email related capabilities and supports Office and Google calendars.',
    endpointUrl: 'https://yuesuemailskill0207-gjvga67.azurewebsites.net/api/messages',
    msAppId: '79432da8-0f7e-4a16-8c23-ddbba30ae85d',
    protocol: '',
    endpoints: [],
    body: '',
  },
  {
    manifestUrl: 'https://hualxielearn2-snskill.azurewebsites.net/manifest/manifest-1.0.json',
    name: 'Point Of Interest Skill',
    description: 'The Point of Interest skill provides PoI search capabilities leveraging Azure Maps and Foursquare.',
    endpointUrl: 'https://hualxielearn2-snskill.azurewebsites.net/api/messages',
    msAppId: 'e2852590-ea71-4a69-9e44-e74b5b6cbe89',
    protocol: '',
    endpoints: [],
    body: '',
  },
];

const state = {
  projectId: '12345',
  botName: 'sampleBot0',
  settings: {
    luis: {
      name: '',
      authoringKey: '12345',
      authoringEndpoint: 'testAuthoringEndpoint',
      endpointKey: '12345',
      endpoint: 'testEndpoint',
      authoringRegion: 'westus',
      defaultLanguage: 'en-us',
      environment: 'composer',
    },
  },
};

describe('Skill page', () => {
  it('can add a new skill', () => {
<<<<<<< HEAD
    const { getByText } = renderWithRecoil(<Skills />);
=======
    const { getByText } = renderWithStore(<Skills />, state);
>>>>>>> 5574e3ec

    const button = getByText('Connect to a new skill');
    fireEvent.click(button);

    const manifestUrl = getByLabelText(document.body, 'Manifest url');
    expect(manifestUrl).toBeTruthy();

    const cancel = getByTestId(document.body, 'SkillFormCancel');
    fireEvent.click(cancel);
  });
});

describe('<SkillList />', () => {
  it('should render the SkillList', () => {
    const { container } = renderWithRecoil(
      <SkillList projectId="test-project" skills={items} onDelete={jest.fn()} onEdit={jest.fn()} />
    );
    expect(container).toHaveTextContent('Email Skill');
    expect(container).toHaveTextContent('Point Of Interest Skill');
  });

  it('can edit the skill', () => {
    const onEdit = jest.fn();
    const { getAllByTestId } = renderWithRecoil(
      <SkillList projectId="test-project" skills={items} onDelete={jest.fn()} onEdit={onEdit} />
    );

    const editBtns = getAllByTestId('EditSkill');
    editBtns.forEach((btn, i) => {
      fireEvent.click(btn);
      expect(onEdit).toHaveBeenCalledWith(i);
    });
  });
});

describe('<SkillForm />', () => {
  it('should render the skill form, and do update', () => {
    jest.useFakeTimers();
    const onSubmit = jest.fn((formData) => {
      expect(formData.manifestUrl).toBe('http://AwesomeSkill');
    });

    (httpClient.post as jest.Mock).mockResolvedValue(undefined);

    const onDismiss = jest.fn(() => {});
    const { getByLabelText, getByText } = renderWithRecoil(
      <CreateSkillModal
        isOpen
        editIndex={0}
        projectId={'243245'}
        skills={items}
        onDismiss={onDismiss}
        onSubmit={onSubmit}
      />
    );

    const urlInput = getByLabelText('Manifest url');
    expect(urlInput.getAttribute('value')).toBe(items[0].manifestUrl);
    fireEvent.change(urlInput, { target: { value: 'http://AwesomeSkill' } });

    const submitButton = getByText('Confirm');
    fireEvent.click(submitButton);
    expect(onSubmit).not.toBeCalled();
  });
});<|MERGE_RESOLUTION|>--- conflicted
+++ resolved
@@ -10,6 +10,7 @@
 import SkillList from '../../src/pages/skills/skill-list';
 import { renderWithRecoil } from '../testUtils';
 import CreateSkillModal from '../../src/components/CreateSkillModal';
+import { settingsState } from '../../src/recoilModel';
 
 jest.mock('../../src//utils/httpUtil');
 
@@ -38,10 +39,8 @@
   },
 ];
 
-const state = {
-  projectId: '12345',
-  botName: 'sampleBot0',
-  settings: {
+const recoilInitState = ({ set }) => {
+  set(settingsState, {
     luis: {
       name: '',
       authoringKey: '12345',
@@ -52,16 +51,12 @@
       defaultLanguage: 'en-us',
       environment: 'composer',
     },
-  },
+  });
 };
 
 describe('Skill page', () => {
   it('can add a new skill', () => {
-<<<<<<< HEAD
-    const { getByText } = renderWithRecoil(<Skills />);
-=======
-    const { getByText } = renderWithStore(<Skills />, state);
->>>>>>> 5574e3ec
+    const { getByText } = renderWithRecoil(<Skills />, recoilInitState);
 
     const button = getByText('Connect to a new skill');
     fireEvent.click(button);
