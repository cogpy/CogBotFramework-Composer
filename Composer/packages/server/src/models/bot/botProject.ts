// Copyright (c) Microsoft Corporation.
// Licensed under the MIT License.

import { promisify } from 'util';
import fs from 'fs';

import axios from 'axios';
import { autofixReferInDialog } from '@bfc/indexers';
import { getNewDesigner, FileInfo, Skill, Diagnostic } from '@bfc/shared';
import { UserIdentity, pluginLoader } from '@bfc/plugin-loader';

import { Path } from '../../utility/path';
import { copyDir } from '../../utility/storage';
import StorageService from '../../services/storage';
import { ISettingManager, OBFUSCATED_VALUE } from '../settings';
import { DefaultSettingManager } from '../settings/defaultSettingManager';
import log from '../../logger';
import { BotProjectService } from '../../services/project';

import { ICrossTrainConfig, Builder } from './builder';
import { IFileStorage } from './../storage/interface';
import { LocationRef } from './interface';
import { extractSkillManifestUrl } from './skillManager';
import { DialogSetting } from './interface';
import { defaultFilePath, serializeFiles } from './botStructure';

const debug = log.extend('bot-project');
const mkDirAsync = promisify(fs.mkdir);

const oauthInput = () => ({
  MicrosoftAppId: process.env.MicrosoftAppId || '',
  MicrosoftAppPassword: process.env.MicrosoftAppPassword || '',
});

const defaultLanguage = 'en-us'; // default value for settings.defaultLanguage

export class BotProject {
  public ref: LocationRef;
  // TODO: address need to instantiate id - perhaps do so in constructor based on Store.get(projectLocationMap)
  public id: string | undefined;
  public name: string;
  public dir: string;
  public dataDir: string;
  public fileStorage: IFileStorage;
  public builder: Builder;
  public defaultSDKSchema: {
    [key: string]: string;
  };
  public defaultUISchema: {
    [key: string]: string;
  };
  public skills: Skill[] = [];
  public diagnostics: Diagnostic[] = [];
  public settingManager: ISettingManager;
  public settings: DialogSetting | null = null;

  private files = new Map<string, FileInfo>();

  constructor(ref: LocationRef, user?: UserIdentity) {
    this.ref = ref;
    this.dir = Path.resolve(this.ref.path); // make sure we switch to posix style after here
    this.dataDir = this.dir;
    this.name = Path.basename(this.dir);

    this.defaultSDKSchema = JSON.parse(fs.readFileSync(Path.join(__dirname, '../../../schemas/sdk.schema'), 'utf-8'));
    this.defaultUISchema = JSON.parse(fs.readFileSync(Path.join(__dirname, '../../../schemas/sdk.uischema'), 'utf-8'));

    this.settingManager = new DefaultSettingManager(this.dir);
    this.fileStorage = StorageService.getStorageClient(this.ref.storageId, user);
    this.builder = new Builder(this.dir, this.fileStorage, defaultLanguage);
  }

  public get dialogFiles() {
    const files: FileInfo[] = [];
    this.files.forEach((file) => {
      if (file.name.endsWith('.dialog')) {
        files.push(file);
      }
    });

    return files;
  }

  public get lgFiles() {
    const files: FileInfo[] = [];
    this.files.forEach((file) => {
      if (file.name.endsWith('.lg')) {
        files.push(file);
      }
    });

    return files;
  }

  public get luFiles() {
    const files: FileInfo[] = [];
    this.files.forEach((file) => {
      if (file.name.endsWith('.lu')) {
        files.push(file);
      }
    });

    return files;
  }

  public get schema() {
    return this.files.get('sdk.schema');
  }

  public get uiSchema() {
    return this.files.get('sdk.uischema');
  }

  public get uiSchemaOverrides() {
    return this.files.get('sdk.override.uischema');
  }

  public getFile(id: string) {
    return this.files.get(id);
  }

  public init = async () => {
    this.diagnostics = [];
    this.settings = await this.getEnvSettings(false);
    const { skillsParsed, diagnostics } = await extractSkillManifestUrl(this.settings?.skill || []);
    this.skills = skillsParsed;
    this.diagnostics.push(...diagnostics);
    this.files = await this._getFiles();
  };

  public getProject = () => {
    return {
      botName: this.name,
      files: Array.from(this.files.values()),
      location: this.dir,
      schemas: this.getSchemas(),
      skills: this.skills,
      diagnostics: this.diagnostics,
      settings: this.settings,
    };
  };

  public getDefaultSlotEnvSettings = async (obfuscate: boolean) => {
    return await this.settingManager.get(obfuscate);
  };

  public getEnvSettings = async (obfuscate: boolean) => {
    const settings = await this.settingManager.get(obfuscate);
    if (settings && oauthInput().MicrosoftAppId && oauthInput().MicrosoftAppId !== OBFUSCATED_VALUE) {
      settings.MicrosoftAppId = oauthInput().MicrosoftAppId;
    }
    if (settings && oauthInput().MicrosoftAppPassword && oauthInput().MicrosoftAppPassword !== OBFUSCATED_VALUE) {
      settings.MicrosoftAppPassword = oauthInput().MicrosoftAppPassword;
    }

    // fix old bot have no language settings
    if (!settings?.defaultLanguage) {
      settings.defaultLanguage = defaultLanguage;
    }
    if (!settings?.languages) {
      settings.languages = [defaultLanguage];
    }
    return settings;
  };

  public updateDefaultSlotEnvSettings = async (config: DialogSetting) => {
    await this.updateEnvSettings(config);
  };

  // create or update dialog settings
  public updateEnvSettings = async (config: DialogSetting) => {
    await this.settingManager.set(config);
    this.settings = config;
  };

  // update skill in settings
  public updateSkill = async (config: Skill[]) => {
    const settings = await this.getEnvSettings(false);
    const { skillsParsed } = await extractSkillManifestUrl(config);

    settings.skill = skillsParsed.map(({ manifestUrl, name }) => {
      return { manifestUrl, name };
    });
    await this.settingManager.set(settings);

    this.skills = skillsParsed;
    return skillsParsed;
  };

  public exportToZip = (cb) => {
    try {
      this.fileStorage.zip(this.dataDir, cb);
    } catch (e) {
      debug('error zipping assets', e);
    }
  };

  public getSchemas = () => {
    let sdkSchema = this.defaultSDKSchema;
    let uiSchema = this.defaultUISchema;
    let uiSchemaOverrides = {};
    const diagnostics: string[] = [];

    const userSDKSchemaFile = this.schema;

    if (userSDKSchemaFile !== undefined) {
      debug('Customized SDK schema found');
      try {
        sdkSchema = JSON.parse(userSDKSchemaFile.content);
      } catch (err) {
        debug('Attempt to parse sdk schema as JSON failed.\nError: %s', err.messagee);
        diagnostics.push(`Error in sdk.schema, ${err.message}`);
      }
    }

    const uiSchemaFile = this.uiSchema;

    if (uiSchemaFile !== undefined) {
      debug('UI Schema found.');
      try {
        uiSchema = JSON.parse(uiSchemaFile.content);
      } catch (err) {
        debug('Attempt to parse ui schema as JSON failed.\nError: %s', err.messagee);
        diagnostics.push(`Error in sdk.uischema, ${err.message}`);
      }
    }

    const uiSchemaOverridesFile = this.uiSchemaOverrides;

    if (uiSchemaOverridesFile !== undefined) {
      debug('UI Schema overrides found.');
      try {
        uiSchemaOverrides = JSON.parse(uiSchemaOverridesFile.content);
      } catch (err) {
        debug('Attempt to parse ui schema as JSON failed.\nError: %s', err.messagee);
        diagnostics.push(`Error in sdk.override.uischema, ${err.message}`);
      }
    }

    return {
      sdk: {
        content: sdkSchema,
      },
      ui: {
        content: uiSchema,
      },
      uiOverrides: {
        content: uiSchemaOverrides,
      },
      default: this.defaultSDKSchema,
      diagnostics,
    };
  };

  public async saveSchemaToProject(schemaUrl, pathToSave) {
    try {
      const response = await axios({
        method: 'get',
        url: schemaUrl,
        responseType: 'stream',
      });
      const dirToSchema = `${pathToSave}/schemas`;
      await mkDirAsync(dirToSchema);
      const writer = fs.createWriteStream(`${dirToSchema}/sdk.schema`);

      await new Promise((resolve, reject) => {
        response.data.pipe(writer);
        let error;
        writer.on('error', (err) => {
          error = err;
          writer.close();
          reject(err);
        });
        writer.on('close', () => {
          if (!error) {
            resolve();
          }
        });
      });
    } catch (ex) {
      debug(`Custom Schema download error: ${ex}`);
      throw new Error('Schema file could not be downloaded. Please check the url to the schema.');
    }
  }

  public updateBotInfo = async (name: string, description: string) => {
    const mainDialogFile = this.dialogFiles.find((file) => !file.relativePath.includes('/'));
    if (!mainDialogFile) return;
    const botName = name.trim().toLowerCase();
    const { relativePath } = mainDialogFile;
    const content = JSON.parse(mainDialogFile.content);
    if (!content.$designer) return;
    const oldDesigner = content.$designer;
    let newDesigner;
    if (oldDesigner && oldDesigner.id) {
      newDesigner = {
        ...oldDesigner,
        name,
        description,
      };
    } else {
      newDesigner = getNewDesigner(name, description);
    }
    content.$designer = newDesigner;
    const updatedContent = autofixReferInDialog(botName, JSON.stringify(content, null, 2));
    await this._updateFile(relativePath, updatedContent);
    await serializeFiles(this.fileStorage, this.dataDir, botName);
  };

  public updateFile = async (name: string, content: string): Promise<string> => {
    if (name === this.settingManager.getFileName()) {
      await this.updateDefaultSlotEnvSettings(JSON.parse(content));
      return new Date().toDateString();
    }
    const file = this.files.get(name);
    if (file === undefined) {
      throw new Error(`no such file ${name}`);
    }

    const relativePath = file.relativePath;
    const lastModified = await this._updateFile(relativePath, content);
    return lastModified;
  };

  public deleteFile = async (name: string) => {
    if (Path.basename(name, '.dialog') === this.name) {
      throw new Error(`Main dialog can't be removed`);
    }

    const file = this.files.get(name);
    if (file === undefined) {
      throw new Error(`no such file ${name}`);
    }
    await this._removeFile(file.relativePath);
    await this._cleanUp(file.relativePath);
  };

  public deleteFiles = async (files) => {
    for (const { name } of files) {
      await this.deleteFile(name);
    }
  };

  public createFile = async (name: string, content = '') => {
    const filename = name.trim();
    const botName = this.name;
    const defaultLocale = this.settings?.defaultLanguage || defaultLanguage;
    const relativePath = defaultFilePath(botName, defaultLocale, filename);
    const file = this.files.get(filename);
    if (file) {
      throw new Error(`${filename} dialog already exist`);
    }
    return await this._createFile(relativePath, content);
  };

  public createFiles = async (files) => {
    const createdFiles: any = [];
    for (const { name, content } of files) {
      const file = await this.createFile(name, content);
      createdFiles.push(file);
    }
    return createdFiles;
  };

<<<<<<< HEAD
  public buildFiles = async (
    authoringKey: string,
    subscriptionKey: string,
    luFileIds: string[] = [],
    qnaFileIds: string[] = [],
    crossTrainConfig: ICrossTrainConfig
  ) => {
    if ((luFileIds.length || qnaFileIds.length) && this.settings) {
      const luMap = luFileIds.reduce((result, id) => {
        result[id] = true;
        return result;
      }, {});
      const qnaMap = qnaFileIds.reduce((result, id) => {
        result[id] = true;
        return result;
      }, {});
      const luFiles = this.files.filter((file) => luMap[Path.basename(file.name, '.lu')]);
      const qnaFiles = this.files.filter((file) => qnaMap[Path.basename(file.name, '.qna')]);

      this.builder.setBuildConfig(
        { ...this.settings.luis, authoringKey, subscriptionKey },
        crossTrainConfig,
        this.settings.downsampling
      );
      await this.builder.build(luFiles, qnaFiles);
=======
  public publishLuis = async (luisConfig: ILuisConfig, fileIds: string[] = [], crossTrainConfig: ICrossTrainConfig) => {
    if (fileIds.length && this.settings) {
      const luFiles: FileInfo[] = [];
      fileIds.forEach((id) => {
        const f = this.files.get(`${id}.lu`);
        if (f) {
          luFiles.push(f);
        }
      });

      this.luPublisher.setPublishConfig(luisConfig, crossTrainConfig, this.settings.downsampling);
      await this.luPublisher.publish(luFiles);
>>>>>>> 8c54fabf
    }
  };

  public cloneFiles = async (locationRef: LocationRef): Promise<LocationRef> => {
    // get destination storage client
    const dstStorage = StorageService.getStorageClient(locationRef.storageId);
    // ensure saveAs path isn't existed in dst storage, in order to cover or mess up
    // existed bot proj
    if (await dstStorage.exists(locationRef.path)) {
      throw new Error(`Folder ${locationRef.path} already exists.`);
    }
    const dstDir = locationRef.path;
    await dstStorage.mkDir(dstDir, { recursive: true });

    await copyDir(this.dir, this.fileStorage, dstDir, dstStorage);

    return locationRef;
  };

  public copyTo = async (locationRef: LocationRef, user?: UserIdentity) => {
    const newProjRef = await this.cloneFiles(locationRef);
    return new BotProject(newProjRef, user);
  };

  public async exists(): Promise<boolean> {
    return (await this.fileStorage.exists(this.dir)) && (await this.fileStorage.stat(this.dir)).isDir;
  }

  public async deleteAllFiles(): Promise<boolean> {
    try {
      await this.fileStorage.rmrfDir(this.dir);
      const projectId = await BotProjectService.getProjectIdByPath(this.dir);
      if (projectId) {
        await this.removeLocalRuntimeData(projectId);
      }
      await BotProjectService.cleanProject({ storageId: 'default', path: this.dir });
      await BotProjectService.deleteRecentProject(this.dir);
    } catch (e) {
      throw new Error(e);
    }
    return true;
  }

  // update qna endpointKey in settings
  public updateQnaEndpointKey = async (subscriptionKey: string) => {
    const qnaEndpointKey = await this.builder.getQnaEndpointKey(subscriptionKey, {
      ...this.settings?.luis,
      subscriptionKey,
    });
    return qnaEndpointKey;
  };

  private async removeLocalRuntimeData(projectId) {
    const method = 'localpublish';
    if (pluginLoader.extensions.publish[method]?.methods?.stopBot) {
      const pluginMethod = pluginLoader.extensions.publish[method].methods.stopBot;
      if (typeof pluginMethod === 'function') {
        await pluginMethod.call(null, projectId);
      }
    }
    if (pluginLoader.extensions.publish[method]?.methods?.removeRuntimeData) {
      const pluginMethod = pluginLoader.extensions.publish[method].methods.removeRuntimeData;
      if (typeof pluginMethod === 'function') {
        await pluginMethod.call(null, projectId);
      }
    }
  }

  private _cleanUp = async (relativePath: string) => {
    const absolutePath = `${this.dir}/${relativePath}`;
    const dirPath = Path.dirname(absolutePath);
    await this._removeEmptyFolderFromBottomToUp(dirPath, this.dataDir);
  };

  private _removeEmptyFolderFromBottomToUp = async (folderPath: string, prefix: string) => {
    let currentFolder = folderPath;
    //make sure the folder to delete is in current project
    while (currentFolder.startsWith(prefix)) {
      await this._removeEmptyFolder(currentFolder);
      currentFolder = Path.dirname(currentFolder);
    }
  };

  private _removeEmptyFolder = async (folderPath: string) => {
    const files = await this.fileStorage.readDir(folderPath);
    if (files.length === 0) {
      try {
        await this.fileStorage.rmDir(folderPath);
      } catch (e) {
        // pass
      }
    }
  };

  // create a file with relativePath and content relativePath is a path relative
  // to root dir instead of dataDir dataDir is not aware at this layer
  private _createFile = async (relativePath: string, content: string) => {
    const absolutePath = Path.resolve(this.dir, relativePath);
    await this.ensureDirExists(Path.dirname(absolutePath));
    debug('Creating file: %s', absolutePath);
    await this.fileStorage.writeFile(absolutePath, content);

    // TODO: we should get the lastModified from the writeFile operation
    // instead of calling stat again which could be expensive
    const stats = await this.fileStorage.stat(absolutePath);

    const file = {
      name: Path.basename(relativePath),
      content: content,
      path: absolutePath,
      relativePath: relativePath,
      lastModified: stats.lastModified,
    };

    // update this.files which is memory cache of all files
    this.files.set(file.name, file);
    return file;
  };

  // update file in this project this function will guarantee the memory cache
  // (this.files, all indexes) also gets updated
  private _updateFile = async (relativePath: string, content: string) => {
    const file = this.files.get(Path.basename(relativePath));
    if (!file) {
      throw new Error(`no such file at ${relativePath}`);
    }

    const absolutePath = `${this.dir}/${relativePath}`;

    // only write if the file has actually changed
    if (file.content !== content) {
      file.content = content;
      await this.fileStorage.writeFile(absolutePath, content);
    }

    // TODO: we should get the lastModified from the writeFile operation
    // instead of calling stat again which could be expensive
    const stats = await this.fileStorage.stat(absolutePath);

    return stats.lastModified;
  };

  // remove file in this project this function will guarantee the memory cache
  // (this.files, all indexes) also gets updated
  private _removeFile = async (relativePath: string) => {
    const name = Path.basename(relativePath);
    if (!this.files.has(name)) {
      throw new Error(`no such file at ${relativePath}`);
    }
    this.files.delete(name);

    const absolutePath = `${this.dir}/${relativePath}`;
    await this.fileStorage.removeFile(absolutePath);
  };

  // ensure dir exist, dir is a absolute dir path
  private ensureDirExists = async (dir: string) => {
    if (!dir || dir === '.') {
      return;
    }
    if (!(await this.fileStorage.exists(dir))) {
      debug('Creating directory: %s', dir);
      await this.fileStorage.mkDir(dir, { recursive: true });
    }
  };

  private _getFiles = async () => {
    if (!(await this.exists())) {
      throw new Error(`${this.dir} is not a valid path`);
    }

<<<<<<< HEAD
    const fileList: FileInfo[] = [];
    const patterns = ['**/*.dialog', '**/*.lg', '**/*.lu', '**/*.qna', 'manifests/*.json'];
=======
    const fileList = new Map<string, FileInfo>();
    const patterns = ['**/*.dialog', '**/*.lg', '**/*.lu', 'manifests/*.json'];
>>>>>>> 8c54fabf
    for (const pattern of patterns) {
      // load only from the data dir, otherwise may get "build" versions from
      // deployment process
      const root = this.dataDir;
      const paths = await this.fileStorage.glob([pattern, '!(generated/**)', '!(runtime/**)'], root);

      for (const filePath of paths.sort()) {
        const realFilePath: string = Path.join(root, filePath);
        const fileInfo = await this._getFileInfo(realFilePath);
        if (fileInfo) {
          if (fileList.has(fileInfo.name)) {
            throw new Error(`duplicate file found: ${fileInfo.relativePath}`);
          }
          fileList.set(fileInfo.name, fileInfo);
        }
      }
    }

    const schemas = await this._getSchemas();
    schemas.forEach((file) => {
      if (fileList.has(file.name)) {
        throw new Error(`duplicate file found: ${file.relativePath}`);
      }
      fileList.set(file.name, file);
    });

    return fileList;
  };

  private _getSchemas = async (): Promise<FileInfo[]> => {
    if (!(await this.exists())) {
      throw new Error(`${this.dir} is not a valid path`);
    }

    const schemasDir = Path.join(this.dir, 'schemas');

    if (!(await this.fileStorage.exists(schemasDir))) {
      debug('No schemas directory found.');
      return [];
    }

    debug('Schemas directory found.');
    const schemas: FileInfo[] = [];
    const paths = await this.fileStorage.glob('*.{uischema,schema}', schemasDir);

    for (const path of paths) {
      const fileInfo = await this._getFileInfo(Path.join(schemasDir, path));
      if (fileInfo) {
        schemas.push(fileInfo);
      }
    }

    return schemas;
  };

  private _getFileInfo = async (path: string): Promise<FileInfo | undefined> => {
    const stats = await this.fileStorage.stat(path);
    if (stats.isFile) {
      const content: string = await this.fileStorage.readFile(path);
      return {
        name: Path.basename(path),
        content: content,
        path: path,
        relativePath: Path.relative(this.dir, path),
        lastModified: stats.lastModified,
      };
    }
  };
}<|MERGE_RESOLUTION|>--- conflicted
+++ resolved
@@ -362,7 +362,6 @@
     return createdFiles;
   };
 
-<<<<<<< HEAD
   public buildFiles = async (
     authoringKey: string,
     subscriptionKey: string,
@@ -371,37 +370,26 @@
     crossTrainConfig: ICrossTrainConfig
   ) => {
     if ((luFileIds.length || qnaFileIds.length) && this.settings) {
-      const luMap = luFileIds.reduce((result, id) => {
-        result[id] = true;
-        return result;
-      }, {});
-      const qnaMap = qnaFileIds.reduce((result, id) => {
-        result[id] = true;
-        return result;
-      }, {});
-      const luFiles = this.files.filter((file) => luMap[Path.basename(file.name, '.lu')]);
-      const qnaFiles = this.files.filter((file) => qnaMap[Path.basename(file.name, '.qna')]);
-
+      const luFiles: FileInfo[] = [];
+      luFileIds.forEach((id) => {
+        const f = this.files.get(`${id}.lu`);
+        if (f) {
+          luFiles.push(f);
+        }
+      });
+      const qnaFiles: FileInfo[] = [];
+      qnaFileIds.forEach((id) => {
+        const f = this.files.get(`${id}.lu`);
+        if (f) {
+          qnaFiles.push(f);
+        }
+      });
       this.builder.setBuildConfig(
         { ...this.settings.luis, authoringKey, subscriptionKey },
         crossTrainConfig,
         this.settings.downsampling
       );
       await this.builder.build(luFiles, qnaFiles);
-=======
-  public publishLuis = async (luisConfig: ILuisConfig, fileIds: string[] = [], crossTrainConfig: ICrossTrainConfig) => {
-    if (fileIds.length && this.settings) {
-      const luFiles: FileInfo[] = [];
-      fileIds.forEach((id) => {
-        const f = this.files.get(`${id}.lu`);
-        if (f) {
-          luFiles.push(f);
-        }
-      });
-
-      this.luPublisher.setPublishConfig(luisConfig, crossTrainConfig, this.settings.downsampling);
-      await this.luPublisher.publish(luFiles);
->>>>>>> 8c54fabf
     }
   };
 
@@ -573,13 +561,8 @@
       throw new Error(`${this.dir} is not a valid path`);
     }
 
-<<<<<<< HEAD
-    const fileList: FileInfo[] = [];
+    const fileList = new Map<string, FileInfo>();
     const patterns = ['**/*.dialog', '**/*.lg', '**/*.lu', '**/*.qna', 'manifests/*.json'];
-=======
-    const fileList = new Map<string, FileInfo>();
-    const patterns = ['**/*.dialog', '**/*.lg', '**/*.lu', 'manifests/*.json'];
->>>>>>> 8c54fabf
     for (const pattern of patterns) {
       // load only from the data dir, otherwise may get "build" versions from
       // deployment process
