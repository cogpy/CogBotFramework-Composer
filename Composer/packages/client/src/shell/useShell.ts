--- conflicted
+++ resolved
@@ -2,7 +2,7 @@
 // Licensed under the MIT License.
 
 import { useMemo, useRef } from 'react';
-import { ShellApi, ShellData, Shell } from '@bfc/shared';
+import { ShellApi, ShellData, Shell, DialogSchemaFile } from '@bfc/shared';
 import isEqual from 'lodash/isEqual';
 import { useRecoilValue } from 'recoil';
 import formatMessage from 'format-message';
@@ -13,24 +13,12 @@
 import { isAbsHosted } from '../utils/envUtil';
 import { undoFunctionState } from '../recoilModel/undo/history';
 import {
-<<<<<<< HEAD
-=======
-  botNameState,
-  schemasState,
-  skillsState,
-  lgFilesState,
-  dialogSchemasState,
-  projectIdState,
-  localeState,
-  luFilesState,
->>>>>>> f714ecd4
   dispatcherState,
   userSettingsState,
   clipboardActionsState,
   botStateByProjectIdSelector,
   currentProjectIdState,
 } from '../recoilModel';
-import { validatedDialogsSelector } from '../recoilModel/selectors/validatedDialogs';
 
 import { useLgApi } from './lgApi';
 import { useLuApi } from './luApi';
@@ -41,7 +29,6 @@
 
 export function useShell(source: EventSource): Shell {
   const dialogMapRef = useRef({});
-<<<<<<< HEAD
   const {
     focusPath,
     designPageLocation,
@@ -49,27 +36,15 @@
     schemas,
     skills,
     botName,
-    dialogs,
+    validatedDialogs: dialogs,
     luFiles,
     locale,
     lgFiles,
+    dialogSchemas,
   } = useRecoilValue(botStateByProjectIdSelector);
+
   const projectId = useRecoilValue(currentProjectIdState);
 
-=======
-  const botName = useRecoilValue(botNameState);
-  const dialogs = useRecoilValue(validatedDialogsSelector);
-  const dialogSchemas = useRecoilValue(dialogSchemasState);
-  const luFiles = useRecoilValue(luFilesState);
-  const projectId = useRecoilValue(projectIdState);
-  const locale = useRecoilValue(localeState);
-  const lgFiles = useRecoilValue(lgFilesState);
-  const skills = useRecoilValue(skillsState);
-  const schemas = useRecoilValue(schemasState);
-  const breadcrumb = useRecoilValue(breadcrumbState);
-  const designPageLocation = useRecoilValue(designPageLocationState);
-  const focusPath = useRecoilValue(focusPathState);
->>>>>>> f714ecd4
   const userSettings = useRecoilValue(userSettingsState);
   const clipboardActions = useRecoilValue(clipboardActionsState);
   const { undo, redo, commitChanges } = useRecoilValue(undoFunctionState);
@@ -88,6 +63,7 @@
     setMessage,
     displayManifestModal,
   } = useRecoilValue(dispatcherState);
+
   const lgApi = useLgApi();
   const luApi = useLuApi();
 
@@ -104,7 +80,7 @@
     const dialog = dialogs.find((dialog) => dialog.id === id);
     if (!dialog) throw new Error(formatMessage(`dialog {dialogId} not found`, { dialogId }));
     const newDialog = updateRegExIntent(dialog, intentName, pattern);
-    return updateDialog({ id, content: newDialog.content });
+    return updateDialog({ id, content: newDialog.content, projectId });
   }
 
   function cleanData() {
@@ -113,6 +89,7 @@
       const payload = {
         id: dialogId,
         content: cleanedData,
+        projectId,
       };
       updateDialog(payload);
     }
@@ -155,6 +132,7 @@
       updateDialog({
         id: dialogId,
         content: newDialogData,
+        projectId,
       });
     },
     saveData: (newData, updatePath) => {
@@ -167,6 +145,7 @@
       const payload = {
         id: dialogId,
         content: updatedDialog,
+        projectId,
       };
       dialogMapRef.current[dialogId] = updatedDialog;
       updateDialog(payload);
@@ -194,9 +173,13 @@
     onCopy: setVisualEditorClipboard,
     createDialog: (actionsSeed) => {
       return new Promise((resolve) => {
-        createDialogBegin(actionsSeed, (newDialog: string | null) => {
-          resolve(newDialog);
-        });
+        createDialogBegin(
+          actionsSeed,
+          (newDialog: string | null) => {
+            resolve(newDialog);
+          },
+          projectId
+        );
       });
     },
     addSkillDialog: () => {
@@ -213,7 +196,9 @@
     updateUserSettings: updateUserSettings,
     announce: setMessage,
     displayManifestModal: displayManifestModal,
-    updateDialogSchema,
+    updateDialogSchema: async (dialogSchema: DialogSchemaFile) => {
+      updateDialogSchema(dialogSchema, projectId);
+    },
   };
 
   const currentDialog = useMemo(() => dialogs.find((d) => d.id === dialogId), [dialogs, dialogId]);
