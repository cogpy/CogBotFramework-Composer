--- conflicted
+++ resolved
@@ -10,21 +10,7 @@
 import luWorker from '../parsers/luWorker';
 import { getBaseName, getExtension } from '../../utils/fileUtil';
 import luFileStatusStorage from '../../utils/luFileStatusStorage';
-<<<<<<< HEAD
-import {
-  luFilesState,
-  botLoadErrorState,
-  botStatusState,
-  dialogsState,
-  localeState,
-  settingsState,
-} from '../atoms/botState';
-
-import httpClient from './../../utils/httpUtil';
-import { Text, BotStatus } from './../../constants';
-=======
-import { luFilesState, projectIdState, localeState, settingsState } from '../atoms/botState';
->>>>>>> 3512747a
+import { luFilesState, localeState, settingsState } from '../atoms/botState';
 
 const intentIsNotEmpty = ({ Name, Body }) => {
   return !!Name && !!Body;
@@ -150,19 +136,14 @@
       id,
       intentName,
       intent,
+      projectId,
     }: {
       id: string;
       intentName: string;
       intent: LuIntentSection;
-    }) => {
-<<<<<<< HEAD
-      set(luFilesState(projectId), (luFiles) => {
-        const file = luFiles.find((temp) => temp.id === id);
-        if (!file) return luFiles;
-        const updatedFile = luUtil.updateIntent(file, intentName, intent);
-        return updateLuFileState(luFiles, updatedFile, projectId);
-=======
-      set(luFilesState, (luFiles) => {
+      projectId: string;
+    }) => {
+      set(luFilesState(projectId), (luFiles) => {
         const luFile = luFiles.find((temp) => temp.id === id);
         if (!luFile) return luFiles;
         // const updatedFile = luUtil.updateIntent(file, intentName, intent);
@@ -189,7 +170,6 @@
             return file.id === id ? updatedFile : file;
           });
         }
->>>>>>> 3512747a
       });
     }
   );
@@ -232,35 +212,6 @@
     }
   );
 
-<<<<<<< HEAD
-  const publishLuis = useRecoilCallback(
-    ({ set, snapshot }: CallbackInterface) => async (luisConfig, projectId: string) => {
-      const dialogs = await snapshot.getPromise(dialogsState(projectId));
-      try {
-        const luFiles = await snapshot.getPromise(luFilesState(projectId));
-        const referred = luUtil.checkLuisPublish(luFiles, dialogs);
-        //TODO crosstrain should add locale
-        const crossTrainConfig = luUtil.createCrossTrainConfig(dialogs, referred);
-        await httpClient.post(`/projects/${projectId}/luFiles/publish`, {
-          luisConfig,
-          projectId,
-          crossTrainConfig,
-          luFiles: referred.map((file) => file.id),
-        });
-        luFileStatusStorage.publishAll(projectId);
-        set(botStatusState(projectId), BotStatus.published);
-      } catch (err) {
-        set(botStatusState(projectId), BotStatus.failed);
-        set(botLoadErrorState(projectId), {
-          title: Text.LUISDEPLOYFAILURE,
-          message: err.response?.data?.message || err.message,
-        });
-      }
-    }
-  );
-
-=======
->>>>>>> 3512747a
   return {
     updateLuFile,
     updateLuIntent,
