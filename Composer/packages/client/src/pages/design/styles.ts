--- conflicted
+++ resolved
@@ -158,11 +158,7 @@
   align-items: center;
   font-size: 18px;
   line-height: 24px;
-<<<<<<< HEAD
   color: ${colors.gray(110)};
-=======
-  color: #6e6e6e;
->>>>>>> 6d1e5b60
 `;
 
 export const triggerButton = css`
