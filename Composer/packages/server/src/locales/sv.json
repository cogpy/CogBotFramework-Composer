--- conflicted
+++ resolved
@@ -1245,11 +1245,7 @@
     "message": "DialogFactory saknar schema."
   },
   "dialognum_plural_0_no_bots_have_1_one_bot_has_othe_549c9b69": {
-<<<<<<< HEAD
     "message": "{dialogNum, plural,\n     =0 {No bots have}\n     =1 {One bot has}\n  other {# bots have}\n} har hittats.\n            {dialogNum, select,\n      0 {}\n  other {Navigera i sökresultaten genom att hålla ned piltangenten}\n}"
-=======
-    "message": "{dialogNum, plural,\n     =0 {No bots have}\n     =1 {One bot has}\n  andra {# bots have}\n} har hittats.\n            {dialogNum, select,\n      0 {}\n  other {Navigera i sökresultaten genom att hålla ned piltangenten}\n}"
->>>>>>> 689833ce
   },
   "dialogs_triggers_and_actions_8a39ffea": {
     "message": "Dialogrupt, tlösare och åtgärder"
@@ -1534,11 +1530,7 @@
     "message": "Fel vid etablering."
   },
   "errorscount_plural_0_no_errors_1_one_error_other_e_a8c998bb": {
-<<<<<<< HEAD
     "message": "{errorsCount, plural,\n     =0 {No errors}\n     =1 {One error}\n  other {# fel}\n}"
-=======
-    "message": "{errorsCount, plural,\n     = 0 {No errors}\n     = 1 {One error}\n  Andra {# fel}\n}"
->>>>>>> 689833ce
   },
   "errorsmsg_8f5d3d85": {
     "message": "{ errorsMsg }"
@@ -2930,11 +2922,7 @@
     "message": "Utgivare"
   },
   "publishing_count_plural_1_one_bot_other_bots_11edc1e9": {
-<<<<<<< HEAD
     "message": "Publicerar {Count, plural,\n     =1 {en bot}\n  other {# bots}\n}"
-=======
-    "message": "Publicerar {Count, plural,\n     = 1 {en bot}\n  Andra {# bots}\n}"
->>>>>>> 689833ce
   },
   "publishing_d63a8f2d": {
     "message": "Publicerar"
@@ -3966,11 +3954,7 @@
     "message": "{ total, plural,\n     =1 {Startar robot...}\n  other {Startar robotar... ({ running }/{ total } körs)}\n}"
   },
   "total_plural_1_stopping_bot_other_stopping_bots_ru_f6afe9bd": {
-<<<<<<< HEAD
     "message": "{ total, plural,\n     =1 {Stopping bot..}\n other {Stopping bots... ({ running }/{ total } running) }\n}"
-=======
-    "message": "{ total, plural,\n     =1 {Stopping bot..}\n  andra {Stopping bots.. ({ running }/{ total } running)}\n}"
->>>>>>> 689833ce
   },
   "trigger_f0ee1fbf": {
     "message": "Utlösare"
@@ -4222,11 +4206,7 @@
     "message": "Varning"
   },
   "warningscount_plural_0_no_warnings_1_one_warning_o_347cc928": {
-<<<<<<< HEAD
     "message": "{warningsCount, plural,\n     =0 {inga varningar}\n     =1 {en varning}\n  other {# varningar}\n}"
-=======
-    "message": "{warningsCount, plural,\n     = 0 {inga varningar}\n     = 1 {en varning}\n  Övriga {# varningar}\n}"
->>>>>>> 689833ce
   },
   "warningsmsg_e2c04bfe": {
     "message": "{ warningsMsg }"
