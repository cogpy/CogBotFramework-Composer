--- conflicted
+++ resolved
@@ -452,20 +452,7 @@
 };
 
 const setPublishTargets: ReducerFunc = (state, { publishTarget }) => {
-<<<<<<< HEAD
-  state.publishTargets = publishTarget;
-  return state;
-};
-
-const setRuntimeSettings: ReducerFunc = (state, { path, command }) => {
-  state.settings.runtime = {
-    customRuntime: true,
-    path,
-    command,
-  };
-=======
   state.settings.publishTargets = publishTarget;
->>>>>>> 89f3f014
   return state;
 };
 
@@ -756,13 +743,9 @@
   [ActionTypes.SET_APP_UPDATE_STATUS]: setAppUpdateStatus,
   [ActionTypes.DISPLAY_SKILL_MANIFEST_MODAL]: displaySkillManifestModal,
   [ActionTypes.DISMISS_SKILL_MANIFEST_MODAL]: dismissSkillManifestModal,
-<<<<<<< HEAD
   [ActionTypes.RUNTIME_POLLING_UPDATE]: runtimePollingUpdate,
   [ActionTypes.SET_PUBLISH_TARGETS]: setPublishTargets,
-  [ActionTypes.SET_RUNTIME_SETTINGS]: setRuntimeSettings,
-=======
   [ActionTypes.SET_PUBLISH_TARGETS]: setPublishTargets,
->>>>>>> 89f3f014
   [ActionTypes.SET_CUSTOM_RUNTIME_TOGGLE]: setCustomRuntimeToggle,
   [ActionTypes.SET_RUNTIME_FIELD]: setRuntimeField,
 });