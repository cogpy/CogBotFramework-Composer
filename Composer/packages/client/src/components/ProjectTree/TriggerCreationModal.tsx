--- conflicted
+++ resolved
@@ -34,7 +34,6 @@
   regexRecognizerKey,
 } from '../../utils/dialogUtil';
 import { addIntent } from '../../utils/luUtil';
-<<<<<<< HEAD
 import {
   dialogsState,
   luFilesState,
@@ -42,9 +41,7 @@
   projectIdState,
   schemasState,
 } from '../../recoilModel/atoms/botState';
-=======
-import { useStoreContext } from '../../hooks';
->>>>>>> b4ad7b01
+import { userSettingsState } from '../../recoilModel';
 
 import { styles, dropdownStyles, dialogWindow, intent } from './styles';
 
@@ -163,16 +160,12 @@
 
 export const TriggerCreationModal: React.FC<TriggerCreationModalProps> = (props) => {
   const { isOpen, onDismiss, onSubmit, dialogId } = props;
-<<<<<<< HEAD
   const dialogs = useRecoilValue(dialogsState);
   const luFiles = useRecoilValue(luFilesState);
   const locale = useRecoilValue(localeState);
   const projectId = useRecoilValue(projectIdState);
   const schemas = useRecoilValue(schemasState);
-=======
-  const { state } = useStoreContext();
-  const { dialogs, luFiles, locale, projectId, schemas, userSettings } = state;
->>>>>>> b4ad7b01
+  const userSettings = useRecoilValue(userSettingsState);
   const luFile = luFiles.find(({ id }) => id === `${dialogId}.${locale}`);
   const dialogFile = dialogs.find((dialog) => dialog.id === dialogId);
   const isRegEx = (dialogFile?.content?.recognizer?.$kind ?? '') === regexRecognizerKey;
