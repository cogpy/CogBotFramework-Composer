/* eslint-disable react-hooks/rules-of-hooks */
// Copyright (c) Microsoft Corporation.
// Licensed under the MIT License.
<<<<<<< HEAD
import path from 'path';

import { useRecoilCallback, CallbackInterface } from 'recoil';
import { dereferenceDefinitions, LuFile, QnAFile, DialogInfo, SensitiveProperties, DialogSetting } from '@bfc/shared';
import queryString from 'query-string';
=======
import { useRecoilCallback, CallbackInterface } from 'recoil';
import {
  dereferenceDefinitions,
  LuFile,
  QnAFile,
  DialogInfo,
  SensitiveProperties,
  DialogSetting,
  convertSkillsToDictionary,
} from '@bfc/shared';
>>>>>>> 0354f8a4
import { indexer, validateDialog } from '@bfc/indexers';
import objectGet from 'lodash/get';
import objectSet from 'lodash/set';
import formatMessage from 'format-message';

import lgWorker from '../parsers/lgWorker';
import luWorker from '../parsers/luWorker';
import qnaWorker from '../parsers/qnaWorker';
import httpClient from '../../utils/httpUtil';
import { BotStatus } from '../../constants';
import { getReferredLuFiles } from '../../utils/luUtil';
import luFileStatusStorage from '../../utils/luFileStatusStorage';
import { getReferredQnaFiles } from '../../utils/qnaUtil';
import qnaFileStatusStorage from '../../utils/qnaFileStatusStorage';
import settingStorage from '../../utils/dialogSettingStorage';
import filePersistence from '../persistence/FilePersistence';
import { navigateTo } from '../../utils/navigation';
import languageStorage from '../../utils/languageStorage';
import { projectIdCache } from '../../utils/projectCache';
import {
  designPageLocationState,
  botDiagnosticsState,
  botProjectsSpaceState,
  projectMetaDataState,
  filePersistenceState,
  botProjectSpaceLoadedState,
} from '../atoms';
import { QnABotTemplateId } from '../../constants';
import FilePersistence from '../persistence/FilePersistence';
import UndoHistory from '../undo/undoHistory';
import { undoHistoryState } from '../undo/history';

import {
  skillManifestsState,
  settingsState,
  localeState,
  luFilesState,
  qnaFilesState,
  skillsState,
  schemasState,
  lgFilesState,
  locationState,
  botStatusState,
  botNameState,
  botEnvironmentState,
  dialogsState,
  botOpeningState,
  recentProjectsState,
  templateProjectsState,
  runtimeTemplatesState,
  applicationErrorState,
  templateIdState,
  announcementState,
  boilerplateVersionState,
  dialogSchemasState,
} from './../atoms';
import { logMessage, setError } from './../dispatchers/shared';

const handleProjectFailure = (callbackHelpers: CallbackInterface, ex) => {
  callbackHelpers.set(botOpeningState, false);
  setError(callbackHelpers, ex);
};

const processSchema = (projectId: string, schema: any) => ({
  ...schema,
  definitions: dereferenceDefinitions(schema.definitions),
});

// if user set value in terminal or appsetting.json, it should update the value in localStorage
const refreshLocalStorage = (projectId: string, settings: DialogSetting) => {
  for (const property of SensitiveProperties) {
    const value = objectGet(settings, property);
    if (value) {
      settingStorage.setField(projectId, property, value);
    }
  }
};

// merge sensitive values in localStorage
const mergeLocalStorage = (projectId: string, settings: DialogSetting) => {
  const localSetting = settingStorage.get(projectId);
  const mergedSettings = { ...settings };
  if (localSetting) {
    for (const property of SensitiveProperties) {
      const value = objectGet(localSetting, property);
      if (value) {
        objectSet(mergedSettings, property, value);
      } else {
        objectSet(mergedSettings, property, ''); // set those key back, because that were omit after persisited
      }
    }
  }
  return mergedSettings;
};

const updateLuFilesStatus = (projectId: string, luFiles: LuFile[]) => {
  const status = luFileStatusStorage.get(projectId);
  return luFiles.map((luFile) => {
    if (typeof status[luFile.id] === 'boolean') {
      return { ...luFile, published: status[luFile.id] };
    } else {
      return { ...luFile, published: false };
    }
  });
};

const initLuFilesStatus = (projectId: string, luFiles: LuFile[], dialogs: DialogInfo[]) => {
  luFileStatusStorage.checkFileStatus(
    projectId,
    getReferredLuFiles(luFiles, dialogs).map((file) => file.id)
  );
  return updateLuFilesStatus(projectId, luFiles);
};

const updateQnaFilesStatus = (projectId: string, qnaFiles: QnAFile[]) => {
  const status = qnaFileStatusStorage.get(projectId);
  return qnaFiles.map((qnaFile) => {
    if (typeof status[qnaFile.id] === 'boolean') {
      return { ...qnaFile, published: status[qnaFile.id] };
    } else {
      return { ...qnaFile, published: false };
    }
  });
};

const initQnaFilesStatus = (projectId: string, qnaFiles: QnAFile[], dialogs: DialogInfo[]) => {
  qnaFileStatusStorage.checkFileStatus(
    projectId,
    getReferredQnaFiles(qnaFiles, dialogs).map((file) => file.id)
  );
  return updateQnaFilesStatus(projectId, qnaFiles);
};
export const projectDispatcher = () => {
  const initBotState = async (callbackHelpers: CallbackInterface, data: any, jump: boolean, templateId: string) => {
    const { snapshot, gotoSnapshot, set } = callbackHelpers;
    const { files, botName, botEnvironment, location, schemas, settings, id: projectId, diagnostics, skills } = data;
    const curLocation = await snapshot.getPromise(locationState(projectId));
    const storedLocale = languageStorage.get(botName)?.locale;
    const locale = settings.languages.includes(storedLocale) ? storedLocale : settings.defaultLanguage;

    // cache current projectId in session, resolve page refresh caused state lost.
    projectIdCache.set(projectId);

    try {
      schemas.sdk.content = processSchema(projectId, schemas.sdk.content);
    } catch (err) {
      const diagnostics = schemas.diagnostics ?? [];
      diagnostics.push(err.message);
      schemas.diagnostics = diagnostics;
    }

    try {
      const { dialogs, dialogSchemas, luFiles, lgFiles, qnaFiles, skillManifestFiles } = indexer.index(
        files,
        botName,
        locale
      );

      let mainDialog = '';
      const verifiedDialogs = dialogs.map((dialog) => {
        if (dialog.isRoot) {
          mainDialog = dialog.id;
        }
        dialog.diagnostics = validateDialog(dialog, schemas.sdk.content, lgFiles, luFiles);
        return dialog;
      });

      await lgWorker.addProject(projectId, lgFiles);
      set(botProjectsSpaceState, []);

      // Important: gotoSnapshot will wipe all states.
      const newSnapshot = snapshot.map(({ set }) => {
        set(skillManifestsState(projectId), skillManifestFiles);
        set(luFilesState(projectId), initLuFilesStatus(botName, luFiles, dialogs));
        set(lgFilesState(projectId), lgFiles);
        set(dialogsState(projectId), verifiedDialogs);
        set(dialogSchemasState(projectId), dialogSchemas);
        set(botEnvironmentState(projectId), botEnvironment);
        set(botNameState(projectId), botName);
        set(qnaFilesState(projectId), initQnaFilesStatus(botName, qnaFiles, dialogs));
        if (location !== curLocation) {
          set(botStatusState(projectId), BotStatus.unConnected);
          set(locationState(projectId), location);
        }
        set(skillsState(projectId), skills);
        set(schemasState(projectId), schemas);
        set(localeState(projectId), locale);
        set(botDiagnosticsState(projectId), diagnostics);
        refreshLocalStorage(projectId, settings);

        set(projectMetaDataState(projectId), {
          isRootBot: true,
        });
        set(filePersistenceState(projectId), new FilePersistence(projectId));
        set(undoHistoryState(projectId), new UndoHistory(projectId));
        //TODO: Botprojects space will be populated for now with just the rootbot. Once, BotProjects UI is hookedup this will be refactored to use addToBotProject
        set(botProjectsSpaceState, (current) => [...current, projectId]);
        set(projectMetaDataState(projectId), {
          isRootBot: true,
        });
        set(botOpeningState, false);
        const mergedSettings = mergeLocalStorage(projectId, settings);
        if (Array.isArray(mergedSettings.skill)) {
          const skillsArr = mergedSettings.skill.map((skillData) => {
            return {
              ...skillData,
            };
          });
          mergedSettings.skill = convertSkillsToDictionary(skillsArr);
        }
        set(settingsState(projectId), mergedSettings);
        set(filePersistenceState(projectId), new FilePersistence(projectId));
        set(undoHistoryState(projectId), new UndoHistory(projectId));
        //TODO: Botprojects space will be populated for now with just the rootbot. Once, BotProjects UI is hookedup this will be refactored to use addToBotProject
        set(botProjectsSpaceState, (current) => [...current, projectId]);
        set(projectMetaDataState(projectId), {
          isRootBot: true,
        });
        set(botOpeningState, false);
      });
      gotoSnapshot(newSnapshot);

      if (jump && projectId) {
        let url = `/bot/${projectId}/dialogs/${mainDialog}`;
        if (templateId === QnABotTemplateId) {
          url = `/bot/${projectId}/knowledge-base/${mainDialog}`;
        }
        navigateTo(url);
      }
    } catch (err) {
      callbackHelpers.set(botOpeningState, false);
      setError(callbackHelpers, err);
      navigateTo('/home');
    }
  };

  const removeRecentProject = async (callbackHelpers: CallbackInterface, path: string) => {
    try {
      const {
        set,
        snapshot: { getPromise },
      } = callbackHelpers;
      const currentRecentProjects = await getPromise(recentProjectsState);
      const filtered = currentRecentProjects.filter((p) => p.path !== path);
      set(recentProjectsState, filtered);
    } catch (ex) {
      logMessage(callbackHelpers, `Error removing recent project: ${ex}`);
    }
  };

  const setBotOpeningStatus = async (callbackHelpers: CallbackInterface) => {
    const { set, snapshot } = callbackHelpers;
    set(botOpeningState, true);
    const botProjectSpace = await snapshot.getPromise(botProjectsSpaceState);
    const filePersistenceHandlers: filePersistence[] = [];
    for (const projectId of botProjectSpace) {
      const fp = await snapshot.getPromise(filePersistenceState(projectId));
      filePersistenceHandlers.push(fp);
    }
    const workers = [lgWorker, luWorker, qnaWorker, ...filePersistenceHandlers];
    return Promise.all(workers.map((w) => w.flush()));
  };

  const checkIfBotProject = async (path: string, storageId): Promise<{ isBotProjectSpace: boolean; contents: any }> => {
    try {
      const qs: any = {
        path,
        storageId,
      };
      const stringified = queryString.stringify(qs, {
        encode: true,
      });
      const response = await httpClient.get(`/projects/checkIfBotProjectSpace?${stringified}`);
      return response.data;
    } catch (ex) {
      return {
        isBotProjectSpace: false,
        contents: undefined,
      };
    }
  };

  // TODO: Refactor this into one single function
  const initBotProjectSpaceState = async (callbackHelpers: CallbackInterface, data: any, isRootBot = false) => {
    const { snapshot } = callbackHelpers;
    const { files, botName, botEnvironment, location, schemas, settings, id: projectId, diagnostics, skills } = data;
    const curLocation = await snapshot.getPromise(locationState(projectId));
    const storedLocale = languageStorage.get(botName)?.locale;
    const locale = settings.languages.includes(storedLocale) ? storedLocale : settings.defaultLanguage;

    // cache current projectId in session, resolve page refresh caused state lost.
    if (isRootBot) {
      projectIdCache.set(projectId);
    }

    try {
      schemas.sdk.content = processSchema(projectId, schemas.sdk.content);
    } catch (err) {
      const diagnostics = schemas.diagnostics ?? [];
      diagnostics.push(err.message);
      schemas.diagnostics = diagnostics;
    }

    try {
      const { dialogs, dialogSchemas, luFiles, lgFiles, qnaFiles, skillManifestFiles } = indexer.index(
        files,
        botName,
        locale
      );

      let mainDialog = '';
      const verifiedDialogs = dialogs.map((dialog) => {
        if (dialog.isRoot) {
          mainDialog = dialog.id;
        }
        dialog.diagnostics = validateDialog(dialog, schemas.sdk.content, lgFiles, luFiles);
        return dialog;
      });

      await lgWorker.addProject(projectId, lgFiles);

      return {
        skillManifestFiles,
        botName,
        luFiles,
        dialogs,
        lgFiles,
        verifiedDialogs,
        dialogSchemas,
        botEnvironment,
        qnaFiles,
        curLocation,
        location,
        skills,
        schemas,
        diagnostics,
        mainDialog,
        settings,
        locale,
        isRootBot,
      };
    } catch (err) {
      setError(callbackHelpers, err);
      navigateTo('/home');
      return '';
    }
  };

  const handleBotProjectSpace = async (
    callbackHelpers: CallbackInterface,
    rootBotPath: string,
    storageId,
    botProjectFileContents: any
  ) => {
    const rootBotPromise = httpClient.put(`/projects/open`, { path: rootBotPath, storageId });
    const promises = [rootBotPromise];
    for (const skill of botProjectFileContents.skills) {
      if (skill.workspace) {
        const { protocol, origin } = new URL(skill.workspace);
        if (protocol === 'file:') {
          const relativeSkillPath = skill.workspace.replace(origin, '');
          let skillPath = path.resolve(rootBotPath, relativeSkillPath);
          if (skillPath.match(/^(\/||\\)[A-Z]:/)) {
            // if the path comes out like "/C:/Users", remove the leading slash or backslash
            skillPath = skillPath.slice(1);
          }
          promises.push(httpClient.put(`/projects/open`, { path: skillPath, storageId }));
        }
      } else {
        //Handle remote skill
      }
    }
    const responses = await Promise.all(promises);
    const projectIds: string[] = [];

    let rootBotData = {
      projectId: '',
      mainDialog: '',
    };

    const botDataCollection: any[] = [];
    for (const projectData of responses) {
      const projectId = projectData.data.id;
      projectIds.push(projectId);

      const botData = await initBotProjectSpaceState(callbackHelpers, projectData.data, projectIds.length === 1);

      botDataCollection.push(botData);
    }
    // Important: gotoSnapshot will wipe all states.
    const { snapshot, gotoSnapshot } = callbackHelpers;
    const newSnapshot = snapshot.map(({ set }) => {
      botDataCollection.map((projectData, index) => {
        const projectId = projectIds[index];

        const {
          skillManifestFiles,
          botName,
          luFiles,
          dialogs,
          lgFiles,
          verifiedDialogs,
          dialogSchemas,
          botEnvironment,
          qnaFiles,
          curLocation,
          location,
          skills,
          schemas,
          diagnostics,
          mainDialog,
          locale,
          isRootBot,
          settings,
        } = projectData;

        if (index === 0) {
          rootBotData = {
            projectId,
            mainDialog,
          };
        }

        set(skillManifestsState(projectId), skillManifestFiles);
        set(luFilesState(projectId), initLuFilesStatus(botName, luFiles, dialogs));
        set(lgFilesState(projectId), lgFiles);
        set(dialogsState(projectId), verifiedDialogs);
        set(dialogSchemasState(projectId), dialogSchemas);
        set(botEnvironmentState(projectId), botEnvironment);
        set(botNameState(projectId), botName);
        set(qnaFilesState(projectId), initQnaFilesStatus(botName, qnaFiles, dialogs));
        if (location !== curLocation) {
          set(botStatusState(projectId), BotStatus.unConnected);
          set(locationState(projectId), location);
        }
        set(skillsState(projectId), skills);
        set(schemasState(projectId), schemas);
        set(localeState(projectId), locale);
        set(botDiagnosticsState(projectId), diagnostics);

        refreshLocalStorage(projectId, settings);
        const mergedSettings = mergeLocalStorage(projectId, settings);
        set(settingsState(projectId), mergedSettings);
        set(projectMetaDataState(projectId), {
          isRootBot,
        });
      });
    });
    gotoSnapshot(newSnapshot);
    callbackHelpers.set(botProjectsSpaceState, [...projectIds]);

    if (rootBotData.projectId) {
      const url = `/bot/${rootBotData.projectId}/dialogs/${rootBotData.mainDialog}`;
      navigateTo(url);
    }
  };

  const openProject = useRecoilCallback(
    (callbackHelpers: CallbackInterface) => async (path: string, storageId = 'default') => {
      try {
        await setBotOpeningStatus(callbackHelpers);
        callbackHelpers.set(botProjectSpaceLoadedState, false);
        const result = await checkIfBotProject(path, storageId);
        if (!result.isBotProjectSpace) {
          const response = await httpClient.put(`/projects/open`, { path, storageId });
          await initBotState(callbackHelpers, response.data, true, '');
          return response.data.id;
        } else {
          handleBotProjectSpace(callbackHelpers, path, storageId, result.contents);
        }
      } catch (ex) {
        removeRecentProject(callbackHelpers, path);
        handleProjectFailure(callbackHelpers, ex);
      }
    }
  );

  const fetchProjectById = useRecoilCallback((callbackHelpers: CallbackInterface) => async (projectId: string) => {
    try {
      callbackHelpers.set(botProjectSpaceLoadedState, false);
      const response = await httpClient.get(`/projects/${projectId}`);
      await initBotState(callbackHelpers, response.data, false, '');
    } catch (ex) {
      handleProjectFailure(callbackHelpers, ex);
      navigateTo('/home');
    }
  });

  const createProject = useRecoilCallback(
    (callbackHelpers: CallbackInterface) => async (
      templateId: string,
      name: string,
      description: string,
      location: string,
      schemaUrl?: string,
      locale?: string
    ) => {
      try {
        await setBotOpeningStatus(callbackHelpers);
        const response = await httpClient.post(`/projects`, {
          storageId: 'default',
          templateId,
          name,
          description,
          location,
          schemaUrl,
          locale,
        });
        const projectId = response.data.id;
        if (settingStorage.get(projectId)) {
          settingStorage.remove(projectId);
        }
        await initBotState(callbackHelpers, response.data, true, templateId);
        return projectId;
      } catch (ex) {
        handleProjectFailure(callbackHelpers, ex);
      }
    }
  );

  const deleteBotProject = useRecoilCallback((callbackHelpers: CallbackInterface) => async (projectId: string) => {
    const { reset } = callbackHelpers;
    try {
      await httpClient.delete(`/projects/${projectId}`);
      luFileStatusStorage.removeAllStatuses(projectId);
      qnaFileStatusStorage.removeAllStatuses(projectId);
      settingStorage.remove(projectId);
      projectIdCache.clear();
      reset(dialogsState(projectId));
      reset(botEnvironmentState(projectId));
      reset(botNameState(projectId));
      reset(botStatusState(projectId));
      reset(locationState(projectId));
      reset(lgFilesState(projectId));
      reset(skillsState(projectId));
      reset(schemasState(projectId));
      reset(luFilesState(projectId));
      reset(settingsState(projectId));
      reset(localeState(projectId));
      reset(skillManifestsState(projectId));
      reset(designPageLocationState(projectId));
      reset(filePersistenceState(projectId));
      reset(undoHistoryState(projectId));
    } catch (e) {
      logMessage(callbackHelpers, e.message);
    }
  });

  const saveProjectAs = useRecoilCallback(
    (callbackHelpers: CallbackInterface) => async (projectId, name, description, location) => {
      try {
        await setBotOpeningStatus(callbackHelpers);
        const response = await httpClient.post(`/projects/${projectId}/project/saveAs`, {
          storageId: 'default',
          name,
          description,
          location,
        });
        await initBotState(callbackHelpers, response.data, true, '');
        return response.data.id;
      } catch (ex) {
        handleProjectFailure(callbackHelpers, ex);
        logMessage(callbackHelpers, ex.message);
      }
    }
  );

  const fetchRecentProjects = useRecoilCallback((callbackHelpers: CallbackInterface) => async () => {
    const { set } = callbackHelpers;
    try {
      const response = await httpClient.get(`/projects/recent`);
      set(recentProjectsState, response.data);
    } catch (ex) {
      set(recentProjectsState, []);
      logMessage(callbackHelpers, `Error in fetching recent projects: ${ex}`);
    }
  });

  const fetchRuntimeTemplates = useRecoilCallback<[], Promise<void>>(
    (callbackHelpers: CallbackInterface) => async () => {
      const { set } = callbackHelpers;
      try {
        const response = await httpClient.get(`/runtime/templates`);
        if (Array.isArray(response.data)) {
          set(runtimeTemplatesState, [...response.data]);
        }
      } catch (ex) {
        // TODO: Handle exceptions
        logMessage(callbackHelpers, `Error fetching runtime templates: ${ex}`);
      }
    }
  );

  const fetchTemplates = useRecoilCallback<[], Promise<void>>((callbackHelpers: CallbackInterface) => async () => {
    try {
      const response = await httpClient.get(`/assets/projectTemplates`);

      const data = response && response.data;

      if (data && Array.isArray(data) && data.length > 0) {
        callbackHelpers.set(templateProjectsState, data);
      }
    } catch (err) {
      // TODO: Handle exceptions
      logMessage(callbackHelpers, `Error fetching runtime templates: ${err}`);
    }
  });

  const setBotStatus = useRecoilCallback<[BotStatus, string], void>(
    ({ set }: CallbackInterface) => (status: BotStatus, projectId: string) => {
      set(botStatusState(projectId), status);
    }
  );

  const createFolder = useRecoilCallback<[string, string], Promise<void>>(
    ({ set }: CallbackInterface) => async (path, name) => {
      const storageId = 'default';
      try {
        await httpClient.post(`/storages/folder`, { path, name, storageId });
      } catch (err) {
        set(applicationErrorState, {
          message: err.message,
          summary: formatMessage('Create Folder Error'),
        });
      }
    }
  );

  const updateFolder = useRecoilCallback<[string, string, string], Promise<void>>(
    ({ set }: CallbackInterface) => async (path, oldName, newName) => {
      const storageId = 'default';
      try {
        await httpClient.put(`/storages/folder`, { path, oldName, newName, storageId });
      } catch (err) {
        set(applicationErrorState, {
          message: err.message,
          summary: formatMessage('Update Folder Name Error'),
        });
      }
    }
  );

  const saveTemplateId = useRecoilCallback<[string], void>(({ set }: CallbackInterface) => (templateId) => {
    if (templateId) {
      set(templateIdState, templateId);
    }
  });

  const updateBoilerplate = useRecoilCallback((callbackHelpers: CallbackInterface) => async (projectId: string) => {
    try {
      await httpClient.post(`/projects/${projectId}/updateBoilerplate`);
      callbackHelpers.set(announcementState, formatMessage('Scripts successfully updated.'));
    } catch (ex) {
      setError(callbackHelpers, ex);
    }
  });

  const getBoilerplateVersion = useRecoilCallback((callbackHelpers: CallbackInterface) => async (projectId: string) => {
    try {
      const response = await httpClient.get(`/projects/${projectId}/boilerplateVersion`);
      const { updateRequired, latestVersion, currentVersion } = response.data;
      callbackHelpers.set(boilerplateVersionState, { updateRequired, latestVersion, currentVersion });
    } catch (ex) {
      setError(callbackHelpers, ex);
    }
  });

  const setBotProjectSpaceLoaded = useRecoilCallback(({ set }: CallbackInterface) => async (loadingState: boolean) => {
    set(botProjectSpaceLoadedState, loadingState);
  });

  return {
    openProject,
    createProject,
    deleteBotProject,
    saveProjectAs,
    fetchTemplates,
    fetchProjectById,
    fetchRecentProjects,
    fetchRuntimeTemplates,
    setBotStatus,
    updateFolder,
    createFolder,
    saveTemplateId,
    updateBoilerplate,
    getBoilerplateVersion,
<<<<<<< HEAD
    setBotProjectSpaceLoaded,
=======
>>>>>>> 0354f8a4
  };
};<|MERGE_RESOLUTION|>--- conflicted
+++ resolved
@@ -1,13 +1,6 @@
 /* eslint-disable react-hooks/rules-of-hooks */
 // Copyright (c) Microsoft Corporation.
 // Licensed under the MIT License.
-<<<<<<< HEAD
-import path from 'path';
-
-import { useRecoilCallback, CallbackInterface } from 'recoil';
-import { dereferenceDefinitions, LuFile, QnAFile, DialogInfo, SensitiveProperties, DialogSetting } from '@bfc/shared';
-import queryString from 'query-string';
-=======
 import { useRecoilCallback, CallbackInterface } from 'recoil';
 import {
   dereferenceDefinitions,
@@ -18,7 +11,6 @@
   DialogSetting,
   convertSkillsToDictionary,
 } from '@bfc/shared';
->>>>>>> 0354f8a4
 import { indexer, validateDialog } from '@bfc/indexers';
 import objectGet from 'lodash/get';
 import objectSet from 'lodash/set';
@@ -705,9 +697,5 @@
     saveTemplateId,
     updateBoilerplate,
     getBoilerplateVersion,
-<<<<<<< HEAD
-    setBotProjectSpaceLoaded,
-=======
->>>>>>> 0354f8a4
   };
 };