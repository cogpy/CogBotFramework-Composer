--- conflicted
+++ resolved
@@ -3,18 +3,11 @@
 
 import { selector } from 'recoil';
 
-<<<<<<< HEAD
-import { botNameState, botProjectsSpaceState, filePersistenceState, dialogsState } from '../atoms';
-
-export const botProjectSpaceTreeSelector = selector({
-  key: 'botProjectSpaceTreeSelector',
-=======
-import { botNameState, botProjectsSpaceState } from '../atoms';
+import { botNameState, botProjectsSpaceState, dialogsState } from '../atoms';
 
 //TODO: This selector will be used when BotProjects is implemented
 export const botProjectSpaceSelector = selector({
   key: 'botProjectSpaceSelector',
->>>>>>> 2396ad5b
   get: ({ get }) => {
     const botProjects = get(botProjectsSpaceState);
     const result = botProjects.map((botProjectId: string) => {
