--- conflicted
+++ resolved
@@ -32,11 +32,7 @@
 import { JsonEditor } from '@bfc/code-editor';
 import { SharedColors } from '@uifabric/fluent-theme';
 
-<<<<<<< HEAD
-import { AzureResourceTypes, ResourcesItem, authConfig, AzureResourceProviderType } from '../types';
-=======
 import { AzureResourceTypes, ResourcesItem } from '../types';
->>>>>>> 221106eb
 
 import {
   getResourceList,
