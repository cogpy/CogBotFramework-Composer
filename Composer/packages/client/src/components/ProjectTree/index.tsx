// Copyright (c) Microsoft Corporation.
// Licensed under the MIT License.

/** @jsx jsx */
import { jsx } from '@emotion/core';
import React, { useCallback, useMemo, useRef, useState } from 'react';
import {
  GroupedList,
  IGroup,
  IGroupHeaderProps,
  IGroupRenderProps,
  IGroupedList,
} from 'office-ui-fabric-react/lib/GroupedList';
import { SearchBox } from 'office-ui-fabric-react/lib/SearchBox';
import { FocusZone, FocusZoneDirection } from 'office-ui-fabric-react/lib/FocusZone';
import cloneDeep from 'lodash/cloneDeep';
import formatMessage from 'format-message';
import { DialogInfo, ITrigger } from '@bfc/shared';
import { Resizable, ResizeCallback } from 're-resizable';
import debounce from 'lodash/debounce';
import { useRecoilValue } from 'recoil';

import { createSelectedPath, getFriendlyName } from '../../utils';
import { dispatcherState, userSettingsState } from '../../recoilModel';

import { groupListStyle, root, searchBox } from './styles';
import { TreeItem } from './treeItem';

function createGroupItem(dialog: DialogInfo, currentId: string, position: number) {
  return {
    key: dialog.id,
    name: dialog.displayName,
    level: 1,
    startIndex: position,
    count: dialog.triggers.length,
    hasMoreData: true,
    isCollapsed: dialog.id !== currentId,
    data: dialog,
  };
}

function createItem(trigger: ITrigger, index: number) {
  return {
    ...trigger,
    index,
    displayName: trigger.displayName || getFriendlyName({ $kind: trigger.type }),
  };
}

function sortDialog(dialogs: DialogInfo[]) {
  const dialogsCopy = cloneDeep(dialogs);
  return dialogsCopy.sort((x, y) => {
    if (x.isRoot) {
      return -1;
    } else if (y.isRoot) {
      return 1;
    } else {
      return 0;
    }
  });
}

function createItemsAndGroups(
  dialogs: DialogInfo[],
  dialogId: string,
  filter: string
): { items: any[]; groups: IGroup[] } {
  let position = 0;
  const result = dialogs
    .filter((dialog) => {
      return dialog.displayName.toLowerCase().includes(filter.toLowerCase());
    })
    .reduce(
      (result: { items: any[]; groups: IGroup[] }, dialog) => {
        result.groups.push(createGroupItem(dialog, dialogId, position));
        position += dialog.triggers.length;
        dialog.triggers.forEach((item, index) => {
          result.items.push(createItem(item, index));
        });
        return result;
      },
      { items: [], groups: [] }
    );
  return result;
}

interface IProjectTreeProps {
  dialogs: DialogInfo[];
  dialogId: string;
  selected: string;
  onSelect: (id: string, selected?: string) => void;
  onDeleteTrigger: (id: string, index: number) => void;
  onDeleteDialog: (id: string) => void;
}

export const ProjectTree: React.FC<IProjectTreeProps> = (props) => {
<<<<<<< HEAD
  const { onboardingAddCoachMarkRef, updateUserSettings } = useRecoilValue(dispatcherState);
  const userSettings = useRecoilValue(userSettingsState);
  const currentWidth = userSettings.dialogNavWidth;
=======
  const {
    actions: { onboardingAddCoachMarkRef, updateUserSettings },
    state: {
      userSettings: { dialogNavWidth: currentWidth },
    },
  } = useContext(StoreContext);
>>>>>>> 450cfb45

  const groupRef: React.RefObject<IGroupedList> = useRef(null);
  const { dialogs, dialogId, selected, onSelect, onDeleteTrigger, onDeleteDialog } = props;
  const [filter, setFilter] = useState('');
  const delayedSetFilter = debounce((newValue) => setFilter(newValue), 1000);
  const addMainDialogRef = useCallback((mainDialog) => onboardingAddCoachMarkRef({ mainDialog }), []);

  const sortedDialogs = useMemo(() => {
    return sortDialog(dialogs);
  }, [dialogs]);

  const onRenderHeader = (props: IGroupHeaderProps) => {
    const toggleCollapse = (): void => {
      groupRef.current?.toggleCollapseAll(true);
      props.onToggleCollapse?.(props.group!);
      onSelect(props.group!.key);
    };
    return (
      <span ref={props.group?.data.isRoot && addMainDialogRef} role="grid">
        <TreeItem
          depth={0}
          isActive={!props.group!.isCollapsed}
          isSubItemActive={!!selected}
          link={props.group!.data}
          onDelete={onDeleteDialog}
          onSelect={toggleCollapse}
        />
      </span>
    );
  };

  function onRenderCell(nestingDepth?: number, item?: any): React.ReactNode {
    return (
      <TreeItem
        depth={nestingDepth}
        isActive={createSelectedPath(item.index) === selected}
        link={item}
        onDelete={() => onDeleteTrigger(dialogId, item.index)}
        onSelect={() => onSelect(dialogId, createSelectedPath(item.index))}
      />
    );
  }

  const onRenderShowAll = () => {
    return null;
  };

  const onFilter = (_e?: any, newValue?: string): void => {
    if (typeof newValue === 'string') {
      delayedSetFilter(newValue);
    }
  };

  const handleResize: ResizeCallback = (_e, _dir, _ref, d) => {
    updateUserSettings({ dialogNavWidth: currentWidth + d.width });
  };

  const itemsAndGroups: { items: any[]; groups: IGroup[] } = createItemsAndGroups(sortedDialogs, dialogId, filter);

  return (
    <Resizable
      enable={{
        right: true,
      }}
      maxWidth={500}
      minWidth={180}
      size={{ width: currentWidth, height: 'auto' }}
      onResizeStop={handleResize}
    >
      <div
        aria-label={formatMessage('Navigation pane')}
        className="ProjectTree"
        css={root}
        data-testid="ProjectTree"
        role="region"
      >
        <FocusZone isCircularNavigation direction={FocusZoneDirection.vertical}>
          <SearchBox
            underlined
            ariaLabel={formatMessage('Type dialog name')}
            iconProps={{ iconName: 'Filter' }}
            placeholder={formatMessage('Filter Dialog')}
            styles={searchBox}
            onChange={onFilter}
          />
          <div
            aria-label={formatMessage(
              `{
            dialogNum, plural,
                =0 {No dialogs}
                =1 {One dialog}
              other {# dialogs}
            } have been found.
            {
              dialogNum, select,
                  0 {}
                other {Press down arrow key to navigate the search results}
            }`,
              { dialogNum: itemsAndGroups.groups.length }
            )}
            aria-live={'polite'}
          />
          <GroupedList
            {...itemsAndGroups}
            componentRef={groupRef}
            groupProps={
              {
                onRenderHeader: onRenderHeader,
                onRenderShowAll: onRenderShowAll,
                showEmptyGroups: true,
                showAllProps: false,
                isAllGroupsCollapsed: true,
              } as Partial<IGroupRenderProps>
            }
            styles={groupListStyle}
            onRenderCell={onRenderCell}
          />
        </FocusZone>
      </div>
    </Resizable>
  );
};<|MERGE_RESOLUTION|>--- conflicted
+++ resolved
@@ -94,18 +94,8 @@
 }
 
 export const ProjectTree: React.FC<IProjectTreeProps> = (props) => {
-<<<<<<< HEAD
   const { onboardingAddCoachMarkRef, updateUserSettings } = useRecoilValue(dispatcherState);
-  const userSettings = useRecoilValue(userSettingsState);
-  const currentWidth = userSettings.dialogNavWidth;
-=======
-  const {
-    actions: { onboardingAddCoachMarkRef, updateUserSettings },
-    state: {
-      userSettings: { dialogNavWidth: currentWidth },
-    },
-  } = useContext(StoreContext);
->>>>>>> 450cfb45
+  const { dialogNavWidth: currentWidth } = useRecoilValue(userSettingsState);
 
   const groupRef: React.RefObject<IGroupedList> = useRef(null);
   const { dialogs, dialogId, selected, onSelect, onDeleteTrigger, onDeleteDialog } = props;
