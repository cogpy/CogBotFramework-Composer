--- conflicted
+++ resolved
@@ -11,11 +11,6 @@
 
 import { DefaultPublishConfig } from '../../constants';
 import {
-  botNameState,
-  botStatusState,
-  luFilesState,
-  settingsState,
-  botLoadErrorState,
   botEndpointsState,
   dispatcherState,
   currentProjectIdState,
@@ -26,7 +21,6 @@
 import { isAbsHosted } from '../../utils/envUtil';
 import useNotifications from '../../pages/notifications/useNotifications';
 import { navigateTo, openInEmulator } from '../../utils/navigation';
-import { validatedDialogsSelector } from '../../recoilModel/selectors/validatedDialogs';
 
 import { getReferredFiles } from './../../utils/luUtil';
 import { PublishLuisDialog } from './publishDialog';
@@ -56,22 +50,16 @@
   const [calloutVisible, setCalloutVisible] = useState(false);
   const botActionRef = useRef(null);
   const notifications = useNotifications();
-<<<<<<< HEAD
-  const { botName, botStatus, dialogs, luFiles, settings, botLoadErrorMsg } = useRecoilValue(
-    botStateByProjectIdSelector
-  );
+  const {
+    botName,
+    botStatus,
+    validatedDialogs: dialogs,
+    luFiles,
+    dialogSetting: settings,
+    botLoadErrorMsg,
+  } = useRecoilValue(botStateByProjectIdSelector);
   const { botEndpoints } = useRecoilValue(botEndpointsState);
 
-=======
-  const botName = useRecoilValue(botNameState);
-  const botStatus = useRecoilValue(botStatusState);
-  const dialogs = useRecoilValue(validatedDialogsSelector);
-  const luFiles = useRecoilValue(luFilesState);
-  const settings = useRecoilValue(settingsState);
-  const projectId = useRecoilValue(projectIdState);
-  const botLoadErrorMsg = useRecoilValue(botLoadErrorState);
-  const botEndpoints = useRecoilValue(botEndpointsState);
->>>>>>> f714ecd4
   const {
     publishToTarget,
     onboardingAddCoachMarkRef,
