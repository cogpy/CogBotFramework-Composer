// Copyright (c) Microsoft Corporation.
// Licensed under the MIT License.

import { fork, ChildProcess } from 'child_process';
import path from 'path';

import { Templates, Diagnostic } from 'botbuilder-lg';
import { importResolverGenerator } from '@bfc/shared';
import { ResolverResource } from '@bfc/shared';
import uniqueId from 'lodash/uniqueId';

const isTest = process.env?.NODE_ENV === 'test';
export interface WorkerMsg {
  id: string;
  error?: any;
  payload?: any;
}

function createDiagnostic(diagnostic: Diagnostic) {
  const { code, range, severity, source, message } = diagnostic;
  const { start, end } = range;
  return {
    code,
    range: {
      start: { line: start.line, character: start.character },
      end: { line: end.line, character: end.character },
    },
    severity,
    source,
    message,
  };
}

class LgParserWithoutWorker {
  public async parseText(content: string, id: string, resources: ResolverResource[]) {
    const resolver = importResolverGenerator(resources, '.lg');
    const { allTemplates, allDiagnostics } = Templates.parseText(content, id, resolver);
    const templates = allTemplates.map((item) => ({ name: item.name, parameters: item.parameters, body: item.body }));
    const diagnostics = allDiagnostics.map((item) => createDiagnostic(item));
    return { templates, diagnostics };
  }
}

class LgParserWithWorker {
  private worker: ChildProcess;
  private resolves = {};
  private rejects = {};

  constructor() {
    const workerScriptPath = path.join(__dirname, 'lgWorker.js');
<<<<<<< HEAD
=======
    // set exec arguments to empty, avoid fork nodemon `--inspect` error
>>>>>>> 99b1246d
    this.worker = fork(workerScriptPath, [], { execArgv: [] });
    this.worker.on('message', this.handleMsg.bind(this));
  }

  public async parseText(content: string, id: string, resources: ResolverResource[]): Promise<any> {
    const msgId = uniqueId();
    const msg = { id: msgId, payload: { content, id, resources } };
    return new Promise((resolve, reject) => {
      this.resolves[msgId] = resolve;
      this.rejects[msgId] = reject;
      this.worker.send(msg);
    });
  }

  // Handle incoming calculation result
  public handleMsg(msg: WorkerMsg) {
    const { id, error, payload } = msg;
    if (error) {
      const reject = this.rejects[id];
      if (reject) reject(error);
    } else {
      const resolve = this.resolves[id];
      if (resolve) resolve(payload);
    }

    // purge used callbacks
    delete this.resolves[id];
    delete this.rejects[id];
  }
}

// Do not use worker when running test.
const LgParser = isTest ? LgParserWithoutWorker : LgParserWithWorker;

export { LgParser };<|MERGE_RESOLUTION|>--- conflicted
+++ resolved
@@ -48,10 +48,7 @@
 
   constructor() {
     const workerScriptPath = path.join(__dirname, 'lgWorker.js');
-<<<<<<< HEAD
-=======
     // set exec arguments to empty, avoid fork nodemon `--inspect` error
->>>>>>> 99b1246d
     this.worker = fork(workerScriptPath, [], { execArgv: [] });
     this.worker.on('message', this.handleMsg.bind(this));
   }
