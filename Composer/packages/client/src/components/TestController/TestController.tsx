--- conflicted
+++ resolved
@@ -54,7 +54,6 @@
   const [calloutVisible, setCalloutVisible] = useState(false);
   const botActionRef = useRef(null);
   const notifications = useNotifications();
-<<<<<<< HEAD
   const botName = useRecoilValue(botNameState);
   const botStatus = useRecoilValue(botStatusState);
   const dialogs = useRecoilValue(dialogsState);
@@ -63,11 +62,6 @@
   const projectId = useRecoilValue(projectIdState);
   const botLoadErrorMsg = useRecoilValue(botLoadErrorState);
   const botEndpoints = useRecoilValue(botEndpointsState);
-  const { publishToTarget, onboardingAddCoachMarkRef, publishLuis, getPublishStatus, setBotStatus } = useRecoilValue(
-    dispatcherState
-  );
-=======
-  const { botEndpoints, botName, botStatus, dialogs, luFiles, settings, projectId, botLoadErrorMsg } = state;
   const {
     publishToTarget,
     onboardingAddCoachMarkRef,
@@ -75,8 +69,7 @@
     getPublishStatus,
     setBotStatus,
     setSettings,
-  } = actions;
->>>>>>> 53178da4
+  } = useRecoilValue(dispatcherState);
   const connected = botStatus === BotStatus.connected;
   const publishing = botStatus === BotStatus.publishing;
   const reloading = botStatus === BotStatus.reloading;
@@ -121,13 +114,8 @@
   async function handlePublishLuis(luisConfig) {
     setBotStatus(BotStatus.publishing);
     dismissDialog();
-<<<<<<< HEAD
-    const luisConfig = settingsStorage.get(projectId) ? settingsStorage.get(projectId).luis : null;
-    await publishLuis(luisConfig.authoringKey, projectId);
-=======
     await setSettings(projectId, { ...settings, luis: luisConfig });
     await publishLuis(luisConfig, projectId);
->>>>>>> 53178da4
   }
 
   async function handleLoadBot() {
