--- conflicted
+++ resolved
@@ -652,11 +652,7 @@
                     />
                   )
                 ) : (
-<<<<<<< HEAD
-                  <Extension plugins={pluginConfig} projectId={projectId} shell={shellForFlowEditor}>
-=======
-                  <EditorExtension plugins={pluginConfig} shell={shellForFlowEditor}>
->>>>>>> f742ab8c
+                  <EditorExtension plugins={pluginConfig} projectId={projectId} shell={shellForFlowEditor}>
                     <VisualEditor
                       openNewTriggerModal={openNewTriggerModal}
                       onBlur={() => setFlowEditorFocused(false)}
@@ -665,11 +661,7 @@
                   </EditorExtension>
                 )}
               </div>
-<<<<<<< HEAD
-              <Extension plugins={pluginConfig} projectId={projectId} shell={shellForPropertyEditor}>
-=======
-              <EditorExtension plugins={pluginConfig} shell={shellForPropertyEditor}>
->>>>>>> f742ab8c
+              <EditorExtension plugins={pluginConfig} projectId={projectId} shell={shellForPropertyEditor}>
                 <PropertyEditor key={focusPath + undoVersion} />
               </EditorExtension>
             </div>
