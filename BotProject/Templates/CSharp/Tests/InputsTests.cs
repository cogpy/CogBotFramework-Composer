--- conflicted
+++ resolved
@@ -26,11 +26,7 @@
     {
         private static string getOsPath(string path) => Path.Combine(path.TrimEnd('\\').Split('\\'));
 
-<<<<<<< HEAD
-        private static readonly string samplesDirectory = getOsPath(@"..\..\..\..\..\..\Composer\packages\server\assets\projects");
-=======
         private static readonly string samplesDirectory = getOsPath(@"..\..\..\..\..\..\..\Composer\packages\server\assets\projects");
->>>>>>> 3e4c2350
 
         private static ResourceExplorer resourceExplorer = new ResourceExplorer();
 
