// Copyright (c) Microsoft Corporation.
// Licensed under the MIT License.
import { JSONSchema7 } from '@bfc/extension';
import {
  AppUpdaterSettings,
  CodeEditorSettings,
  DialogInfo,
  LuFile,
  LgFile,
  PromptTab,
  DialogSetting,
} from '@bfc/shared';

import { AppUpdaterStatus } from '../constants';
import { LibraryRef } from '../../pages/library/types';

import { SkillManifest } from './../pages/design/exportSkillModal/constants';

export interface StateError {
  status?: number;
  summary: string;
  message: any;
}

export interface File {
  name: string;
  type: string;
  path: string;
  size?: number;
  lastModified?: string;
}

export interface StorageFolder extends File {
  parent: string;
  children?: File[];
  writable?: boolean;
}

export interface PublishType {
  name: string;
  description: string;
  instructions?: string;
  schema?: JSONSchema7;
  features: {
    history: boolean;
    publish: boolean;
    rollback: boolean;
    status: boolean;
  };
}

export interface RuntimeTemplate {
  /** internal use key */
  key: string;
  /** name of runtime template to display in interface */
  name: string;
  /** path to runtime template */
  path: string;
  /** command used to start runtime */
  startCommand: string;
}

export interface BotLoadError {
  title: string;
  message: string;
  linkAfterMessage?: { url: string; text: string };
  link?: { url: string; text: string };
}

export interface DesignPageLocation {
  projectId: string;
  dialogId: string;
  selected: string;
  focused: string;
  promptTab?: PromptTab;
}

export interface AppUpdateState {
  downloadSizeInBytes?: number;
  error?: any;
  progressPercent?: number;
  showing: boolean;
  status: AppUpdaterStatus;
  version?: string;
}

export interface BreadcrumbItem {
  dialogId: string;
  selected: string;
  focused: string;
}

<<<<<<< HEAD
export interface DialogSetting {
  MicrosoftAppId?: string;
  MicrosoftAppPassword?: string;
  luis: ILuisConfig;
  publishTargets?: PublishTarget[];
  runtime: {
    customRuntime: boolean;
    path: string;
    command: string;
  };
  importedLibraries: LibraryRef[];
  defaultLanguage: string;
  languages: string[];
  [key: string]: unknown;
}

=======
>>>>>>> 9d20afb5
export type dialogPayload = {
  id: string;
  content: any;
  projectId: string;
};

export type DesignPageLocationPayload = {
  projectId: string;
  dialogId: string;
  selected: string;
  focused: string;
  breadcrumb: BreadcrumbItem[];
  promptTab?: string;
};

export type UserSettingsPayload = {
  appUpdater: Partial<AppUpdaterSettings>;
  codeEditor: Partial<CodeEditorSettings>;
  propertyEditorWidth: number;
  dialogNavWidth: number;
};

export type BotAssets = {
  projectId: string;
  dialogs: DialogInfo[];
  luFiles: LuFile[];
  lgFiles: LgFile[];
  skillManifests: SkillManifest[];
  setting: DialogSetting;
};

export type BoilerplateVersion = {
  latestVersion?: string;
  currentVersion?: string;
  updateRequired?: boolean;
};<|MERGE_RESOLUTION|>--- conflicted
+++ resolved
@@ -12,7 +12,6 @@
 } from '@bfc/shared';
 
 import { AppUpdaterStatus } from '../constants';
-import { LibraryRef } from '../../pages/library/types';
 
 import { SkillManifest } from './../pages/design/exportSkillModal/constants';
 
@@ -90,25 +89,6 @@
   focused: string;
 }
 
-<<<<<<< HEAD
-export interface DialogSetting {
-  MicrosoftAppId?: string;
-  MicrosoftAppPassword?: string;
-  luis: ILuisConfig;
-  publishTargets?: PublishTarget[];
-  runtime: {
-    customRuntime: boolean;
-    path: string;
-    command: string;
-  };
-  importedLibraries: LibraryRef[];
-  defaultLanguage: string;
-  languages: string[];
-  [key: string]: unknown;
-}
-
-=======
->>>>>>> 9d20afb5
 export type dialogPayload = {
   id: string;
   content: any;
