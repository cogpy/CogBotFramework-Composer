// Copyright (c) Microsoft Corporation.
// Licensed under the MIT License.

/** @jsx jsx */
import { jsx, css } from '@emotion/core';
import React, { useContext, useEffect, Suspense } from 'react';
import { Router, Redirect, RouteComponentProps } from '@reach/router';

import { resolveToBasePath } from './utils/fileUtil';
import { data } from './styles';
import { NotFound } from './components/NotFound';
import { BASEPATH } from './constants';
import { StoreContext } from './store';
import { LoadingSpinner } from './components/LoadingSpinner';

const DesignPage = React.lazy(() => import('./pages/design'));
const LUPage = React.lazy(() => import('./pages/language-understanding'));
const LGPage = React.lazy(() => import('./pages/language-generation'));
const SettingPage = React.lazy(() => import('./pages/setting'));
const Notifications = React.lazy(() => import('./pages/notifications'));
const Publish = React.lazy(() => import('./pages/publish'));
const Skills = React.lazy(() => import('./pages/skills'));
const Plugins = React.lazy(() => import('./pages/plugins'));
const BotCreationFlowRouter = React.lazy(() => import('./components/CreationFlow'));

const Routes = (props) => {
  const { state } = useContext(StoreContext);
  const { botOpening } = state;

  return (
    <div css={data}>
      <Suspense fallback={<LoadingSpinner />}>
        <Router basepath={BASEPATH} {...props}>
          <Redirect
            noThrow
            from="/bot/:projectId/language-generation"
            to="/bot/:projectId/language-generation/common"
          />
          <Redirect
            noThrow
            from="/bot/:projectId/language-understanding"
            to="/bot/:projectId/language-understanding/all"
          />
          <Redirect noThrow from="/bot/:projectId/publish" to="/bot/:projectId/publish/all" />
          <Redirect noThrow from="/" to={resolveToBasePath(BASEPATH, 'home')} />
          <ProjectRouter path="/bot/:projectId">
            <DesignPage path="dialogs/:dialogId/*" />
            <LUPage path="language-understanding/:dialogId/*" />
            <LGPage path="language-generation/:dialogId/*" />
            <Notifications path="notifications" />
            <Publish path="publish/:targetName" />
            <Skills path="skills/*" />
            <DesignPage path="*" />
          </ProjectRouter>
          <SettingPage path="settings/*" />
          <BotCreationFlowRouter path="projects/*" />
          <BotCreationFlowRouter path="home" />
<<<<<<< HEAD
          <Plugins path="plugins" />
          <About path="about" />
=======
>>>>>>> b8b9cc46
          <NotFound default />
        </Router>
      </Suspense>
      {botOpening && (
        <div
          css={{ position: 'absolute', top: 0, left: 0, bottom: 0, right: 0, background: 'rgba(255, 255, 255, 0.6)' }}
        >
          <LoadingSpinner />
        </div>
      )}
    </div>
  );
};

const projectStyle = css`
  height: 100%;

  & > div {
    height: 100%;
  }

  label: ProjectRouter;
`;

const ProjectRouter: React.FC<RouteComponentProps<{ projectId: string }>> = (props) => {
  const { actions, state } = useContext(StoreContext);

  useEffect(() => {
    if (state.projectId !== props.projectId && props.projectId) {
      actions.fetchProjectById(props.projectId);
    }
  }, [props.projectId]);

  if (state.botOpening || props.projectId !== state.projectId) {
    return <LoadingSpinner />;
  }

  return <div css={projectStyle}>{props.children}</div>;
};

export default Routes;<|MERGE_RESOLUTION|>--- conflicted
+++ resolved
@@ -55,11 +55,7 @@
           <SettingPage path="settings/*" />
           <BotCreationFlowRouter path="projects/*" />
           <BotCreationFlowRouter path="home" />
-<<<<<<< HEAD
           <Plugins path="plugins" />
-          <About path="about" />
-=======
->>>>>>> b8b9cc46
           <NotFound default />
         </Router>
       </Suspense>
