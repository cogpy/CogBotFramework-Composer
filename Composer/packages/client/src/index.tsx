--- conflicted
+++ resolved
@@ -24,30 +24,20 @@
   nonce: window.__nonce__,
 });
 
-<<<<<<< HEAD
-ReactDOM.render(
-  <RecoilRoot>
-    <CacheProvider value={emotionCache}>
-      <StoreProvider>
-        <DispatcherWrapper>
-          <App />
-        </DispatcherWrapper>
-      </StoreProvider>
-    </CacheProvider>
-  </RecoilRoot>,
-  document.getElementById('root')
-);
-=======
 /**
  * Renders the React App module.
  */
 const renderApp = (AppComponent: typeof App) => {
   ReactDOM.render(
-    <CacheProvider value={emotionCache}>
-      <StoreProvider>
-        <AppComponent />
-      </StoreProvider>
-    </CacheProvider>,
+    <RecoilRoot>
+      <CacheProvider value={emotionCache}>
+        <StoreProvider>
+          <DispatcherWrapper>
+            <AppComponent />
+          </DispatcherWrapper>
+        </StoreProvider>
+      </CacheProvider>
+    </RecoilRoot>,
     appHostElm
   );
 };
@@ -63,5 +53,4 @@
     const NextApp = require<{ App: typeof App }>('./App').App;
     renderApp(NextApp);
   });
-}
->>>>>>> a9d690e6
+}