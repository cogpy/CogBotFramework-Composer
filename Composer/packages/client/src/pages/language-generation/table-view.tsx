--- conflicted
+++ resolved
@@ -21,31 +21,18 @@
 import { increaseNameUtilNotExist } from '../../utils/lgUtil';
 import { navigateTo } from '../../utils/navigation';
 import { actionButton, formCell, content } from '../language-understanding/styles';
-<<<<<<< HEAD
 import { dispatcherState, botStateByProjectIdSelector, currentProjectIdState } from '../../recoilModel';
-=======
-import { dispatcherState, lgFilesState, projectIdState, localeState, settingsState } from '../../recoilModel';
->>>>>>> 31c6ec9d
 import { languageListTemplates } from '../../components/MultiLanguage';
-import { validatedDialogsSelector } from '../../recoilModel/selectors/validatedDialogs';
 
 interface TableViewProps extends RouteComponentProps<{}> {
   dialogId: string;
 }
 
 const TableView: React.FC<TableViewProps> = (props) => {
-<<<<<<< HEAD
   const { validatedDialogs: dialogs, lgFiles, dialogSetting: settings, locale } = useRecoilValue(
     botStateByProjectIdSelector
   );
   const projectId = useRecoilValue(currentProjectIdState);
-=======
-  const dialogs = useRecoilValue(validatedDialogsSelector);
-  const lgFiles = useRecoilValue(lgFilesState);
-  const projectId = useRecoilValue(projectIdState);
-  const locale = useRecoilValue(localeState);
-  const settings = useRecoilValue(settingsState);
->>>>>>> 31c6ec9d
   const { createLgTemplate, copyLgTemplate, removeLgTemplate, setMessage } = useRecoilValue(dispatcherState);
 
   const { languages, defaultLanguage } = settings;
@@ -80,6 +67,7 @@
     if (file) {
       const newName = increaseNameUtilNotExist(templates, 'TemplateName');
       const payload = {
+        projectId,
         id: file.id,
         template: {
           name: newName,
@@ -97,6 +85,7 @@
         const payload = {
           id: file.id,
           templateName: templates[index].name,
+          projectId,
         };
 
         removeLgTemplate(payload);
@@ -114,6 +103,7 @@
           id: file.id,
           fromTemplateName: name,
           toTemplateName: resolvedName,
+          projectId,
         };
         copyLgTemplate(payload);
         setFocusedIndex(templates.length);
