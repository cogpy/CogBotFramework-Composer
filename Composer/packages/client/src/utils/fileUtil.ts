--- conflicted
+++ resolved
@@ -106,29 +106,11 @@
   }
 }
 
-<<<<<<< HEAD
-export const trimFileProtocol = (path: string) => {
-  if (!path) {
-    return '';
-  }
-  return path.replace(/file:(\/)*/, '');
-};
-
-export const convertPathToFileProtocol = (path: string) => {
-  if (!path) {
-    return '';
-  }
-  return `file://${path}`;
-};
-
-export const getUniqueName = (list: string[], currentName: string) => {
-=======
-export const getUniqueName = (list: string[], currentName: string, seperator = '-') => {
->>>>>>> 657a2833
+export const getUniqueName = (list: string[], currentName: string, separator = '-') => {
   let uniqueName = currentName;
   let i = 1;
   while (list.includes(uniqueName)) {
-    uniqueName = `${currentName}${seperator}${i}`;
+    uniqueName = `${currentName}${separator}${i}`;
     i++;
   }
   return uniqueName;
