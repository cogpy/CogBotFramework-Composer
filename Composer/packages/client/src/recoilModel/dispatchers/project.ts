--- conflicted
+++ resolved
@@ -156,9 +156,6 @@
     qnaKbUrls?: string[]
   ) => {
     const { snapshot, gotoSnapshot, set } = callbackHelpers;
-<<<<<<< HEAD
-    const { files, botName, botEnvironment, location, schemas, settings, id: projectId, diagnostics, skills } = data;
-=======
     const {
       files,
       botName,
@@ -170,7 +167,6 @@
       diagnostics,
       skills: skillContent,
     } = data;
->>>>>>> db6972cb
     const curLocation = await snapshot.getPromise(locationState(projectId));
     const storedLocale = languageStorage.get(botName)?.locale;
     const locale = settings.languages.includes(storedLocale) ? storedLocale : settings.defaultLanguage;
@@ -233,18 +229,6 @@
         set(botDiagnosticsState(projectId), diagnostics);
 
         refreshLocalStorage(projectId, settings);
-<<<<<<< HEAD
-        const mergedSettings = mergeLocalStorage(projectId, settings);
-        if (Array.isArray(mergedSettings.skill)) {
-          const skillsArr = mergedSettings.skill.map((skillData) => {
-            return {
-              ...skillData,
-            };
-          });
-          mergedSettings.skill = convertSkillsToDictionary(skillsArr);
-        }
-=======
->>>>>>> db6972cb
         set(settingsState(projectId), mergedSettings);
         set(filePersistenceState(projectId), new FilePersistence(projectId));
         set(undoHistoryState(projectId), new UndoHistory(projectId));
@@ -307,20 +291,9 @@
     (callbackHelpers: CallbackInterface) => async (path: string, storageId = 'default') => {
       try {
         await setBotOpeningStatus(callbackHelpers);
-<<<<<<< HEAD
-        const result = await checkIfBotProject(path, storageId);
-        if (!result.isBotProjectSpace) {
-          const response = await httpClient.put(`/projects/open`, { path, storageId });
-          await initBotState(callbackHelpers, response.data, true, '');
-          return response.data.id;
-        } else {
-          handleBotProjectSpace(callbackHelpers, path, storageId, result.contents);
-        }
-=======
         const response = await httpClient.put(`/projects/open`, { path, storageId });
         await initBotState(callbackHelpers, response.data, true, '');
         return response.data.id;
->>>>>>> db6972cb
       } catch (ex) {
         removeRecentProject(callbackHelpers, path);
         handleProjectFailure(callbackHelpers, ex);
