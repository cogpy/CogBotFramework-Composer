/* eslint-disable react-hooks/rules-of-hooks */
// Copyright (c) Microsoft Corporation.
// Licensed under the MIT License.
import path from 'path';

import { useRecoilCallback, CallbackInterface } from 'recoil';
import {
  dereferenceDefinitions,
  LuFile,
  QnAFile,
  DialogInfo,
  SensitiveProperties,
  DialogSetting,
  convertSkillsToDictionary,
} from '@bfc/shared';
import queryString from 'query-string';
import { indexer, validateDialog } from '@bfc/indexers';
import objectGet from 'lodash/get';
import objectSet from 'lodash/set';
import formatMessage from 'format-message';

import lgWorker from '../parsers/lgWorker';
import luWorker from '../parsers/luWorker';
import qnaWorker from '../parsers/qnaWorker';
import httpClient from '../../utils/httpUtil';
import { BotStatus } from '../../constants';
import { getReferredLuFiles } from '../../utils/luUtil';
import luFileStatusStorage from '../../utils/luFileStatusStorage';
import { getReferredQnaFiles } from '../../utils/qnaUtil';
import qnaFileStatusStorage from '../../utils/qnaFileStatusStorage';
import settingStorage from '../../utils/dialogSettingStorage';
import filePersistence from '../persistence/FilePersistence';
import { navigateTo } from '../../utils/navigation';
import languageStorage from '../../utils/languageStorage';
import { projectIdCache } from '../../utils/projectCache';
import {
  designPageLocationState,
  botDiagnosticsState,
  botProjectsSpaceState,
  projectMetaDataState,
  filePersistenceState,
<<<<<<< HEAD
=======
  currentProjectIdState,
>>>>>>> b3614dbf
} from '../atoms';
import { QnABotTemplateId } from '../../constants';
import FilePersistence from '../persistence/FilePersistence';
import UndoHistory from '../undo/undoHistory';
import { undoHistoryState } from '../undo/history';

import {
  skillManifestsState,
  settingsState,
  localeState,
  luFilesState,
  qnaFilesState,
  skillsState,
  schemasState,
  lgFilesState,
  locationState,
  botStatusState,
  botNameState,
  botEnvironmentState,
  dialogsState,
  botOpeningState,
  recentProjectsState,
  templateProjectsState,
  runtimeTemplatesState,
  applicationErrorState,
  templateIdState,
  announcementState,
  boilerplateVersionState,
  dialogSchemasState,
} from './../atoms';
import { logMessage, setError } from './../dispatchers/shared';

const handleProjectFailure = (callbackHelpers: CallbackInterface, ex) => {
  callbackHelpers.set(botOpeningState, false);
  setError(callbackHelpers, ex);
};

const processSchema = (projectId: string, schema: any) => ({
  ...schema,
  definitions: dereferenceDefinitions(schema.definitions),
});

// if user set value in terminal or appsetting.json, it should update the value in localStorage
const refreshLocalStorage = (projectId: string, settings: DialogSetting) => {
  for (const property of SensitiveProperties) {
    const value = objectGet(settings, property);
    if (value) {
      settingStorage.setField(projectId, property, value);
    }
  }
};

// merge sensitive values in localStorage
const mergeLocalStorage = (projectId: string, settings: DialogSetting) => {
  const localSetting = settingStorage.get(projectId);
  const mergedSettings = { ...settings };
  if (localSetting) {
    for (const property of SensitiveProperties) {
      const value = objectGet(localSetting, property);
      if (value) {
        objectSet(mergedSettings, property, value);
      } else {
        objectSet(mergedSettings, property, ''); // set those key back, because that were omit after persisited
      }
    }
  }
  return mergedSettings;
};

const updateLuFilesStatus = (projectId: string, luFiles: LuFile[]) => {
  const status = luFileStatusStorage.get(projectId);
  return luFiles.map((luFile) => {
    if (typeof status[luFile.id] === 'boolean') {
      return { ...luFile, published: status[luFile.id] };
    } else {
      return { ...luFile, published: false };
    }
  });
};

const initLuFilesStatus = (projectId: string, luFiles: LuFile[], dialogs: DialogInfo[]) => {
  luFileStatusStorage.checkFileStatus(
    projectId,
    getReferredLuFiles(luFiles, dialogs).map((file) => file.id)
  );
  return updateLuFilesStatus(projectId, luFiles);
};

const updateQnaFilesStatus = (projectId: string, qnaFiles: QnAFile[]) => {
  const status = qnaFileStatusStorage.get(projectId);
  return qnaFiles.map((qnaFile) => {
    if (typeof status[qnaFile.id] === 'boolean') {
      return { ...qnaFile, published: status[qnaFile.id] };
    } else {
      return { ...qnaFile, published: false };
    }
  });
};

const initQnaFilesStatus = (projectId: string, qnaFiles: QnAFile[], dialogs: DialogInfo[]) => {
  qnaFileStatusStorage.checkFileStatus(
    projectId,
    getReferredQnaFiles(qnaFiles, dialogs).map((file) => file.id)
  );
  return updateQnaFilesStatus(projectId, qnaFiles);
};

export const projectDispatcher = () => {
  const initBotState = async (
    callbackHelpers: CallbackInterface,
    data: any,
    jump: boolean,
    templateId: string,
    qnaKbUrls?: string[]
  ) => {
    const { snapshot, gotoSnapshot, set } = callbackHelpers;
<<<<<<< HEAD
    const { files, botName, botEnvironment, location, schemas, settings, id: projectId, diagnostics, skills } = data;
=======
    const {
      files,
      botName,
      botEnvironment,
      location,
      schemas,
      settings,
      id: projectId,
      diagnostics,
      skills: skillContent,
    } = data;
>>>>>>> b3614dbf
    const curLocation = await snapshot.getPromise(locationState(projectId));
    const storedLocale = languageStorage.get(botName)?.locale;
    const locale = settings.languages.includes(storedLocale) ? storedLocale : settings.defaultLanguage;

    // cache current projectId in session, resolve page refresh caused state lost.
    projectIdCache.set(projectId);

    const mergedSettings = mergeLocalStorage(projectId, settings);
    if (Array.isArray(mergedSettings.skill)) {
      const skillsArr = mergedSettings.skill.map((skillData) => ({ ...skillData }));
      mergedSettings.skill = convertSkillsToDictionary(skillsArr);
    }

    try {
      schemas.sdk.content = processSchema(projectId, schemas.sdk.content);
    } catch (err) {
      const diagnostics = schemas.diagnostics ?? [];
      diagnostics.push(err.message);
      schemas.diagnostics = diagnostics;
    }

    try {
      const { dialogs, dialogSchemas, luFiles, lgFiles, qnaFiles, skillManifestFiles, skills } = indexer.index(
        files,
        botName,
        locale,
        skillContent,
        mergedSettings
      );

      let mainDialog = '';
      const verifiedDialogs = dialogs.map((dialog) => {
        if (dialog.isRoot) {
          mainDialog = dialog.id;
        }
        dialog.diagnostics = validateDialog(dialog, schemas.sdk.content, lgFiles, luFiles);
        return dialog;
      });

      await lgWorker.addProject(projectId, lgFiles);
      set(botProjectsSpaceState, []);

      // Important: gotoSnapshot will wipe all states.
      const newSnapshot = snapshot.map(({ set }) => {
        set(skillManifestsState(projectId), skillManifestFiles);
        set(luFilesState(projectId), initLuFilesStatus(botName, luFiles, dialogs));
        set(lgFilesState(projectId), lgFiles);
        set(dialogsState(projectId), verifiedDialogs);
        set(dialogSchemasState(projectId), dialogSchemas);
        set(botEnvironmentState(projectId), botEnvironment);
        set(botNameState(projectId), botName);
        set(qnaFilesState(projectId), initQnaFilesStatus(botName, qnaFiles, dialogs));
        if (location !== curLocation) {
          set(botStatusState(projectId), BotStatus.unConnected);
          set(locationState(projectId), location);
        }
        set(skillsState(projectId), skills);
        set(schemasState(projectId), schemas);
        set(localeState(projectId), locale);
        set(botDiagnosticsState(projectId), diagnostics);

        refreshLocalStorage(projectId, settings);
<<<<<<< HEAD
        const mergedSettings = mergeLocalStorage(projectId, settings);
        if (Array.isArray(mergedSettings.skill)) {
          const skillsArr = mergedSettings.skill.map((skillData) => {
            return {
              ...skillData,
            };
          });
          mergedSettings.skill = convertSkillsToDictionary(skillsArr);
        }
=======
>>>>>>> b3614dbf
        set(settingsState(projectId), mergedSettings);
        set(filePersistenceState(projectId), new FilePersistence(projectId));
        set(undoHistoryState(projectId), new UndoHistory(projectId));
        //TODO: Botprojects space will be populated for now with just the rootbot. Once, BotProjects UI is hookedup this will be refactored to use addToBotProject
        set(botProjectsSpaceState, (current) => [...current, projectId]);
        set(projectMetaDataState(projectId), {
          isRootBot: true,
        });
        set(botOpeningState, false);
      });

      gotoSnapshot(newSnapshot);

      if (jump && projectId) {
        // TODO: Refactor to set it always on init to the root bot
        set(currentProjectIdState, projectId);
        let url = `/bot/${projectId}/dialogs/${mainDialog}`;
        if (templateId === QnABotTemplateId) {
          url = `/bot/${projectId}/knowledge-base/${mainDialog}`;
          navigateTo(url, { state: { qnaKbUrls } });
          return;
        }
        navigateTo(url);
      }
    } catch (err) {
      callbackHelpers.set(botOpeningState, false);
      setError(callbackHelpers, err);
      navigateTo('/home');
    }
  };

  const removeRecentProject = async (callbackHelpers: CallbackInterface, path: string) => {
    try {
      const {
        set,
        snapshot: { getPromise },
      } = callbackHelpers;
      const currentRecentProjects = await getPromise(recentProjectsState);
      const filtered = currentRecentProjects.filter((p) => p.path !== path);
      set(recentProjectsState, filtered);
    } catch (ex) {
      logMessage(callbackHelpers, `Error removing recent project: ${ex}`);
    }
  };

  const setBotOpeningStatus = async (callbackHelpers: CallbackInterface) => {
    const { set, snapshot } = callbackHelpers;
    set(botOpeningState, true);
    const botProjectSpace = await snapshot.getPromise(botProjectsSpaceState);
    const filePersistenceHandlers: filePersistence[] = [];
    for (const projectId of botProjectSpace) {
      const fp = await snapshot.getPromise(filePersistenceState(projectId));
      filePersistenceHandlers.push(fp);
    }
    const workers = [lgWorker, luWorker, qnaWorker, ...filePersistenceHandlers];
    return Promise.all(workers.map((w) => w.flush()));
  };

  const openProject = useRecoilCallback(
    (callbackHelpers: CallbackInterface) => async (path: string, storageId = 'default') => {
      try {
        await setBotOpeningStatus(callbackHelpers);
<<<<<<< HEAD
        const result = await checkIfBotProject(path, storageId);
        if (!result.isBotProjectSpace) {
          const response = await httpClient.put(`/projects/open`, { path, storageId });
          await initBotState(callbackHelpers, response.data, true, '');
          return response.data.id;
        } else {
          handleBotProjectSpace(callbackHelpers, path, storageId, result.contents);
        }
=======
        const response = await httpClient.put(`/projects/open`, { path, storageId });
        await initBotState(callbackHelpers, response.data, true, '');
        return response.data.id;
>>>>>>> b3614dbf
      } catch (ex) {
        removeRecentProject(callbackHelpers, path);
        handleProjectFailure(callbackHelpers, ex);
      }
    }
  );

  const fetchProjectById = useRecoilCallback((callbackHelpers: CallbackInterface) => async (projectId: string) => {
    try {
      const response = await httpClient.get(`/projects/${projectId}`);
      await initBotState(callbackHelpers, response.data, false, '');
    } catch (ex) {
      handleProjectFailure(callbackHelpers, ex);
      navigateTo('/home');
    }
  });

  const createProject = useRecoilCallback(
    (callbackHelpers: CallbackInterface) => async (
      templateId: string,
      name: string,
      description: string,
      location: string,
      schemaUrl?: string,
      locale?: string,
      qnaKbUrls?: string[]
    ) => {
      try {
        await setBotOpeningStatus(callbackHelpers);
        const response = await httpClient.post(`/projects`, {
          storageId: 'default',
          templateId,
          name,
          description,
          location,
          schemaUrl,
          locale,
        });
        const projectId = response.data.id;
        if (settingStorage.get(projectId)) {
          settingStorage.remove(projectId);
        }
        await initBotState(callbackHelpers, response.data, true, templateId, qnaKbUrls);
        return projectId;
      } catch (ex) {
        handleProjectFailure(callbackHelpers, ex);
      }
    }
  );

  const deleteBotProject = useRecoilCallback((callbackHelpers: CallbackInterface) => async (projectId: string) => {
    const { reset } = callbackHelpers;
    try {
      await httpClient.delete(`/projects/${projectId}`);
      luFileStatusStorage.removeAllStatuses(projectId);
      qnaFileStatusStorage.removeAllStatuses(projectId);
      settingStorage.remove(projectId);
      projectIdCache.clear();
      reset(dialogsState(projectId));
      reset(botEnvironmentState(projectId));
      reset(botNameState(projectId));
      reset(botStatusState(projectId));
      reset(locationState(projectId));
      reset(lgFilesState(projectId));
      reset(skillsState(projectId));
      reset(schemasState(projectId));
      reset(luFilesState(projectId));
      reset(settingsState(projectId));
      reset(localeState(projectId));
      reset(skillManifestsState(projectId));
      reset(designPageLocationState(projectId));
      reset(filePersistenceState(projectId));
      reset(undoHistoryState(projectId));
      reset(botProjectsSpaceState);
<<<<<<< HEAD
=======
      reset(currentProjectIdState);
>>>>>>> b3614dbf
    } catch (e) {
      logMessage(callbackHelpers, e.message);
    }
  });

  const saveProjectAs = useRecoilCallback(
    (callbackHelpers: CallbackInterface) => async (projectId, name, description, location) => {
      try {
        await setBotOpeningStatus(callbackHelpers);
        const response = await httpClient.post(`/projects/${projectId}/project/saveAs`, {
          storageId: 'default',
          name,
          description,
          location,
        });
        await initBotState(callbackHelpers, response.data, true, '');
        return response.data.id;
      } catch (ex) {
        handleProjectFailure(callbackHelpers, ex);
        logMessage(callbackHelpers, ex.message);
      }
    }
  );

  const fetchRecentProjects = useRecoilCallback((callbackHelpers: CallbackInterface) => async () => {
    const { set } = callbackHelpers;
    try {
      const response = await httpClient.get(`/projects/recent`);
      set(recentProjectsState, response.data);
    } catch (ex) {
      set(recentProjectsState, []);
      logMessage(callbackHelpers, `Error in fetching recent projects: ${ex}`);
    }
  });

  const fetchRuntimeTemplates = useRecoilCallback<[], Promise<void>>(
    (callbackHelpers: CallbackInterface) => async () => {
      const { set } = callbackHelpers;
      try {
        const response = await httpClient.get(`/runtime/templates`);
        if (Array.isArray(response.data)) {
          set(runtimeTemplatesState, [...response.data]);
        }
      } catch (ex) {
        // TODO: Handle exceptions
        logMessage(callbackHelpers, `Error fetching runtime templates: ${ex}`);
      }
    }
  );

  const fetchTemplates = useRecoilCallback<[], Promise<void>>((callbackHelpers: CallbackInterface) => async () => {
    try {
      const response = await httpClient.get(`/assets/projectTemplates`);

      const data = response && response.data;

      if (data && Array.isArray(data) && data.length > 0) {
        callbackHelpers.set(templateProjectsState, data);
      }
    } catch (err) {
      // TODO: Handle exceptions
      logMessage(callbackHelpers, `Error fetching runtime templates: ${err}`);
    }
  });

  const setBotStatus = useRecoilCallback<[BotStatus, string], void>(
    ({ set }: CallbackInterface) => (status: BotStatus, projectId: string) => {
      set(botStatusState(projectId), status);
    }
  );

  const createFolder = useRecoilCallback<[string, string], Promise<void>>(
    ({ set }: CallbackInterface) => async (path, name) => {
      const storageId = 'default';
      try {
        await httpClient.post(`/storages/folder`, { path, name, storageId });
      } catch (err) {
        set(applicationErrorState, {
          message: err.message,
          summary: formatMessage('Create Folder Error'),
        });
      }
    }
  );

  const updateFolder = useRecoilCallback<[string, string, string], Promise<void>>(
    ({ set }: CallbackInterface) => async (path, oldName, newName) => {
      const storageId = 'default';
      try {
        await httpClient.put(`/storages/folder`, { path, oldName, newName, storageId });
      } catch (err) {
        set(applicationErrorState, {
          message: err.message,
          summary: formatMessage('Update Folder Name Error'),
        });
      }
    }
  );

  const saveTemplateId = useRecoilCallback<[string], void>(({ set }: CallbackInterface) => (templateId) => {
    if (templateId) {
      set(templateIdState, templateId);
    }
  });

  const updateBoilerplate = useRecoilCallback((callbackHelpers: CallbackInterface) => async (projectId: string) => {
    try {
      await httpClient.post(`/projects/${projectId}/updateBoilerplate`);
      callbackHelpers.set(announcementState, formatMessage('Scripts successfully updated.'));
    } catch (ex) {
      setError(callbackHelpers, ex);
    }
  });

  const getBoilerplateVersion = useRecoilCallback((callbackHelpers: CallbackInterface) => async (projectId: string) => {
    try {
      const response = await httpClient.get(`/projects/${projectId}/boilerplateVersion`);
      const { updateRequired, latestVersion, currentVersion } = response.data;
      callbackHelpers.set(boilerplateVersionState, { updateRequired, latestVersion, currentVersion });
    } catch (ex) {
      setError(callbackHelpers, ex);
    }
  });

  const checkIfBotProject = async (path: string, storageId): Promise<{ isBotProjectSpace: boolean; contents: any }> => {
    try {
      const qs: any = {
        path,
        storageId,
      };
      const stringified = queryString.stringify(qs, {
        encode: true,
      });
      const response = await httpClient.get(`/projects/checkIfBotProjectSpace?${stringified}`);
      return response.data;
    } catch (ex) {
      return {
        isBotProjectSpace: false,
        contents: undefined,
      };
    }
  };

  const handleBotProjectSpace = async (
    callbackHelpers: CallbackInterface,
    rootBotPath: string,
    storageId,
    botProjectFileContents: any
  ) => {
    const rootBotPromise = httpClient.put(`/projects/open`, { path: rootBotPath, storageId });
    const promises = [rootBotPromise];
    for (const skill of botProjectFileContents.skills) {
      if (skill.workspace) {
        const { protocol } = new URL(skill.workspace);
        if (protocol === 'file:') {
          const relativeSkillPath = skill.workspace.replace('file://', '');
          let skillPath = path.resolve(rootBotPath, relativeSkillPath);
          if (skillPath.match(/^(\/||\\)[A-Z]:/)) {
            // if the path comes out like "/C:/Users", remove the leading slash or backslash
            skillPath = skillPath.slice(1);
          }
          promises.push(httpClient.put(`/projects/open`, { path: path.normalize(skillPath), storageId }));
        }
      } else {
        //Handle remote skill
      }
    }
    const responses = await Promise.all(promises);
    const projectIds: string[] = [];

    let rootBotData = {
      projectId: '',
      mainDialog: '',
    };

    const botDataCollection: any[] = [];
    for (const projectData of responses) {
      const projectId = projectData.data.id;
      projectIds.push(projectId);

      const botData = await initBotProjectSpaceState(callbackHelpers, projectData.data, projectIds.length === 1);

      botDataCollection.push(botData);
    }
    // Important: gotoSnapshot will wipe all states.
    const { snapshot, gotoSnapshot } = callbackHelpers;
    const newSnapshot = snapshot.map(({ set }) => {
      botDataCollection.map((projectData, index) => {
        const projectId = projectIds[index];
        const {
          skillManifestFiles,
          botName,
          luFiles,
          dialogs,
          lgFiles,
          verifiedDialogs,
          dialogSchemas,
          botEnvironment,
          qnaFiles,
          curLocation,
          location,
          skills,
          schemas,
          diagnostics,
          mainDialog,
          locale,
          isRootBot,
          settings,
        } = projectData;

        if (index === 0) {
          rootBotData = {
            projectId,
            mainDialog,
          };
        }

        set(skillManifestsState(projectId), skillManifestFiles);
        set(luFilesState(projectId), initLuFilesStatus(botName, luFiles, dialogs));
        set(lgFilesState(projectId), lgFiles);
        set(dialogsState(projectId), verifiedDialogs);
        set(dialogSchemasState(projectId), dialogSchemas);
        set(botEnvironmentState(projectId), botEnvironment);
        set(botNameState(projectId), botName);
        set(qnaFilesState(projectId), initQnaFilesStatus(botName, qnaFiles, dialogs));
        if (location !== curLocation) {
          set(botStatusState(projectId), BotStatus.unConnected);
          set(locationState(projectId), location);
        }
        set(skillsState(projectId), skills);
        set(schemasState(projectId), schemas);
        set(localeState(projectId), locale);
        set(botDiagnosticsState(projectId), diagnostics);

        refreshLocalStorage(projectId, settings);
        const mergedSettings = mergeLocalStorage(projectId, settings);
        set(settingsState(projectId), mergedSettings);
        set(filePersistenceState(projectId), new FilePersistence(projectId));
        set(undoHistoryState(projectId), new UndoHistory(projectId));
        set(projectMetaDataState(projectId), {
          isRootBot,
        });
      });
      set(botProjectsSpaceState, [...projectIds]);
    });
    gotoSnapshot(newSnapshot);

    if (rootBotData.projectId) {
      const url = `/bot/${rootBotData.projectId}/dialogs/${rootBotData.mainDialog}`;
      navigateTo(url);
    }
  };

  const initBotProjectSpaceState = async (callbackHelpers: CallbackInterface, data: any, isRootBot = false) => {
    const { snapshot } = callbackHelpers;
    const { files, botName, botEnvironment, location, schemas, settings, id: projectId, diagnostics, skills } = data;
    const curLocation = await snapshot.getPromise(locationState(projectId));
    const storedLocale = languageStorage.get(botName)?.locale;
    const locale = settings.languages.includes(storedLocale) ? storedLocale : settings.defaultLanguage;

    // cache current projectId in session, resolve page refresh caused state lost.
    if (isRootBot) {
      projectIdCache.set(projectId);
    }

    try {
      schemas.sdk.content = processSchema(projectId, schemas.sdk.content);
    } catch (err) {
      const diagnostics = schemas.diagnostics ?? [];
      diagnostics.push(err.message);
      schemas.diagnostics = diagnostics;
    }

    try {
      const { dialogs, dialogSchemas, luFiles, lgFiles, qnaFiles, skillManifestFiles } = indexer.index(
        files,
        botName,
        locale
      );

      let mainDialog = '';
      const verifiedDialogs = dialogs.map((dialog) => {
        if (dialog.isRoot) {
          mainDialog = dialog.id;
        }
        dialog.diagnostics = validateDialog(dialog, schemas.sdk.content, lgFiles, luFiles);
        return dialog;
      });

      await lgWorker.addProject(projectId, lgFiles);

      return {
        skillManifestFiles,
        botName,
        luFiles,
        dialogs,
        lgFiles,
        verifiedDialogs,
        dialogSchemas,
        botEnvironment,
        qnaFiles,
        curLocation,
        location,
        skills,
        schemas,
        diagnostics,
        mainDialog,
        settings,
        locale,
        isRootBot,
      };
    } catch (err) {
      setError(callbackHelpers, err);
      navigateTo('/home');
      return '';
    }
  };

  return {
    openProject,
    createProject,
    deleteBotProject,
    saveProjectAs,
    fetchTemplates,
    fetchProjectById,
    fetchRecentProjects,
    fetchRuntimeTemplates,
    setBotStatus,
    updateFolder,
    createFolder,
    saveTemplateId,
    updateBoilerplate,
    getBoilerplateVersion,
  };
};<|MERGE_RESOLUTION|>--- conflicted
+++ resolved
@@ -39,10 +39,7 @@
   botProjectsSpaceState,
   projectMetaDataState,
   filePersistenceState,
-<<<<<<< HEAD
-=======
   currentProjectIdState,
->>>>>>> b3614dbf
 } from '../atoms';
 import { QnABotTemplateId } from '../../constants';
 import FilePersistence from '../persistence/FilePersistence';
@@ -159,9 +156,6 @@
     qnaKbUrls?: string[]
   ) => {
     const { snapshot, gotoSnapshot, set } = callbackHelpers;
-<<<<<<< HEAD
-    const { files, botName, botEnvironment, location, schemas, settings, id: projectId, diagnostics, skills } = data;
-=======
     const {
       files,
       botName,
@@ -173,7 +167,6 @@
       diagnostics,
       skills: skillContent,
     } = data;
->>>>>>> b3614dbf
     const curLocation = await snapshot.getPromise(locationState(projectId));
     const storedLocale = languageStorage.get(botName)?.locale;
     const locale = settings.languages.includes(storedLocale) ? storedLocale : settings.defaultLanguage;
@@ -236,18 +229,6 @@
         set(botDiagnosticsState(projectId), diagnostics);
 
         refreshLocalStorage(projectId, settings);
-<<<<<<< HEAD
-        const mergedSettings = mergeLocalStorage(projectId, settings);
-        if (Array.isArray(mergedSettings.skill)) {
-          const skillsArr = mergedSettings.skill.map((skillData) => {
-            return {
-              ...skillData,
-            };
-          });
-          mergedSettings.skill = convertSkillsToDictionary(skillsArr);
-        }
-=======
->>>>>>> b3614dbf
         set(settingsState(projectId), mergedSettings);
         set(filePersistenceState(projectId), new FilePersistence(projectId));
         set(undoHistoryState(projectId), new UndoHistory(projectId));
@@ -310,20 +291,9 @@
     (callbackHelpers: CallbackInterface) => async (path: string, storageId = 'default') => {
       try {
         await setBotOpeningStatus(callbackHelpers);
-<<<<<<< HEAD
-        const result = await checkIfBotProject(path, storageId);
-        if (!result.isBotProjectSpace) {
-          const response = await httpClient.put(`/projects/open`, { path, storageId });
-          await initBotState(callbackHelpers, response.data, true, '');
-          return response.data.id;
-        } else {
-          handleBotProjectSpace(callbackHelpers, path, storageId, result.contents);
-        }
-=======
         const response = await httpClient.put(`/projects/open`, { path, storageId });
         await initBotState(callbackHelpers, response.data, true, '');
         return response.data.id;
->>>>>>> b3614dbf
       } catch (ex) {
         removeRecentProject(callbackHelpers, path);
         handleProjectFailure(callbackHelpers, ex);
@@ -398,10 +368,7 @@
       reset(filePersistenceState(projectId));
       reset(undoHistoryState(projectId));
       reset(botProjectsSpaceState);
-<<<<<<< HEAD
-=======
       reset(currentProjectIdState);
->>>>>>> b3614dbf
     } catch (e) {
       logMessage(callbackHelpers, e.message);
     }
