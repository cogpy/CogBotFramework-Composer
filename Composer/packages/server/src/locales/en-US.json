{
  "0_bytes_a1e1cdb3": {
    "message": "0 Bytes"
  },
  "5_minute_intro_7ea06d2b": {
    "message": "5 Minute Intro"
  },
  "ErrorInfo_part1": {
    "message": "An error occured in the form editor!"
  },
  "ErrorInfo_part2": {
    "message": "This is likely due to malformed data or missing functionality in Composer."
  },
  "ErrorInfo_part3": {
    "message": "Try navigating to another node in the visual editor."
  },
  "a_dialog_file_must_have_a_name_123ff67d": {
    "message": "a dialog file must have a name"
  },
  "a_minimap_gives_an_overview_of_your_source_code_fo_9a897f4f": {
    "message": "A minimap gives an overview of your source code for quick navigation and code understanding."
  },
  "a_newer_version_of_the_provisioning_scripts_has_be_85d3ad94": {
    "message": "A newer version of the provisioning scripts has been found, and this project can be updated to the latest."
  },
  "a_profile_with_that_name_already_exists_7c559958": {
    "message": "A profile with that name already exists."
  },
  "a_subscription_key_is_created_when_you_create_a_qn_37a6926f": {
    "message": "A subscription key is created when you create a QnA Maker resource."
  },
  "a_valid_url_should_start_with_http_or_https_d24b3591": {
    "message": "A valid url should start with http:// or https://"
  },
  "about_70c18bba": {
    "message": "About"
  },
  "accepted_values_b4224bcd": {
    "message": "Accepted values"
  },
  "accepts_multiple_values_73658f63": {
    "message": "Accepts multiple values"
  },
  "access_external_resources_7e37fe21": {
    "message": "Access external resources"
  },
  "action_created_f80af9a0": {
    "message": "Action created"
  },
  "action_deleted_a10c002b": {
    "message": "Action deleted"
  },
  "action_focused_400ee4af": {
    "message": "Action focused"
  },
  "action_unfocused_18a2800e": {
    "message": "Action unfocused"
  },
  "actions_copied_2821ab27": {
    "message": "Actions copied"
  },
  "actions_created_6c5acc11": {
    "message": "Actions created"
  },
  "actions_cut_929f4c37": {
    "message": "Actions cut"
  },
  "actions_define_b_how_the_bot_responds_b_to_a_certa_890a71f4": {
    "message": "Actions define <b>how the bot responds</b> to a certain trigger."
  },
  "actions_deleted_355c359a": {
    "message": "Actions deleted"
  },
  "actions_disabled_c1accfb6": {
    "message": "Actions disabled"
  },
  "actions_efcde10d": {
    "message": "Actions"
  },
  "actions_enabled_8e9ec02d": {
    "message": "Actions enabled"
  },
  "actions_moved_d7777b29": {
    "message": "Actions moved"
  },
  "activities_125193f7": {
    "message": "Activities"
  },
  "activity_13915493": {
    "message": "Activity"
  },
  "activity_received_2f20fa9d": {
    "message": "Activity received"
  },
  "adaptive_dialog_61a05dde": {
    "message": "Adaptive dialog"
  },
  "add_8523c19b": {
    "message": "Add"
  },
  "add_a_new_key_5c208c29": {
    "message": "Add a new key"
  },
  "add_a_new_skill_dialog_aaaafa9c": {
    "message": "Add a new Skill Dialog"
  },
  "add_a_new_trigger_a82d3db8": {
    "message": "Add a new trigger"
  },
  "add_a_new_value_24ca14ac": {
    "message": "Add a new value"
  },
  "add_a_publish_profile_fca2263a": {
    "message": "Add a publish profile"
  },
  "add_a_skill_46d2b71c": {
    "message": "Add a skill"
  },
  "add_a_trigger_c6861401": {
    "message": "Add a trigger"
  },
  "add_a_welcome_message_9e1480b2": {
    "message": "Add a welcome message"
  },
  "add_additional_url_bdfac25d": {
    "message": "Add additional URL"
  },
  "add_alternative_phrasing_47234f77": {
    "message": "add alternative phrasing"
  },
  "add_an_intent_trigger_a9acc149": {
    "message": "Add an intent trigger"
  },
  "add_custom_runtime_6b73dc44": {
    "message": "Add custom runtime"
  },
  "add_language_75dee49e": {
    "message": "Add language"
  },
  "add_local_skill_from_path_b6114c5e": {
    "message": "Add local skill from path"
  },
  "add_multiple_comma_separated_synonyms_2639283f": {
    "message": "Add multiple comma-separated synonyms"
  },
  "add_new_dialog_25f12c9": {
    "message": "Add new dialog"
  },
  "add_new_extension_19b82b77": {
    "message": "Add new extension"
  },
  "add_new_knowledge_base_on_displayname_7f44609c": {
    "message": " Add new knowledge base on { displayName }"
  },
  "add_new_profile_47b225e6": {
    "message": "Add new profile"
  },
  "add_new_propertyname_bedf7dc6": {
    "message": "Add new { propertyName }"
  },
  "add_new_trigger_on_displayname_2aaf6e4c": {
    "message": "Add new trigger on { displayName }"
  },
  "add_new_validation_rule_here_eb675ccf": {
    "message": "Add new validation rule here"
  },
  "add_property_d381eba3": {
    "message": "Add Property"
  },
  "add_qna_pair_bcb1624": {
    "message": "Add QnA Pair"
  },
  "add_remote_skill_262aa6": {
    "message": "Add remote skill"
  },
  "add_some_example_phrases_to_trigger_this_intent_pl_568eaf51": {
    "message": "> add some example phrases to trigger this intent:\n> - please tell me the weather\n> - what is the weather like in '{'city=Seattle'}'\n\n> entity definitions:\n> @ ml city"
  },
  "add_some_expected_user_responses_please_remind_me__31dc5c07": {
    "message": "> add some expected user responses:\n> - Please remind me to '{'itemTitle=buy milk'}'\n> - remind me to '{'itemTitle'}'\n> - add '{'itemTitle'}' to my todo list\n>\n> entity definitions:\n> @ ml itemTitle\n"
  },
  "add_welcome_message_49d9ded9": {
    "message": "Add welcome message"
  },
  "advanced_events_2cbfa47d": {
    "message": "Advanced Events"
  },
  "advanced_options_4dcc8385": {
    "message": "Advanced options"
  },
  "all_4321c3a1": {
    "message": "All"
  },
  "all_language_generation_files_ef778f24": {
    "message": "all language generation files"
  },
  "all_language_understanding_files_714b33eb": {
    "message": "all language understanding files"
  },
  "all_profiles_8321b1aa": {
    "message": "All profiles"
  },
  "all_qna_files_349d7fe1": {
    "message": "all qna files"
  },
  "an_authoring_key_is_created_automatically_when_you_21cf77aa": {
    "message": "An authoring key is created automatically when you create a LUIS account."
  },
  "answer_4620913f": {
    "message": "Answer"
  },
  "answer_is_answer_799483f0": {
    "message": "Answer is { answer }"
  },
  "any_constant_or_expression_to_evaluate_ba2017b1": {
    "message": "Any constant or expression to evaluate."
  },
  "any_or_expression_acad7d37": {
    "message": "Any or expression"
  },
  "any_string_f22dc2e1": {
    "message": "any string"
  },
  "append_choices_35c45a2d": {
    "message": "Append choices"
  },
  "application_language_87691b6": {
    "message": "Application Language"
  },
  "application_language_f100f3e0": {
    "message": "Application language"
  },
  "application_settings_39e840c6": {
    "message": "Application Settings"
  },
  "application_updates_bdf5f8b6": {
    "message": "Application Updates"
  },
  "apr_9_2020_3c8b47d7": {
    "message": "Apr 9, 2020"
  },
  "are_you_sure_you_want_to_exit_the_onboarding_produ_c2de1b23": {
    "message": "Are you sure you want to exit the Onboarding Product Tour? You can restart the tour in the onboarding settings."
  },
  "are_you_sure_you_want_to_remove_propertyname_8a793e4f": {
    "message": "Are you sure you want to remove \"{ propertyName }\"?"
  },
  "are_you_sure_you_want_to_start_over_your_progress__3b7cde9b": {
    "message": "Are you sure you want to start over? Your progress will be lost."
  },
  "are_you_sure_you_want_to_stop_current_runtime_and__a5f883b2": {
    "message": "Are you sure you want to stop current runtime and replace them?"
  },
  "are_you_sure_you_want_to_uninstall_these_extension_cf6265e8": {
    "message": "Are you sure you want to uninstall these extensions?"
  },
  "array_643947ee": {
    "message": "Array"
  },
  "array_constant_8829b2ec": {
    "message": "Array constant."
  },
  "array_or_expression_c52b2ecc": {
    "message": "Array or expression"
  },
  "array_or_expression_to_evaluate_87d9328b": {
    "message": "Array or expression to evaluate."
  },
  "ask_a_question_92ef7e0c": {
    "message": "Ask a question"
  },
  "attachment_input_e0ece49c": {
    "message": "Attachment Input"
  },
  "australia_6a25c95b": {
    "message": "australia"
  },
  "authoring_canvas_18802e39": {
    "message": "Authoring canvas"
  },
  "authoring_region_to_use_e_g_westus_westeurope_aust_d43d5245": {
    "message": "Authoring region to use (e.g. westus, westeurope, australiaeast)"
  },
  "authoring_region_to_use_westus_qna_maker_resource__4588c2f9": {
    "message": "Authoring region to use (westus)  (QnA maker resource location)"
  },
  "auto_update_86eb33b0": {
    "message": "Auto update"
  },
  "available_skills_95c114ac": {
    "message": "Available Skills"
  },
  "been_used_5daccdb2": {
    "message": "Been used"
  },
  "begin_a_new_dialog_60249bd8": {
    "message": "Begin a new dialog"
  },
  "begin_a_remote_skill_dialog_93e47189": {
    "message": "Begin a remote skill dialog."
  },
  "begin_dialog_12e2becf": {
    "message": "Begin Dialog"
  },
  "begin_dialog_event_285bc650": {
    "message": "Begin dialog event"
  },
  "begindialog_a5594562": {
    "message": "BeginDialog"
  },
  "ben_brown_99c12d19": {
    "message": "Ben Brown"
  },
  "boolean_6000988a": {
    "message": "Boolean"
  },
  "boolean_condition_b65450ca": {
    "message": "Boolean condition"
  },
  "boolean_constant_7d3fcbf6": {
    "message": "Boolean constant"
  },
  "boolean_constant_8d950af8": {
    "message": "Boolean constant."
  },
  "boolean_constant_or_expression_to_evaluate_86d77849": {
    "message": "Boolean constant or expression to evaluate."
  },
  "boolean_field_602934c9": {
    "message": "boolean field"
  },
  "boolean_or_expression_6bd88208": {
    "message": "Boolean or expression"
  },
  "boolean_value_98d39ea1": {
    "message": "Boolean value."
  },
  "bot_asks_5e9f0202": {
    "message": "Bot Asks"
  },
  "bot_framework_composer_enables_developers_and_mult_ce0e42a9": {
    "message": "Bot Framework Composer enables developers and multi-disciplinary teams to build all kinds of conversational experiences, using the latest components from the Bot Framework: SDK, LG, LU, and declarative file formats, all without writing code."
  },
  "bot_framework_composer_fae721be": {
    "message": "Bot Framework Composer"
  },
  "bot_framework_composer_icon_gray_fa72d3d6": {
    "message": "bot framework composer icon gray"
  },
  "bot_framework_composer_is_a_visual_authoring_canva_c3947d91": {
    "message": "Bot Framework Composer is a visual authoring canvas for building bots and other types of conversational application with the Microsoft Bot Framework technology stack. With Composer you will find everything you need to build a modern, state-of-the-art conversational experience."
  },
  "bot_framework_composer_is_an_open_source_visual_au_2be2e02b": {
    "message": "Bot Framework Composer is an open-source visual authoring canvas for developers and multi-disciplinary teams to build bots. Composer integrates LUIS and QnA Maker, and allows sophisticated composition of bot replies using language generation."
  },
  "bot_framework_provides_the_most_comprehensive_expe_e34a7f5d": {
    "message": "Bot Framework provides the most comprehensive experience for building conversational applications."
  },
  "bot_language_6cf30c2": {
    "message": "Bot language"
  },
  "bot_language_active_7cf9dc78": {
    "message": "Bot language (active)"
  },
  "bot_name_is_botname_a28c2d05": {
    "message": "Bot name is { botName }"
  },
  "bot_project_file_does_not_exist_a0864a2c": {
    "message": "Bot project file does not exist."
  },
  "bot_responses_4617b4a2": {
    "message": "Bot responses"
  },
  "bot_responses_c4e63601": {
    "message": "Bot Responses"
  },
  "bot_settings_3751e1b2": {
    "message": "Bot settings"
  },
  "bot_settings_ce2783e4": {
    "message": "Bot Settings"
  },
  "branch_if_else_391e5681": {
    "message": "Branch: If/else"
  },
  "branch_if_else_992cf9bf": {
    "message": "Branch: If/Else"
  },
  "branch_if_else_f6a36f1d": {
    "message": "Branch: if/else"
  },
  "branch_switch_multiple_options_95c6a326": {
    "message": "Branch: Switch (multiple options)"
  },
  "break_out_of_loop_ab30157c": {
    "message": "Break out of loop"
  },
  "build_your_first_bot_f9c3e427": {
    "message": "Build your first bot"
  },
  "bytes_74acea97": {
    "message": "Bytes"
  },
  "calculating_17b21be7": {
    "message": "Calculating..."
  },
  "cancel_all_active_dialogs_335b1623": {
    "message": "Cancel all active dialogs"
  },
  "cancel_all_dialogs_32144c45": {
    "message": "Cancel All Dialogs"
  },
  "cancel_caeb1e68": {
    "message": "Cancel"
  },
  "cancel_dialog_event_cc671dee": {
    "message": "Cancel dialog event"
  },
  "change_recognizer_3145b93d": {
    "message": "Change Recognizer"
  },
  "check_for_updates_and_install_them_automatically_50337340": {
    "message": "Check for updates and install them automatically."
  },
  "choice_input_f75a2353": {
    "message": "Choice Input"
  },
  "choice_name_fe8411f4": {
    "message": "Choice Name"
  },
  "choose_a_location_for_your_new_bot_project_e979f2d5": {
    "message": "Choose a location for your new bot project."
  },
  "choose_how_to_create_your_bot_a97f7b3e": {
    "message": "Choose how to create your bot"
  },
  "choose_one_2c4277df": {
    "message": "Choose One"
  },
  "chris_whitten_11df1f35": {
    "message": "Chris Whitten"
  },
  "clear_all_da755751": {
    "message": "Clear all"
  },
  "click_on_the_b_add_b_button_in_the_toolbar_and_sel_4daf351a": {
    "message": "Click on the <b>Add</b> button in the toolbar, and select <b>Add a new trigger</b>. In the <b>Create a trigger</b> wizard, set the <b>Trigger Type</b> to <i>Intent recognized</i> and configure the <b>Trigger Name</b> and <b>Trigger Phrases</b>. Then add actions in the Visual Editor."
  },
  "click_the_b_add_b_button_in_the_toolbar_and_select_79001156": {
    "message": "Click the <b>Add</b> button in the toolbar, and select <b>Add a new trigger</b> from the dropdown menu."
  },
  "click_to_sort_by_file_type_1b0c9bd": {
    "message": "Click to sort by file type"
  },
  "close_d634289d": {
    "message": "Close"
  },
  "collapse_34080b4d": {
    "message": "Collapse"
  },
  "collapse_navigation_17228b95": {
    "message": "Collapse Navigation"
  },
  "comment_7ef1428e": {
    "message": "Comment"
  },
  "component_stacktrace_e24b1983": {
    "message": "Component Stacktrace:"
  },
  "composer_cannot_yet_translate_your_bot_automatical_2d54081b": {
    "message": "Composer cannot yet translate your bot automatically.\nTo create a translation manually, Composer will create a copy of your bot’s content with the name of the additional language. This content can then be translated without affecting the original bot logic or flow and you can switch between languages to ensure the responses are correctly and appropriately translated."
  },
  "composer_introduction_98a93701": {
    "message": "Composer introduction"
  },
  "composer_is_up_to_date_9118257d": {
    "message": "Composer is up to date."
  },
  "composer_logo_ba2048a0": {
    "message": "Composer Logo"
  },
  "composer_needs_net_core_sdk_46e2a8ae": {
    "message": "Composer needs .NET Core SDK"
  },
  "composer_will_restart_88ee8dc3": {
    "message": "Composer will restart."
  },
  "composer_will_update_the_next_time_you_close_the_a_d74264a1": {
    "message": "Composer will update the next time you close the app."
  },
  "conditionalselector_ed2031f0": {
    "message": "ConditionalSelector"
  },
  "configure_composer_to_start_your_bot_using_runtime_fe37dadf": {
    "message": "Configure Composer to start your bot using runtime code you can customize and control."
  },
  "configures_default_language_model_to_use_if_there__f09f1acd": {
    "message": "Configures default language model to use if there is no culture code in the file name (Default: en-us)"
  },
  "confirm_6556b3a6": {
    "message": "Confirm"
  },
  "confirm_choices_db8e99fb": {
    "message": "Confirm Choices"
  },
  "confirm_input_bf996e7a": {
    "message": "Confirm Input"
  },
  "confirmation_fec87d65": {
    "message": "Confirmation"
  },
  "confirmation_modal_must_have_a_title_b0816e0b": {
    "message": "Confirmation modal must have a title."
  },
  "congratulations_your_model_is_successfully_publish_52ebc297": {
    "message": "Congratulations! Your model is successfully published."
  },
  "connect_to_a_new_skill_34d582ab": {
    "message": "Connect to a new skill"
  },
  "connect_to_a_skill_53c9dff0": {
    "message": "Connect to a skill"
  },
  "connect_to_qna_knowledgebase_4b324132": {
    "message": "Connect to QnA Knowledgebase"
  },
  "continue_loop_22635585": {
    "message": "Continue loop"
  },
  "conversation_ended_a8bd37dd": {
    "message": "Conversation ended"
  },
  "conversation_invoked_e960884e": {
    "message": "Conversation invoked"
  },
  "conversationupdate_activity_9e94bff5": {
    "message": "ConversationUpdate activity"
  },
  "copy_9748f9f": {
    "message": "Copy"
  },
  "copy_content_for_translation_7affbcbb": {
    "message": "Copy content for translation"
  },
  "could_not_connect_to_storage_50411de0": {
    "message": "Could not connect to storage."
  },
  "could_not_init_plugin_1f1c29cd": {
    "message": "Could not init plugin"
  },
  "couldn_t_complete_the_update_a337a359": {
    "message": "Couldn''t complete the update:"
  },
  "create_132b3be1": {
    "message": "Create"
  },
  "create_a_bot_project_73e6ce33": {
    "message": "Create a bot project"
  },
  "create_a_condition_8686fd5": {
    "message": "Create a condition"
  },
  "create_a_dialog_9f6c8618": {
    "message": "Create a dialog"
  },
  "create_a_name_for_the_project_which_will_be_used_t_57e9b690": {
    "message": "Create a name for the project which will be used to name the application: (projectname-environment-LUfilename)"
  },
  "create_a_new_dialog_21d84b82": {
    "message": "Create a new dialog"
  },
  "create_a_new_skill_manifest_or_select_which_one_yo_a97e9616": {
    "message": "Create a new skill manifest or select which one you want to edit"
  },
  "create_a_trigger_40e74743": {
    "message": "Create a trigger"
  },
  "create_bot_from_template_or_scratch_92f0fefa": {
    "message": "Create bot from template or scratch?"
  },
  "create_copy_to_translate_bot_content_efc872c": {
    "message": "Create copy to translate bot content"
  },
  "create_edit_skill_manifest_1c1b14fe": {
    "message": "Create/edit skill manifest"
  },
  "create_folder_error_38aa86f5": {
    "message": "Create Folder Error"
  },
  "create_from_knowledge_base_qna_maker_7422486": {
    "message": "Create from knowledge base (QnA Maker)"
  },
  "create_from_qna_7aa9dcbb": {
    "message": "Create from QnA"
  },
  "create_from_scratch_485c3045": {
    "message": "Create from scratch"
  },
  "create_from_template_87e12c94": {
    "message": "Create from template"
  },
  "create_knowledge_base_db6d66c4": {
    "message": "Create knowledge base"
  },
  "create_knowledge_base_from_scratch_afe4d2a2": {
    "message": "Create knowledge base from scratch"
  },
  "create_new_empty_bot_21cf0ea3": {
    "message": "Create new empty bot"
  },
  "create_new_folder_19d3faa4": {
    "message": "Create new folder"
  },
  "create_new_knowledge_base_e14d07a5": {
    "message": "Create New Knowledge Base"
  },
  "create_new_skill_e9943c5": {
    "message": "Create new Skill"
  },
  "create_or_edit_skill_manifest_8ad98da9": {
    "message": "Create or edit skill manifest"
  },
  "creating_your_knowledge_base_ef4f9872": {
    "message": "Creating your knowledge base"
  },
  "current_40c0812f": {
    "message": " - Current"
  },
  "custom_actions_5d396747": {
    "message": "Custom Actions"
  },
  "custom_events_d6f0e45b": {
    "message": "Custom events"
  },
  "custom_name_optional_60ee6a1a": {
    "message": "Custom name (optional)"
  },
  "custom_recognizer_951bab90": {
    "message": "Custom recognizer"
  },
  "cut_c8c92681": {
    "message": "Cut"
  },
  "data_loading_4c9bb9f6": {
    "message": "Data loading..."
  },
  "date_ee500367": {
    "message": "Date"
  },
  "date_modified_18beced9": {
    "message": "Date modified"
  },
  "date_modified_e1c8ac8f": {
    "message": "Date Modified"
  },
  "date_or_time_d30bcc7d": {
    "message": "Date or time"
  },
  "date_time_input_2416ffc1": {
    "message": "Date Time Input"
  },
  "debug_break_46cb5adb": {
    "message": "Debug Break"
  },
  "debug_break_870a75df": {
    "message": "Debug break"
  },
  "debugging_options_20e2e9da": {
    "message": "Debugging options"
  },
  "decrement_by_step_9b6c2fa3": {
    "message": "decrement by { step }"
  },
  "default_language_486a558d": {
    "message": "Default language"
  },
  "default_language_b11c37db": {
    "message": "Default Language"
  },
  "default_recognizer_9c06c1a3": {
    "message": "Default recognizer"
  },
  "define_by_value_type_3cd3d1a8": {
    "message": "Define by value type"
  },
  "define_conversation_objective_146d1cc6": {
    "message": "Define conversation objective"
  },
  "defined_in_475568fb": {
    "message": "Defined in:"
  },
  "definition_not_found_for_defname_7194fd07": {
    "message": "Definition not found for { defName }"
  },
  "delete_a6efa79d": {
    "message": "Delete"
  },
  "delete_a_property_f2d70f79": {
    "message": "Delete a property"
  },
  "delete_activity_6d881872": {
    "message": "Delete activity"
  },
  "delete_bot_73586104": {
    "message": "Delete Bot"
  },
  "delete_language_1527609d": {
    "message": "Delete language"
  },
  "delete_properties_8bc77b42": {
    "message": "Delete Properties"
  },
  "delete_properties_c49a7892": {
    "message": "Delete properties"
  },
  "delete_property_b3786fa0": {
    "message": "Delete Property"
  },
  "describe_your_skill_88554792": {
    "message": "Describe your skill"
  },
  "description_436c48d7": {
    "message": "Description"
  },
  "design_51b2812a": {
    "message": "Design"
  },
  "dialog_68ba69ba": {
    "message": "(Dialog)"
  },
  "dialog_cancelled_767b512a": {
    "message": "Dialog cancelled"
  },
  "dialog_data_61d5539b": {
    "message": "Dialog data"
  },
  "dialog_dialogid_not_found_5e8214c3": {
    "message": "dialog { dialogId } not found"
  },
  "dialog_events_f1b2e2a0": {
    "message": "Dialog events"
  },
  "dialog_input_schema_c7864fbd": {
    "message": "Dialog input schema."
  },
  "dialog_interface_398bc493": {
    "message": "Dialog Interface"
  },
  "dialog_management_2980578": {
    "message": "Dialog management"
  },
  "dialog_opened_f6392b1": {
    "message": "Dialog opened"
  },
  "dialog_output_schema_acfe2186": {
    "message": "Dialog output schema."
  },
  "dialog_started_912507c": {
    "message": "Dialog started"
  },
  "dialogfactory_missing_schema_5c3255c4": {
    "message": "DialogFactory missing schema."
  },
  "dialognum_plural_0_no_bots_1_one_bot_other_bots_ha_1cf10787": {
    "message": "{ dialogNum, plural,\n     =0 {No bots}\n     =1 {One bot}\n  other {# bots}\n} have been found.\n            { dialogNum, select,\n      0 {}\n  other {Press down arrow key to navigate the search results}\n}"
  },
  "disable_a5c05db3": {
    "message": "Disable"
  },
  "display_lines_that_extends_beyond_the_width_of_the_9e500f3c": {
    "message": "Display lines that extends beyond the width of the editor on the next line."
  },
  "do_you_wish_to_continue_96469eaf": {
    "message": "Do you wish to continue?"
  },
  "does_not_exist_3a34b418": {
    "message": "Does Not Exist"
  },
  "done_1a4a010a": {
    "message": "Done!"
  },
  "done_54e3d4b6": {
    "message": "Done"
  },
  "download_now_and_install_when_you_close_composer_e241ed74": {
    "message": "Download now and install when you close Composer."
  },
  "downloading_bb6fb34b": {
    "message": "Downloading..."
  },
  "duplicate_dialog_name_824f9fce": {
    "message": "Duplicate dialog name"
  },
  "duplicate_fields_9fd0d3c2": {
    "message": "duplicate fields"
  },
  "duplicate_name_d295a09d": {
    "message": "Duplicate name"
  },
  "duplicate_skill_manifest_url_74d85839": {
    "message": "Duplicate skill manifest Url"
  },
  "duplicate_skill_name_d9f6eb8d": {
    "message": "Duplicate skill name"
  },
  "duplicated_intents_recognized_d3908424": {
    "message": "Duplicated intents recognized"
  },
  "each_page_of_pagesizestring_in_propstring_a7e23b00": {
    "message": "Each page of { pageSizeString } in { propString }"
  },
  "each_value_in_ae285cd9": {
    "message": "Each value in"
  },
  "early_adopters_e8db7999": {
    "message": "Early adopters"
  },
  "edit_a_publish_profile_30ebab3e": {
    "message": "Edit a publish profile"
  },
  "edit_a_skill_5665d9ac": {
    "message": "Edit a skill"
  },
  "edit_actions_b38e9fac": {
    "message": "Edit Actions"
  },
  "edit_an_array_property_5d886011": {
    "message": "Edit an array property"
  },
  "edit_array_4ab37c8": {
    "message": "Edit Array"
  },
  "edit_c5fbea07": {
    "message": "Edit"
  },
  "edit_displayname_dialog_description_986a7d60": {
    "message": "Edit { displayName } dialog description"
  },
  "edit_in_json_75d0d754": {
    "message": "Edit in JSON"
  },
  "edit_mode_7e07cfdf": {
    "message": "Edit mode"
  },
  "edit_property_dd6a1172": {
    "message": "Edit Property"
  },
  "ejecting_runtime_f6c90614": {
    "message": "Ejecting runtime..."
  },
  "emit_a_custom_event_78cf318b": {
    "message": "Emit a custom event"
  },
  "emit_a_telemetry_track_event_e2442842": {
    "message": "Emit a telemetry track event"
  },
  "emit_a_trace_event_f653ae84": {
    "message": "Emit a trace event"
  },
  "emit_event_32aa6583": {
    "message": "Emit Event"
  },
  "enable_6f5d1328": {
    "message": "Enable"
  },
  "enable_line_numbers_to_refer_to_code_lines_by_numb_e5ba66ea": {
    "message": "Enable line numbers to refer to code lines by number."
  },
  "enabled_ba7cab66": {
    "message": "Enabled"
  },
  "end_dialog_8f562a4c": {
    "message": "End Dialog"
  },
  "end_this_dialog_3ed0d50b": {
    "message": "End this dialog"
  },
  "end_turn_6ab71cea": {
    "message": "End Turn"
  },
  "end_turn_ca85b3d4": {
    "message": "End turn"
  },
  "endofconversation_activity_4aa21306": {
    "message": "EndOfConversation activity"
  },
  "english_us_1d884ccd": {
    "message": "English (US)"
  },
  "enter_a_manifest_url_to_add_a_new_skill_to_your_bo_57e9d660": {
    "message": "Enter a manifest url to add a new skill to your bot."
  },
  "enter_a_max_value_14e8ba52": {
    "message": "Enter a max value"
  },
  "enter_a_min_value_c3030813": {
    "message": "Enter a min value"
  },
  "enter_a_question_74f2e045": {
    "message": "Enter a question"
  },
  "enter_an_answer_84152a83": {
    "message": "Enter an answer"
  },
  "entities_ef09392c": {
    "message": "Entities"
  },
  "enum_help_text_434bd44f": {
    "message": "Enum help text"
  },
  "environment_68aed6d3": {
    "message": "Environment"
  },
  "equals_expression_47199f4e": {
    "message": "Equals Expression"
  },
  "error_98e81528": {
    "message": "Error"
  },
  "error_afac7133": {
    "message": "Error:"
  },
  "error_event_c079b608": {
    "message": "Error event"
  },
  "error_func_does_not_have_an_evaluator_it_s_not_a_b_8c660980": {
    "message": "Error: { func } does not have an evaluator, it''s not a built-in function or a custom function"
  },
  "error_in_ui_schema_for_title_errormsg_options_7f3c22f2": {
    "message": "Error in UI schema for { title }: { errorMsg }\n{ options }"
  },
  "error_occured_ejecting_runtime_76bb48e7": {
    "message": "Error occured ejecting runtime!"
  },
  "error_occurred_5549a6b4": {
    "message": "Error occurred"
  },
  "error_processing_schema_2c707cf3": {
    "message": "Error Processing Schema"
  },
  "event_48c2be6e": {
    "message": " (Event)"
  },
  "event_activity_2067a94b": {
    "message": "Event activity"
  },
  "event_created_e9e05afc": {
    "message": "Event created"
  },
  "event_focused_51e447f3": {
    "message": "Event focused"
  },
  "event_received_457f99d6": {
    "message": "Event received"
  },
  "events_cf7a8c50": {
    "message": "Events"
  },
  "example_bot_list_9be1d563": {
    "message": "Example bot list"
  },
  "examples_c435f08c": {
    "message": "Examples"
  },
  "existing_files_in_scripts_folder_will_be_overwritt_afa8d787": {
    "message": "Existing files in scripts/folder will be overwritten. Are you sure you want to continue?"
  },
  "expand_2f2fadbd": {
    "message": "Expand"
  },
  "expand_navigation_20330d1d": {
    "message": "Expand Navigation"
  },
  "expected_responses_intent_intentname_44b051c": {
    "message": "Expected responses (intent: #{ intentName })"
  },
  "export_as_skill_764cf284": {
    "message": "Export as skill"
  },
  "export_assets_to_zip_d2d798ab": {
    "message": "Export assets to .zip"
  },
  "export_de71cd8e": {
    "message": "Export"
  },
  "export_json_2e2981f5": {
    "message": "Export JSON"
  },
  "expression_7f906a13": {
    "message": "Expression"
  },
  "expression_starting_with_a750efc8": {
    "message": "Expression starting with =."
  },
  "expression_to_evaluate_ce4095b1": {
    "message": "Expression to evaluate."
  },
  "extensions_7250a0bb": {
    "message": "Extensions"
  },
  "external_resources_will_not_be_changed_c08b0009": {
    "message": "External resources will not be changed."
  },
  "extract_question_and_answer_pairs_from_an_online_f_7316548e": {
    "message": "Extract question-and-answer pairs from an online FAQ, product manuals, or other files. Supported formats are .tsv, .pdf, .doc, .docx, .xlsx, containing questions and answers in sequence. Learn more about knowledge base sources. Skip this step to add questions and answers manually after creation. The number of sources and file size you can add depends on the QnA service SKU you choose. Learn more about QnA Maker SKUs."
  },
  "extract_question_and_answer_pairs_from_an_online_f_c1e12724": {
    "message": "Extract question-and-answer pairs from an online FAQ, product manuals, or other files. Supported formats are .tsv, .pdf, .doc, .docx, .xlsx, containing questions and answers in sequence. "
  },
  "extracting_qna_pairs_from_urls_eaed1b1c": {
    "message": "Extracting QNA pairs from { urls }"
  },
  "false_2f39ee6d": {
    "message": "false"
  },
  "false_eef8c169": {
    "message": "False"
  },
  "field_set_6e7d7f67": {
    "message": "Field Set"
  },
  "file_name_8fd421ff": {
    "message": "File name"
  },
  "file_not_found_9eec054c": {
    "message": "File not found"
  },
  "file_or_attachment_5467e604": {
    "message": "File or attachment"
  },
  "file_type_fd1ba7ee": {
    "message": "File Type"
  },
  "filter_dialog_de3ce43f": {
    "message": "Filter Dialog"
  },
  "firstselector_a3daca5d": {
    "message": "FirstSelector"
  },
  "folder_foldername_already_exists_4a2260e9": {
    "message": "folder { folderName } already exists"
  },
  "for_each_def04c48": {
    "message": "For Each"
  },
  "for_each_page_3b4d4b69": {
    "message": "For Each Page"
  },
  "form_editor_7c2b02f0": {
    "message": "form editor"
  },
  "form_title_baf85c7e": {
    "message": "form title"
  },
  "fromtemplatename_does_not_exist_d429483c": {
    "message": "fromTemplateName does not exist"
  },
  "gb_7570760e": {
    "message": "GB"
  },
  "general_24ac26a8": {
    "message": "General"
  },
  "generate_44e33e72": {
    "message": "Generate"
  },
  "generate_dialog_b80a85b2": {
    "message": "Generate dialog"
  },
  "get_a_new_copy_of_the_runtime_code_84970bf": {
    "message": "Get a new copy of the runtime code"
  },
  "get_started_50c13c6c": {
    "message": "Get started!"
  },
  "getting_help_ab6811b0": {
    "message": "Getting Help"
  },
  "getting_started_f45a7e87": {
    "message": "Getting Started"
  },
  "go_to_qna_all_up_view_page_d475333d": {
    "message": "Go to QnA all-up view page."
  },
  "got_it_2c06b54a": {
    "message": "Got it!"
  },
  "greeting_f906f962": {
    "message": "Greeting"
  },
  "handle_a_condition_f32eb8d": {
    "message": "Handle a Condition"
  },
  "handoff_activity_14363a20": {
    "message": "Handoff activity"
  },
  "handover_to_human_1a619574": {
    "message": "Handover to human"
  },
  "here_s_what_we_know_4e9c1731": {
    "message": "Here’s what we know…"
  },
  "hide_code_5dcffa94": {
    "message": "Hide code"
  },
  "home_351838cd": {
    "message": "Home"
  },
  "host_ef9acfae": {
    "message": "Host "
  },
  "http_request_79847109": {
    "message": "HTTP Request"
  },
  "i_want_to_delete_this_bot_f81a4735": {
    "message": "I want to delete this bot"
  },
  "icon_name_is_file_c80dacae": {
    "message": "{ icon } name is { file }"
  },
  "iconname_file_icon_29976c8e": {
    "message": "{ iconName } file icon"
  },
  "id_already_exists_please_enter_a_unique_file_name_174913a3": {
    "message": "{ id } already exists. Please enter a unique file name."
  },
  "id_is_id_c0fc7a7d": {
    "message": "id is { id }"
  },
  "if_condition_56c9be4a": {
    "message": "If Condition"
  },
  "if_this_problem_persists_please_file_an_issue_on_6fbc8e2b": {
    "message": "If this problem persists, please file an issue on"
  },
  "if_you_already_have_a_luis_account_provide_the_inf_bede07a4": {
    "message": "If you already have a LUIS account, provide the information below. If you do not have an account yet, create a (free) account first."
  },
  "if_you_already_have_a_qna_account_provide_the_info_466d6a4b": {
    "message": "If you already have a QNA account, provide the information below. If you do not have an account yet, create a (free) account first."
  },
  "import_qna_from_url_26a99161": {
    "message": "Import QnA From Url"
  },
  "import_schema_75659c5f": {
    "message": "Import schema"
  },
  "in_production_5a70b8b4": {
    "message": "In production"
  },
  "in_test_63c32694": {
    "message": "In test"
  },
  "in_the_b_create_a_trigger_b_wizard_set_the_trigger_f9b23519": {
    "message": "In the <b>Create a trigger</b> wizard, set the trigger type to <i>Activities</i> in the dropdown. Then set the <b>Activity Type</b> to <i>Greeting (ConversationUpdate activity)</i>, and click the <b>Submit</b> button."
  },
  "increment_by_step_1cf3a88": {
    "message": "increment by { step }"
  },
  "input_1d1d9b8e": {
    "message": "Input"
  },
  "install_microsoft_net_core_sdk_2de509f0": {
    "message": "Install Microsoft .NET Core SDK"
  },
  "install_pre_release_versions_of_composer_daily_to__ceb41b54": {
    "message": "Install pre-release versions of Composer, daily, to access and test the latest features. <a>Learn more</a>."
  },
  "install_the_update_and_restart_composer_fac30a61": {
    "message": "Install the update and restart Composer."
  },
  "integer_7f378275": {
    "message": "integer"
  },
  "integer_b08abbe9": {
    "message": "Integer"
  },
  "integer_constant_650191ba": {
    "message": "Integer constant."
  },
  "integer_constant_or_expression_to_evaluate_ec4a17da": {
    "message": "Integer constant or expression to evaluate."
  },
  "integer_or_expression_107f60fb": {
    "message": "Integer or expression"
  },
  "intent_2291200b": {
    "message": "Intent"
  },
  "intent_recognized_c3840853": {
    "message": "Intent recognized"
  },
  "intentname_is_missing_or_empty_e49db2f8": {
    "message": "intentName is missing or empty"
  },
  "interpolated_string_c96053f2": {
    "message": "Interpolated string."
  },
  "interpolated_string_e04923d3": {
    "message": "Interpolated string"
  },
  "interpolated_string_or_expression_to_evaluate_ba0b0ba": {
    "message": "Interpolated string or expression to evaluate."
  },
  "introduction_of_key_concepts_and_user_experience_e_971b32e9": {
    "message": "Introduction of key concepts and user experience elements for Composer."
  },
  "invoke_activity_87df4903": {
    "message": "Invoke activity"
  },
  "is_missing_or_empty_a551462e": {
    "message": "is missing or empty"
  },
  "it_s_not_a_built_in_function_or_a_custom_function_1527ed83": {
    "message": "it''s not a built-in function or a custom function."
  },
  "item_actions_22d0242": {
    "message": "Item Actions"
  },
  "item_actions_cd903bde": {
    "message": "Item actions"
  },
  "item_added_f3910bed": {
    "message": "item added"
  },
  "jan_28_2020_8beb36dc": {
    "message": "Jan 28, 2020"
  },
  "kb_d9c53902": {
    "message": "KB"
  },
  "key_cannot_be_blank_dccc1b46": {
    "message": "Key cannot be blank"
  },
  "key_f2a919d5": {
    "message": "Key"
  },
  "keys_must_be_unique_2028cef3": {
    "message": "Keys must be unique"
  },
  "l_startline_startcharacter_l_endline_endcharacter_72bc2e5d": {
    "message": "L{ startLine }:{ startCharacter } - L{ endLine }:{ endCharacter } "
  },
  "language_generation_1876f6d6": {
    "message": "Language Generation"
  },
  "language_generation_file_80c08efe": {
    "message": "language generation file"
  },
  "language_understanding_9ae3f1f6": {
    "message": "Language Understanding"
  },
  "language_understanding_file_a65abc2c": {
    "message": "language understanding file"
  },
  "languagepolicy_e754ad28": {
    "message": "LanguagePolicy"
  },
  "last_modified_time_is_time_b1497d3": {
    "message": "Last modified time is { time }"
  },
  "learn_more_a79a7918": {
    "message": "Learn more"
  },
  "learn_more_about_knowledge_base_sources_24369b09": {
    "message": "Learn more about knowledge base sources. "
  },
  "learn_more_about_qna_maker_skus_998c567": {
    "message": "Learn more about QnA Maker SKUs."
  },
  "learn_more_about_title_d1d3edbe": {
    "message": "Learn more about { title }"
  },
  "learn_more_c08939e8": {
    "message": "Learn more."
  },
  "learn_the_basics_2d9ae7df": {
    "message": "Learn the basics"
  },
  "leave_product_tour_49585718": {
    "message": "Leave Product Tour?"
  },
  "lg_editor_ee0184e6": {
    "message": "LG editor"
  },
  "lg_file_already_exist_55195d20": {
    "message": "lg file already exist"
  },
  "lg_file_id_not_found_6bd6869b": {
    "message": "LG file { id } not found"
  },
  "lg_language_client_7892c4c1": {
    "message": "LG Language Client"
  },
  "lg_navigation_pane_97b15c3d": {
    "message": "LG Navigation Pane"
  },
  "line_numbers_1bfa7fb": {
    "message": "Line numbers"
  },
  "line_startline_startcharacter_line_endline_endchar_372bb2f4": {
    "message": "line { startLine }:{ startCharacter } - line { endLine }:{ endCharacter }"
  },
  "link_to_where_this_luis_intent_is_defined_9be25fb7": {
    "message": "link to where this LUIS intent is defined"
  },
  "list_a034633b": {
    "message": "list"
  },
  "list_count_values_33ea7088": {
    "message": "list - { count } values"
  },
  "list_view_e33843f0": {
    "message": "List view"
  },
  "loading_25990131": {
    "message": "Loading..."
  },
  "loading_bde52856": {
    "message": "Loading"
  },
  "location_e17bd402": {
    "message": "Location"
  },
  "location_is_location_8c17b5de": {
    "message": "location is { location }"
  },
  "log_to_console_4fc23e34": {
    "message": "Log to console"
  },
  "login_6f3d6249": {
    "message": "Login"
  },
  "login_to_composer_eb42b41": {
    "message": "Login to Composer"
  },
  "loop_for_each_item_53eb7c5b": {
    "message": "Loop: for each item"
  },
  "loop_for_each_item_e09537ae": {
    "message": "Loop: For each item"
  },
  "loop_for_each_page_multiple_items_733e7f41": {
    "message": "Loop: For each page (multiple items)"
  },
  "looping_ddae56ff": {
    "message": "Looping"
  },
  "lu_editor_d09fb2b0": {
    "message": "LU editor"
  },
  "lu_file_id_not_found_8732d33e": {
    "message": "LU file { id } not found"
  },
  "lu_language_client_bbffcd7b": {
    "message": "LU Language Client"
  },
  "lu_navigation_pane_54dc5587": {
    "message": "LU Navigation Pane"
  },
  "luis_add4bbe3": {
    "message": "LUIS"
  },
  "luis_authoring_key_cfaba7dd": {
    "message": "LUIS Authoring key:"
  },
  "luis_authoring_region_b142f97b": {
    "message": "Luis Authoring Region"
  },
  "main_dialog_eed5c847": {
    "message": "Main dialog"
  },
  "make_a_copy_77d1233": {
    "message": "Make a copy"
  },
  "manage_properties_c9fa4456": {
    "message": "Manage properties"
  },
  "manifest_url_30824e88": {
    "message": "Manifest url"
  },
  "manifest_url_can_not_be_accessed_a7f147b2": {
    "message": "Manifest url can not be accessed"
  },
  "manifest_version_1edc004a": {
    "message": "Manifest Version"
  },
  "maximum_f0e8e5e4": {
    "message": "Maximum"
  },
  "maximum_help_text_7f3e6562": {
    "message": "Maximum help text"
  },
  "mb_8f9f9e84": {
    "message": "MB"
  },
  "message_5c38209d": {
    "message": "Message"
  },
  "message_deleted_628eef3a": {
    "message": "Message deleted"
  },
  "message_deleted_activity_85dd8915": {
    "message": "Message deleted activity"
  },
  "message_reaction_3704d790": {
    "message": "Message reaction"
  },
  "message_reaction_activity_379944e7": {
    "message": "Message reaction activity"
  },
  "message_received_5abfe9a0": {
    "message": "Message received"
  },
  "message_received_activity_1ff7c2a4": {
    "message": "Message received activity"
  },
  "message_updated_4f2e37fe": {
    "message": "Message updated"
  },
  "message_updated_activity_4997737e": {
    "message": "Message updated activity"
  },
  "microsoft_app_id_a7f3e591": {
    "message": "Microsoft App Id"
  },
  "microsoft_app_password_737ebc90": {
    "message": "Microsoft App Password"
  },
  "minimap_beb3be27": {
    "message": "Minimap"
  },
  "minimum_f31b05ab": {
    "message": "Minimum"
  },
  "minimum_help_text_6ab5b190": {
    "message": "Minimum help text"
  },
  "missing_definition_for_defname_33f2b594": {
    "message": "Missing definition for { defName }"
  },
  "missing_fields_1c88ab71": {
    "message": "missing fields"
  },
  "modification_rejected_6a6e8322": {
    "message": "Modification Rejected"
  },
  "modify_active_dialog_edcf4a45": {
    "message": "Modify active dialog"
  },
  "modify_this_dialog_3c38af24": {
    "message": "Modify this dialog"
  },
  "more_options_e89670cf": {
    "message": "More options"
  },
  "mostspecificselector_2cf1a6ae": {
    "message": "MostSpecificSelector"
  },
  "move_abf00365": {
    "message": "Move"
  },
  "move_down_eaae3426": {
    "message": "Move Down"
  },
  "move_up_b1c4d3a5": {
    "message": "Move Up"
  },
  "msft_ignite_ai_show_e131edef": {
    "message": "MSFT Ignite AI Show"
  },
  "multi_choice_839b54bb": {
    "message": "Multi-choice"
  },
  "multiple_wildcards_26f50b6c": {
    "message": "multiple wildcards"
  },
  "must_be_an_expression_error_477cbda6": {
    "message": "must be an expression: { error }"
  },
  "must_have_a_name_d5c5c464": {
    "message": "Must have a name"
  },
  "my_publish_profile_2ed56828": {
    "message": "My Publish Profile"
  },
  "name_1aed4a1b": {
    "message": "Name"
  },
  "name_and_save_your_skill_manifest_cfd672b7": {
    "message": "Name and save your skill manifest."
  },
  "name_cannot_include_special_characters_or_spaces_59a1950b": {
    "message": "Name cannot include special characters or spaces"
  },
  "name_copy_55d27c1a": {
    "message": "{ name }_Copy"
  },
  "name_is_name_abc564f9": {
    "message": "Name is { name }"
  },
  "name_is_required_29d28f8d": {
    "message": "{ name } is required"
  },
  "name_of_skill_dialog_to_call_201707f3": {
    "message": "Name of skill dialog to call"
  },
  "name_of_the_property_f3cae657": {
    "message": "Name of the property"
  },
  "navigation_control_94f2649e": {
    "message": "navigation control"
  },
  "navigation_pane_e587b73c": {
    "message": "Navigation pane"
  },
  "navigation_panel_530ae4ac": {
    "message": "Navigation panel"
  },
  "navigation_path_8b299e64": {
    "message": "Navigation Path"
  },
  "navigation_to_see_actions_3be545c9": {
    "message": "navigation to see actions"
  },
  "new_13daf639": {
    "message": "New"
  },
  "new_template_49e6f0f2": {
    "message": "New template"
  },
  "new_trigger_331c811b": {
    "message": "New Trigger .."
  },
  "new_update_available_30534ea5": {
    "message": "New update available"
  },
  "new_value_3c1ce474": {
    "message": "New value"
  },
  "newsectionplaceholdersectionname_5fc0d21": {
    "message": "_NewSectionPlaceHolderSectionName"
  },
  "next_40e12421": {
    "message": "Next"
  },
  "no_editor_for_type_8b5593c5": {
    "message": "No Editor for { type }"
  },
  "no_extensions_installed_4b925277": {
    "message": "No extensions installed"
  },
  "no_lu_file_with_name_id_fb21315d": {
    "message": "NO LU FILE WITH NAME { id }"
  },
  "no_lu_or_qna_file_with_name_id_21cfe9dc": {
    "message": "NO LU OR QNA FILE WITH NAME { id }"
  },
<<<<<<< HEAD
  "no_name_e082310e": {
    "message": "[no name]"
  },
=======
>>>>>>> 198eac9f
  "no_search_results_1ba50423": {
    "message": "No search results"
  },
  "no_updates_available_cecd904d": {
    "message": "No updates available"
  },
  "no_wildcard_ff439e76": {
    "message": "no wildcard"
  },
  "node_menu_e2aa8092": {
    "message": "Node menu"
  },
  "not_a_single_template_e37f894": {
    "message": "Not a single template"
  },
  "not_yet_published_669e37b3": {
    "message": "Not yet published"
  },
  "notification_list_ee2abb6c": {
    "message": "Notification list"
  },
  "notification_message_msg_7d55d08e": {
    "message": "Notification Message { msg }"
  },
  "notification_type_263c145d": {
    "message": "Notification type"
  },
  "notifications_cbfa7704": {
    "message": "Notifications"
  },
  "nov_12_2019_96ec5473": {
    "message": "Nov 12, 2019"
  },
  "number_a6dc44e": {
    "message": "Number"
  },
  "number_constant_1938e96e": {
    "message": "Number constant."
  },
  "number_constant_or_expression_to_evaluate_1098771": {
    "message": "Number constant or expression to evaluate."
  },
  "number_dc1c178": {
    "message": "number"
  },
  "number_or_expression_55c7f9f": {
    "message": "Number or expression"
  },
  "numeric_field_c2564f69": {
    "message": "numeric field"
  },
  "oauth_login_b6aa9534": {
    "message": "OAuth login"
  },
  "object_345070f6": {
    "message": "Object"
  },
  "object_constant_77052b91": {
    "message": "Object constant."
  },
  "object_or_expression_89903fa1": {
    "message": "Object or expression"
  },
  "object_or_expression_to_evaluate_699c8827": {
    "message": "Object or expression to evaluate."
  },
  "off_5385ef3f": {
    "message": "Off"
  },
  "ok_c47544a2": {
    "message": "OK"
  },
  "ok_ff1b646a": {
    "message": "Ok"
  },
  "okay_1772bbeb": {
    "message": "Okay"
  },
  "on_8f7190e5": {
    "message": "On"
  },
  "onboarding_8407871c": {
    "message": "Onboarding"
  },
  "ondialogevents_types_3dc569b5": {
    "message": "OnDialogEvents Types"
  },
  "open_e0beb7b9": {
    "message": "Open"
  },
  "open_inline_editor_a5aabcfa": {
    "message": "Open inline editor"
  },
  "optional_221bcc9d": {
    "message": "Optional"
  },
  "optional_db6daecb": {
    "message": "optional"
  },
  "optional_properties_2c23c7c6": {
    "message": "Optional properties"
  },
  "or_4f7d4edb": {
    "message": "Or: "
  },
  "origin_lg_file_not_found_in_store_d194cdbc": {
    "message": "origin lg file not found in store"
  },
  "origin_lu_file_not_found_in_store_19e5cc8f": {
    "message": "origin lu file not found in store"
  },
  "original_ce7b7e64": {
    "message": " - Original"
  },
  "other_1c6d9c79": {
    "message": "Other"
  },
  "output_5023cf84": {
    "message": "Output"
  },
  "page_number_cdee4179": {
    "message": "Page number"
  },
  "parse_failed_at_name_error_8f562bda": {
    "message": "Parse failed at { name }: { error }"
  },
  "paste_5963d1c1": {
    "message": "Paste"
  },
  "please_add_at_least_minitems_endpoint_5439fd74": {
    "message": "Please add at least { minItems } endpoint"
  },
  "please_enter_a_value_for_key_77cfc097": {
    "message": "Please enter a value for { key }"
  },
  "please_enter_an_event_name_a148275a": {
    "message": "Please enter an event name"
  },
  "please_input_a_manifest_url_d726edbf": {
    "message": "Please input a manifest Url"
  },
  "please_input_regex_pattern_5cd659a2": {
    "message": "Please input regEx pattern"
  },
  "please_log_in_before_continuing_b6eace13": {
    "message": "Please log in before continuing."
  },
  "please_return_to_design_view_to_start_the_onboardi_a561af9d": {
    "message": "Please return to Design View to start the Onboarding tutorial."
  },
  "please_select_a_event_type_200c4c9f": {
    "message": "Please select a event type"
  },
  "please_select_a_specific_qna_file_to_import_qna_d71d871": {
    "message": "Please select a specific qna file to import QnA"
  },
  "please_select_a_trigger_type_67417abb": {
    "message": "Please select a trigger type"
  },
  "please_select_a_valid_endpoint_bf608af1": {
    "message": "Please select a valid endpoint"
  },
  "please_select_a_version_of_the_manifest_schema_4a3efbb1": {
    "message": "Please select a version of the manifest schema"
  },
  "please_select_an_activity_type_92f4a8a1": {
    "message": "Please select an activity type"
  },
  "populate_your_knowledge_base_bb2d3605": {
    "message": "Populate your Knowledge Base"
  },
  "press_enter_to_add_this_item_or_tab_to_move_to_the_6beb8a14": {
    "message": "press Enter to add this item or Tab to move to the next interactive element"
  },
  "press_enter_to_add_this_name_and_advance_to_the_ne_6a2ae080": {
    "message": "press Enter to add this name and advance to the next row, or press Tab to advance to the value field"
  },
  "previous_bd2ac015": {
    "message": "Previous"
  },
  "previous_folder_e7eeb306": {
    "message": "previous folder"
  },
  "privacy_290109ea": {
    "message": "Privacy"
  },
  "privacy_button_b58e437": {
    "message": "Privacy button"
  },
  "progress_of_total_87de8616": {
    "message": "{ progress }% of { total }"
  },
  "project_tree_43d88e83": {
    "message": "Project tree"
  },
  "prompt_for_a_date_5d2c689e": {
    "message": "Prompt for a date"
  },
  "prompt_for_a_date_or_a_time_d2df7f90": {
    "message": "Prompt for a date or a time"
  },
  "prompt_for_a_file_or_an_attachment_1bf18e7e": {
    "message": "Prompt for a file or an attachment"
  },
  "prompt_for_a_number_84999edb": {
    "message": "Prompt for a number"
  },
  "prompt_for_attachment_727d4fac": {
    "message": "Prompt for Attachment"
  },
  "prompt_for_confirmation_dc85565c": {
    "message": "Prompt for confirmation"
  },
  "prompt_for_text_5c524f80": {
    "message": "Prompt for text"
  },
  "prompt_with_multi_choice_f428542f": {
    "message": "Prompt with multi-choice"
  },
  "property_array_help_text_126845dc": {
    "message": "Property array help text"
  },
  "property_description_8d21ea2e": {
    "message": "Property description."
  },
  "property_editor_preferences_ad7a4b62": {
    "message": "Property editor preferences"
  },
  "property_has_error_s_please_fix_the_error_s_for_th_e994c143": {
    "message": "Property has error(s), please fix the error(s) for this property."
  },
  "property_name_914371f5": {
    "message": "Property name"
  },
  "property_name_help_text_421a5f7f": {
    "message": "Property name help text"
  },
  "property_quick_actions_d3498f14": {
    "message": "Property quick actions"
  },
  "property_title_f2b443b7": {
    "message": "Property title"
  },
  "property_type_95689fa5": {
    "message": "Property type."
  },
  "property_type_e38cf7e4": {
    "message": "Property Type"
  },
  "property_type_help_text_8a2c202d": {
    "message": "Property type help text"
  },
  "provide_a_brief_description_it_will_appear_on_the__f962eb38": {
    "message": "Provide a brief description. It will appear on the publish history list."
  },
  "pseudo_1a319287": {
    "message": "Pseudo"
  },
  "publish_5211dca3": {
    "message": "Publish"
  },
  "publish_configuration_d759a4e3": {
    "message": "Publish Configuration"
  },
  "publish_destination_type_5f8c200a": {
    "message": "Publish Destination Type"
  },
  "publish_models_9a36752a": {
    "message": "Publish models"
  },
  "publish_profiles_cf8d307b": {
    "message": "Publish Profiles"
  },
  "publish_to_selected_profile_c0998a2": {
    "message": "Publish to selected profile"
  },
  "published_4bb5209e": {
    "message": "Published"
  },
  "publishing_d63a8f2d": {
    "message": "Publishing"
  },
  "qna_28ee5e26": {
    "message": "QnA"
  },
  "qna_editor_9eb94b02": {
    "message": "QnA editor"
  },
  "qna_file_37705cb7": {
    "message": "qna file"
  },
  "qna_intent_recognized_49c3d797": {
    "message": "QnA Intent recognized"
  },
  "qna_navigation_pane_b79ebcbf": {
    "message": "Qna Navigation Pane"
  },
  "qna_region_5a864ef8": {
    "message": "QnA Region"
  },
  "qna_subscription_key_ed72a47": {
    "message": "QNA Subscription key:"
  },
  "question_9121487": {
    "message": "Question"
  },
  "randomselector_4a5274f1": {
    "message": "RandomSelector"
  },
  "range_selection_30caeea5": {
    "message": "Range Selection"
  },
  "re_prompt_for_input_c3b5b3ab": {
    "message": "Re-prompt for input"
  },
  "recent_bots_53585911": {
    "message": "Recent Bots"
  },
  "recognizer_type_dc591e16": {
    "message": "Recognizer Type"
  },
  "recognizers_cefce9d1": {
    "message": "Recognizers"
  },
  "redo_363c58b7": {
    "message": "Redo"
  },
  "redo_is_not_supported_b743e4dc": {
    "message": "Redo is not supported"
  },
  "refer_to_the_syntax_documentation_here_df8dc9b4": {
    "message": "Refer to the syntax documentation here."
  },
  "regex_intent_is_already_defined_df095c1f": {
    "message": "RegEx { intent } is already defined"
  },
  "regular_expression_855557bf": {
    "message": "Regular Expression"
  },
  "release_1af20f26": {
    "message": "Release: "
  },
  "reloading_49d2f661": {
    "message": "Reloading"
  },
  "remove_a_skill_fff52fd0": {
    "message": "Remove a skill"
  },
  "remove_f47dc62a": {
    "message": "Remove"
  },
  "remove_this_trigger_622d866d": {
    "message": "Remove this trigger"
  },
  "repeat_this_dialog_83ca994e": {
    "message": "Repeat this dialog"
  },
  "replace_this_dialog_e304015e": {
    "message": "Replace this dialog"
  },
  "reprompt_dialog_event_c42d2c33": {
    "message": "Reprompt dialog event"
  },
  "required_5f7ef8c0": {
    "message": "Required"
  },
  "required_a6089a96": {
    "message": "required"
  },
  "required_properties_dfb0350d": {
    "message": "Required properties"
  },
  "requiredtext_ff8f722f": {
    "message": "{ requiredText }"
  },
  "requiredtext_priority_priority_4293288f": {
    "message": "{ requiredText } | Priority: { priority }"
  },
  "response_is_response_3cd62f8f": {
    "message": "Response is { response }"
  },
  "responses_12d6df1d": {
    "message": "Responses"
  },
  "restart_bot_34e36428": {
    "message": "Restart Bot"
  },
  "result_b1f14e91": {
    "message": " = Result"
  },
  "result_property_100ef34f": {
    "message": " = Result property"
  },
  "return_value_b386d1b": {
    "message": "= Return value"
  },
  "review_and_generate_63dec712": {
    "message": "Review and generate"
  },
  "rollback_26326307": {
    "message": "Rollback"
  },
  "runtime_already_exists_f181f5ec": {
    "message": "Runtime already exists"
  },
  "runtime_code_location_4e94ee12": {
    "message": "Runtime code location"
  },
  "runtime_config_a2904ff9": {
    "message": "Runtime Config"
  },
  "sample_phrases_5d78fa35": {
    "message": "Sample Phrases"
  },
  "sample_phrases_are_phrases_a966b47f": {
    "message": "Sample Phrases are { phrases }"
  },
  "save_11a80ec3": {
    "message": "Save"
  },
  "save_as_9e0cf70b": {
    "message": "Save as"
  },
  "save_your_skill_manifest_63bf5f26": {
    "message": "Save your skill manifest"
  },
  "schema_24739a48": {
    "message": "Schema"
  },
  "scripts_successfully_updated_3a75d57f": {
    "message": "Scripts successfully updated."
  },
  "sdk_runtime_packages_22d8ed1a": {
    "message": "SDK runtime packages"
  },
  "search_280d00bd": {
    "message": "Search"
  },
  "search_for_extensions_on_npm_c5ca65d9": {
    "message": "Search for extensions on npm"
  },
  "see_log_4b833bf7": {
    "message": "See Log"
  },
  "select_a_bot_e1c4dc2b": {
    "message": "Select a Bot"
  },
  "select_a_trigger_on_the_left_a4b41558": {
    "message": "Select a trigger on the left"
  },
  "select_all_f73344a8": {
    "message": "Select all"
  },
  "select_an_activity_type_c982fcbe": {
    "message": "Select an activity type"
  },
  "select_an_event_type_3d7108f1": {
    "message": "Select an event type"
  },
  "select_language_to_delete_d1662d3d": {
    "message": "Select language to delete"
  },
  "select_manifest_version_4f5b1230": {
    "message": "Select manifest version"
  },
  "select_options_9ee7b227": {
    "message": "Select options"
  },
  "select_property_type_5f3ab685": {
    "message": "select property type"
  },
  "select_runtime_version_to_add_d63d383b": {
    "message": "Select runtime version to add"
  },
  "select_the_language_that_bot_will_be_able_to_under_1f2bcb96": {
    "message": "Select the language that bot will be able to understand (User input) and respond to (Bot responses).\n    To make this bot available in other languages, click “Add’ to create a copy of the default language, and translate the content into the new language."
  },
  "select_which_dialogs_are_included_in_the_skill_man_281ef8c9": {
    "message": "Select which dialogs are included in the skill manifest"
  },
  "select_which_tasks_this_skill_can_perform_172b0eae": {
    "message": "Select which tasks this skill can perform"
  },
  "selection_field_86d1dc94": {
    "message": "selection field"
  },
  "selectors_2dcb3029": {
    "message": "Selectors"
  },
  "send_a_response_1a917d7e": {
    "message": "Send a response"
  },
  "send_an_http_request_aa32fd2": {
    "message": "Send an HTTP request"
  },
  "send_messages_c48b239": {
    "message": "Send Messages"
  },
  "sentence_wrap_930c8ced": {
    "message": "Sentence wrap"
  },
  "session_expired_12aaf414": {
    "message": "Session expired"
  },
  "set_a_property_4258d8d7": {
    "message": "Set a property"
  },
  "set_destination_folder_f76e0259": {
    "message": "Set destination folder"
  },
  "set_properties_7415af3c": {
    "message": "Set properties"
  },
  "set_up_your_bot_75009578": {
    "message": "Set up your bot"
  },
  "settings_5aa0fd0c": {
    "message": "Settings"
  },
  "settings_contains_detailed_information_about_your__54aa601d": {
    "message": "Settings contains detailed information about your bot. For security reasons, they are hidden by default. To test your bot or publish to Azure, you may need to provide these settings."
  },
  "settings_editor_b5246933": {
    "message": "Settings editor"
  },
  "settings_menu_c99ecc6d": {
    "message": "Settings menu"
  },
  "show_all_notifications_55bf7858": {
    "message": "Show All Notifications"
  },
  "show_code_f3e9d1cc": {
    "message": "Show code"
  },
  "show_keys_3072a5b8": {
    "message": "Show keys"
  },
  "show_skill_manifest_5d0abde1": {
    "message": "Show skill manifest"
  },
  "sign_out_user_6845d640": {
    "message": "Sign out user"
  },
  "skill_dialog_name_1bbf0eff": {
    "message": "Skill Dialog Name"
  },
  "skill_endpoint_b563491e": {
    "message": "Skill Endpoint"
  },
  "skill_endpoints_e4e3d8c1": {
    "message": "Skill endpoints"
  },
  "skill_host_endpoint_b1088d0": {
    "message": "Skill Host Endpoint"
  },
  "skill_manifest_endpoint_is_configured_improperly_e083731d": {
    "message": "Skill manifest endpoint is configured improperly"
  },
  "skillname_manifest_ef3d9fed": {
    "message": "{ skillName } Manifest"
  },
  "skills_49cccd6a": {
    "message": "Skills"
  },
  "skip_this_step_to_add_questions_and_answers_manual_ed1b9f80": {
    "message": "Skip this step to add questions and answers manually after creation. The number of sources and file size you can add depends on the QnA service SKU you choose. "
  },
  "sorry_something_went_wrong_with_connecting_bot_run_7d6785e3": {
    "message": "Sorry, something went wrong with connecting bot runtime"
  },
  "sorry_something_went_wrong_with_publishing_try_aga_306a48f5": {
    "message": "Sorry, something went wrong with publishing. Try again or exit out of this task."
  },
  "sorted_a_to_z_915b2ed3": {
    "message": "Sorted A to Z"
  },
  "sorted_z_to_a_722f1567": {
    "message": "Sorted Z to A"
  },
  "spaces_and_special_characters_are_not_allowed_20d47684": {
    "message": "Spaces and special characters are not allowed."
  },
  "spaces_and_special_characters_are_not_allowed_use__48acec3c": {
    "message": "Spaces and special characters are not allowed. Use letters, numbers, -, or _."
  },
  "specify_a_name_and_description_for_your_new_dialog_86eb3130": {
    "message": "Specify a name and description for your new dialog."
  },
  "specify_a_name_description_and_location_for_your_n_667f1438": {
    "message": "Specify a name, description, and location for your new bot project."
  },
  "start_bot_25ecad14": {
    "message": "Start Bot"
  },
  "start_bot_failed_d75647d5": {
    "message": "Start bot failed"
  },
  "start_command_a085f2ec": {
    "message": "Start command"
  },
  "state_is_state_a2b8943": {
    "message": "State is { state }"
  },
  "status_e7fdbe06": {
    "message": "Status"
  },
  "step_of_setlength_43c73821": {
    "message": "{ step } of { setLength }"
  },
  "string_24369b3": {
    "message": "String"
  },
  "string_field_db491570": {
    "message": "string field"
  },
  "string_or_expression_c441b45c": {
    "message": "String or expression"
  },
  "submit_a3cc6859": {
    "message": "Submit"
  },
  "synonyms_optional_afe5cdb1": {
    "message": "Synonyms (Optional)"
  },
  "tb_149f379c": {
    "message": "TB"
  },
  "templatename_is_missing_or_empty_23e6b06e": {
    "message": "templateName is missing or empty"
  },
  "terms_of_use_6542769b": {
    "message": "Terms of Use"
  },
  "test_in_emulator_b1b3c278": {
    "message": "Test in Emulator"
  },
  "test_your_bot_3cd1f4bb": {
    "message": "Test your bot"
  },
  "text_7f4593da": {
    "message": "Text"
  },
  "the_api_messages_endpoint_for_the_skill_f318dc63": {
    "message": "The /api/messages endpoint for the skill."
  },
  "the_callback_url_for_the_skill_host_e20e1012": {
    "message": "The callback url for the skill host."
  },
  "the_dialog_you_have_tried_to_delete_is_currently_u_a37c7a02": {
    "message": "The dialog you have tried to delete is currently used in the below dialog(s). Removing this dialog will cause your Bot to malfunction without additional action."
  },
  "the_following_lufile_s_are_invalid_c61ea748": {
    "message": "The Following LuFile(s) are invalid: \n"
  },
  "the_main_dialog_is_named_after_your_bot_it_is_the__3d9864f": {
    "message": "The main dialog is named after your bot. It is the root and entry point of a bot."
  },
  "the_manifest_can_be_edited_and_refined_manually_if_9269e3f2": {
    "message": "The manifest can be edited and refined manually if and where needed."
  },
  "the_microsoft_app_id_that_will_be_calling_the_skil_955424de": {
    "message": "The Microsoft App Id that will be calling the skill."
  },
  "the_microsoft_app_password_that_will_be_calling_th_acf9e1ea": {
    "message": "The Microsoft App Password that will be calling the skill."
  },
  "the_page_you_are_looking_for_can_t_be_found_a3b75795": {
    "message": "The page you are looking for can''t be found."
  },
  "the_return_type_does_not_match_2ae72548": {
    "message": "the return type does not match"
  },
  "the_root_bot_is_not_a_bot_project_d1495cf6": {
    "message": "The root bot is not a bot project"
  },
  "the_welcome_message_is_triggered_by_the_i_conversa_a3ff58f8": {
    "message": "The welcome message is triggered by the <i>ConversationUpdate</i> event. To add a new <i>ConversationUpdate</i> trigger:"
  },
  "there_are_no_kind_properties_e299287e": {
    "message": "There are no { kind } properties."
  },
  "there_was_an_error_74ed3c58": {
    "message": "There was an error"
  },
  "there_was_error_creating_your_kb_53b31ff3": {
    "message": "There was error creating your KB"
  },
  "these_examples_bring_together_all_of_the_best_prac_ca1b89c7": {
    "message": "These examples bring together all of the best practices and supporting components we''ve identified through building of conversational experiences."
  },
  "these_tasks_will_be_used_to_generate_the_manifest__2791be0e": {
    "message": "These tasks will be used to generate the manifest and describe the capabilities of this skill to those who may want to use it."
  },
  "this_bot_has_errors_72fb40d5": {
    "message": "This bot has errors"
  },
  "this_bot_has_warnings_b6735e2e": {
    "message": "This bot has warnings"
  },
  "this_configures_a_data_driven_dialog_via_a_collect_c7fa4389": {
    "message": "This configures a data driven dialog via a collection of events and actions."
  },
  "this_dialog_has_no_trigger_yet_d1f1d173": {
    "message": "This dialog has no trigger yet."
  },
  "this_is_a_required_field_acb9837e": {
    "message": "This is a required field."
  },
  "this_is_a_severity_notification_9beabb58": {
    "message": "This is a { severity } notification"
  },
  "this_is_the_language_used_for_composer_s_user_inte_ab7fa82e": {
    "message": "This is the language used for Composer’s user interface."
  },
  "this_language_will_be_copied_and_used_as_the_basis_573515e4": {
    "message": "This language will be copied and used as the basis (and fallback language) for the translation."
  },
  "this_operation_cannot_be_completed_the_skill_is_al_4886d311": {
    "message": "This operation cannot be completed. The skill is already part of the Bot Project"
  },
  "this_trigger_type_is_not_supported_by_the_regex_re_2c3b7c46": {
    "message": "This trigger type is not supported by the RegEx recognizer and will not be fired."
  },
  "this_trigger_type_is_not_supported_by_the_regex_re_dc3eefa2": {
    "message": "This trigger type is not supported by the RegEx recognizer. To ensure this trigger is fired, change the recognizer type."
  },
  "this_url_is_duplicated_a0768f44": {
    "message": "This url is duplicated"
  },
  "this_version_of_the_content_is_out_of_date_and_you_5e878f29": {
    "message": "This version of the content is out of date, and your last change was rejected. The content will be automatically refreshed."
  },
  "this_will_delete_the_dialog_and_its_contents_do_yo_9b48fa3c": {
    "message": "This will delete the Dialog and its contents. Do you wish to continue?"
  },
  "this_will_delete_the_profile_do_you_wish_to_contin_61b54894": {
    "message": "This will delete the profile. Do you wish to continue?"
  },
  "this_will_open_your_emulator_application_if_you_do_ba277151": {
    "message": "This will open your Emulator application. If you don''t yet have the Bot Framework Emulator installed, you can download it <a>here</a>."
  },
  "time_2b5aac58": {
    "message": "Time"
  },
  "tip_8f74cd0": {
    "message": "tip"
  },
  "tips_80d0da2b": {
    "message": "tips"
  },
  "title_ee03d132": {
    "message": "Title"
  },
  "title_msg_ee91458d": {
    "message": "{ title }. { msg }"
  },
  "to_customize_the_welcome_message_select_the_i_send_9b4bf4f": {
    "message": "To customize the welcome message, select the <i>Send a response</i> action in the Visual Editor. Then in the Form Editor on the right, you can edit the bot''s welcome message in the <b>Language Generation</b> field."
  },
  "to_learn_more_about_the_lg_file_format_read_the_do_ef6e083d": {
    "message": "> To learn more about the LG file format, read the documentation at\n> { lgHelp }"
  },
  "to_learn_more_about_the_lu_file_format_read_the_do_cac5ffc9": {
    "message": "> To learn more about the LU file format, read the documentation at\n> { LU_HELP }"
  },
  "to_learn_more_about_the_qna_file_format_read_the_d_1ce18259": {
    "message": "> To learn more about the QnA file format, read the documentation at\n> { QNA_HELP }"
  },
  "to_make_your_bot_available_for_others_as_a_skill_w_f2c19b9c": {
    "message": "To make your bot available for others as a skill, we need to generate a manifest."
  },
  "to_run_this_bot_composer_needs_net_core_sdk_d1551038": {
    "message": "To run this bot, Composer needs .NET Core SDK."
  },
  "to_understand_what_the_user_says_your_dialog_needs_4e791611": {
    "message": "To understand what the user says, your dialog needs a \"Recognizer\"; that includes example words and sentences that users may use."
  },
  "to_understand_what_the_user_says_your_dialog_needs_957034cc": {
    "message": "To understand what the user says, your dialog needs an ''IRecognizer'' that includes example words and sentences that users may use."
  },
  "to_which_language_will_you_be_translating_your_bot_77219d69": {
    "message": "To which language will you be translating your bot?"
  },
  "toggle_extension_e41de2d2": {
    "message": "Toggle extension"
  },
  "token_property_e53a19d9": {
    "message": " = Token Property"
  },
  "toolbar_bafd4228": {
    "message": "toolbar"
  },
  "total_mb_531a3721": {
    "message": "{ total }MB"
  },
  "trigger_phrases_f6754fa": {
    "message": "Trigger phrases"
  },
  "trigger_phrases_intent_intentname_a1b62148": {
    "message": "Trigger phrases (intent: #{ intentName })"
  },
  "triggers_connect_intents_with_bot_responses_think__fdfc97ea": {
    "message": "Triggers connect intents with bot responses. Think of a trigger as one capability of your bot. So your bot is a collection of triggers. To add a new trigger, click the <b>Add</b> button in the toolbar, and then select the <b>Add a new trigger</b> option from the dropdown menu."
  },
  "true_1900d7ae": {
    "message": "true"
  },
  "true_b9327890": {
    "message": "True"
  },
  "trueselector_40702dda": {
    "message": "TrueSelector"
  },
  "try_again_ad656c3c": {
    "message": "Try again"
  },
  "type_and_press_enter_33a2905d": {
    "message": "Type and press enter"
  },
  "type_c8106334": {
    "message": "Type"
  },
  "type_could_not_be_loaded_65ebaf86": {
    "message": "{ type } could not be loaded"
  },
  "type_dialog_name_14a50769": {
    "message": "Type dialog name"
  },
  "typing_activity_6b634ae": {
    "message": "Typing activity"
  },
  "unable_to_determine_recognizer_type_from_data_valu_2960f526": {
    "message": "Unable to determine recognizer type from data: { value }"
  },
  "undo_a7be8fef": {
    "message": "Undo"
  },
  "undo_is_not_supported_ecd6f9fc": {
    "message": "Undo is not supported"
  },
  "uninstall_8730233": {
    "message": "Uninstall"
  },
  "unknown_intent_44b962ba": {
    "message": "Unknown intent"
  },
  "unknown_intent_recognized_1953f9be": {
    "message": "Unknown intent recognized"
  },
  "unknown_state_23f73afb": {
    "message": "Unknown State"
  },
  "unused_8d193e3": {
    "message": "Unused"
  },
  "update_a_an_activity_previously_sent_during_the_co_f0619cca": {
    "message": "Update a an activity previously sent during the conversation"
  },
  "update_activity_2b05e6c6": {
    "message": "Update activity"
  },
  "update_available_b637d767": {
    "message": "Update available"
  },
  "update_complete_c5163fbf": {
    "message": "Update complete"
  },
  "update_failed_2c87428c": {
    "message": "Update failed"
  },
  "update_folder_name_error_24563bf6": {
    "message": "Update Folder Name Error"
  },
  "update_in_progress_f65e6b29": {
    "message": "Update in progress"
  },
  "update_scripts_a3a483e": {
    "message": "Update scripts"
  },
  "update_scripts_c58771a2": {
    "message": "Update Scripts"
  },
  "updating_scripts_e17a5722": {
    "message": "Updating scripts... "
  },
  "url_22a5f3b8": {
    "message": "URL"
  },
  "url_8c4ff7d2": {
    "message": "Url"
  },
  "url_should_start_with_http_s_9ca55d94": {
    "message": "Url should start with http[s]://"
  },
  "use_custom_runtime_d7d323fd": {
    "message": "Use custom runtime"
  },
  "used_3d895705": {
    "message": "Used"
  },
  "used_in_126529e5": {
    "message": "Used In"
  },
  "user_input_673e4a89": {
    "message": "User input"
  },
  "user_input_a6ff658d": {
    "message": "User Input"
  },
  "user_is_typing_790cb502": {
    "message": "User is typing"
  },
  "validating_35b79a96": {
    "message": "Validating..."
  },
  "validation_rules_efd3144d": {
    "message": "Validation Rules"
  },
  "value_d842f16d": {
    "message": "Value"
  },
  "version_5599c321": {
    "message": "Version"
  },
  "version_version_a051e218": {
    "message": "Version { version }"
  },
  "video_tutorials_79eb26ca": {
    "message": "Video tutorials:"
  },
  "view_ba339f93": {
    "message": "View"
  },
  "view_kb_c382e495": {
    "message": "View KB"
  },
  "view_on_npm_2051324d": {
    "message": "View on npm"
  },
  "vishwac_sena_45910bf0": {
    "message": "Vishwac Sena"
  },
  "visual_editor_216472d": {
    "message": "Visual editor"
  },
  "warning_53c98b03": {
    "message": "Warning!"
  },
  "warning_the_action_you_are_about_to_take_cannot_be_1071a3c3": {
    "message": "Warning: the action you are about to take cannot be undone. Going further will delete this bot and any related files in the bot project folder."
  },
  "we_have_created_a_sample_bot_to_help_you_get_start_95a58922": {
    "message": "We have created a sample bot to help you get started with Composer. Click here to open the bot."
  },
  "we_need_to_define_the_endpoints_for_the_skill_to_a_5dc98d90": {
    "message": "We need to define the endpoints for the skill to allow other bots to interact with it."
  },
  "weather_bot_c38920cd": {
    "message": "Weather Bot"
  },
  "welcome_73d18b4d": {
    "message": "Welcome!"
  },
  "welcome_dd4e7151": {
    "message": "Welcome"
  },
  "westeurope_cabf9688": {
    "message": "westeurope"
  },
  "westus_dc50d800": {
    "message": "westus"
  },
  "what_can_the_user_accomplish_through_this_conversa_7ddb03a1": {
    "message": "What can the user accomplish through this conversation? For example, BookATable, OrderACoffee etc."
  },
  "what_is_the_name_of_the_custom_event_b28a7b3": {
    "message": "What is the name of the custom event?"
  },
  "what_is_the_name_of_this_trigger_2642266e": {
    "message": "What is the name of this trigger"
  },
  "what_is_the_name_of_this_trigger_luis_17b60a23": {
    "message": "What is the name of this trigger (LUIS)"
  },
  "what_is_the_name_of_this_trigger_regex_f77376d7": {
    "message": "What is the name of this trigger (RegEx)"
  },
  "what_is_the_name_of_your_bot_a571c565": {
    "message": "What is the name of your bot?"
  },
  "what_is_the_type_of_this_trigger_d2701744": {
    "message": "What is the type of this trigger?"
  },
  "what_your_bot_says_to_the_user_this_is_a_template__a8d2266d": {
    "message": "What your bot says to the user. This is a template used to create the outgoing message. It can include language generation rules, properties from memory, and other features.\n\nFor example, to define variations that will be chosen at random, write:\n- hello\n- hi"
  },
  "what_your_bot_says_to_the_user_visit_a_target_blan_7735479": {
    "message": "What your Bot says to the user. Visit <a target=\"_blank\" href=\"https://aka.ms/bf-composer-docs-lg\"> the documentation</a> a reference of capabilities."
  },
  "when_deleting_a_language_only_the_content_will_be__8f7f8dee": {
    "message": "When deleting a language, only the content will be removed. The flow and logic of the conversation and dialog will remain functional."
  },
  "when_done_switch_to_the_newly_created_language_and_862b7dd9": {
    "message": "When done, switch to the newly created language and start the (manual) translation process."
  },
  "when_multiple_people_are_working_with_models_you_w_32b48099": {
    "message": "When multiple people are working with models you want to be able to work with models independently from each other tied to the source control."
  },
  "which_activity_type_18333457": {
    "message": "Which activity type?"
  },
  "which_bot_do_you_want_to_open_974bb1e5": {
    "message": "Which bot do you want to open?"
  },
  "which_event_6e655d2b": {
    "message": "Which event?"
  },
  "yes_dde87d5": {
    "message": "Yes"
  },
  "you_are_about_to_publish_your_bot_to_the_profile_b_79a6a226": {
    "message": "You are about to publish your bot to the profile below. Do you want to proceed?"
  },
  "you_can_create_a_new_bot_from_scratch_with_compose_1486288c": {
    "message": "You can create a new bot from scratch with Composer, or start with a template."
  },
  "you_can_define_and_manage_b_intents_b_here_each_in_721b8a0c": {
    "message": "You can define and manage <b>intents</b> here. Each intent describes a particular user intention through utterances (i.e. user says). <b>Intents are often triggers of your bot.</b>"
  },
  "you_can_manage_all_bot_responses_here_make_good_us_5e6e1953": {
    "message": "You can manage all bot responses here. Make good use of the templates to create sophisticated response logic based on your own needs."
  },
  "you_do_not_have_permission_to_save_bots_here_56cc10c7": {
    "message": "You do not have permission to save bots here"
  },
  "your_bot_creation_journey_on_composer_131c1a8b": {
    "message": "Your bot creation journey on Composer"
  },
  "your_bot_is_using_luis_and_qna_for_natural_languag_53830684": {
    "message": "Your bot is using LUIS and QNA for natural language understanding."
  },
  "your_knowledge_base_is_ready_6ecc1871": {
    "message": "Your knowledge base is ready!"
  }
}<|MERGE_RESOLUTION|>--- conflicted
+++ resolved
@@ -1556,12 +1556,6 @@
   "no_lu_or_qna_file_with_name_id_21cfe9dc": {
     "message": "NO LU OR QNA FILE WITH NAME { id }"
   },
-<<<<<<< HEAD
-  "no_name_e082310e": {
-    "message": "[no name]"
-  },
-=======
->>>>>>> 198eac9f
   "no_search_results_1ba50423": {
     "message": "No search results"
   },
