--- conflicted
+++ resolved
@@ -26,10 +26,6 @@
   private subId: string;
   private accessToken: string;
   private graphToken: string;
-<<<<<<< HEAD
-=======
-  private creds: any; // credential from interactive login
->>>>>>> 9fb1b8bf
   private projPath: string;
   private deploymentSettingsPath: string;
   private deployFilePath: string;
@@ -50,10 +46,6 @@
     this.logger = config.logger;
     this.accessToken = config.accessToken;
     this.graphToken = config.graphToken;
-<<<<<<< HEAD
-=======
-    this.creds = config.creds;
->>>>>>> 9fb1b8bf
     this.projPath = config.projPath;
     this.tenantId = config.tenantId;
 
@@ -142,22 +134,8 @@
   private async createApp(displayName: string) {
     const applicationUri = 'https://graph.microsoft.com/v1.0/applications';
     const requestBody = {
-<<<<<<< HEAD
       displayName: displayName,
-      passwordCredentials: [
-        {
-          value: appPassword,
-          startDate: new Date(),
-          endDate: new Date(new Date().setFullYear(new Date().getFullYear() + 2)),
-        },
-      ],
-      availableToOtherTenants: true,
-      replyUrls: ['https://token.botframework.com/.auth/web/redirect'],
     };
-=======
-      displayName: displayName
-    }
->>>>>>> 9fb1b8bf
     const options = {
       body: requestBody,
       json: true,
@@ -167,14 +145,12 @@
     return response;
   }
 
-<<<<<<< HEAD
-=======
   private async addPassword(displayName: string, id: string) {
     const addPasswordUri = `https://graph.microsoft.com/v1.0/applications/${id}/addPassword`;
     const requestBody = {
       passwordCredential: {
-        displayName: `${displayName}-pwd`
-      }
+        displayName: `${displayName}-pwd`,
+      },
     };
     const options = {
       body: requestBody,
@@ -185,7 +161,6 @@
     return response;
   }
 
->>>>>>> 9fb1b8bf
   private async getFiles(dir: string): Promise<string[]> {
     const dirents = await readdir(dir, { withFileTypes: true });
     const files = await Promise.all(
@@ -389,12 +364,11 @@
    * Deploy a bot to a location
    */
   public async deploy(
-    name: string,
+    hostname: string,
     luisAuthoringKey?: string,
     luisAuthoringRegion?: string,
     botPath?: string,
     language?: string,
-    hostname?: string,
     luisResource?: string
   ) {
     try {
@@ -432,7 +406,7 @@
       }
 
       await this.publishLuis(
-        name,
+        hostname,
         language,
         luisEndpoint,
         luisAuthoringEndpoint,
@@ -459,7 +433,7 @@
         message: 'Publishing to Azure ...',
       });
 
-      await this.deployZip(this.accessToken, this.zipPath, name, hostname);
+      await this.deployZip(this.accessToken, this.zipPath, hostname);
       this.logger({
         status: BotProjectDeployLoggerType.DEPLOY_SUCCESS,
         message: 'Publish To Azure Success!',
@@ -482,7 +456,7 @@
   }
 
   // Upload the zip file to Azure
-  private async deployZip(token: string, zipPath: string, name: string, hostname?: string) {
+  private async deployZip(token: string, zipPath: string, hostname: string) {
     this.logger({
       status: BotProjectDeployLoggerType.DEPLOY_INFO,
       message: 'Retrieve publishing details ...',
@@ -520,7 +494,7 @@
    * Provision a set of Azure resources for use with a bot
    */
   public async create(
-    name: string,
+    hostname: string,
     location: string,
     appId: string,
     appPassword?: string,
@@ -554,7 +528,7 @@
         });
 
         // create the app registration based on the display name
-        const appCreated = await this.createApp(name);
+        const appCreated = await this.createApp(hostname);
         this.logger({
           status: BotProjectDeployLoggerType.PROVISION_INFO,
           message: JSON.stringify(appCreated, null, 4),
@@ -566,22 +540,21 @@
         if (!id) {
           this.logger({
             status: BotProjectDeployLoggerType.PROVISION_ERROR,
-            message: `App create failed: ${JSON.stringify(appCreated, null, 4)}`
-          })
-          throw new Error('App create failed!')
+            message: `App create failed: ${JSON.stringify(appCreated, null, 4)}`,
+          });
+          throw new Error('App create failed!');
         }
 
         // use id to add new password and save the password as configuration
-        const addPasswordResult = await this.addPassword(name, id);
+        const addPasswordResult = await this.addPassword(hostname, id);
         appPassword = addPasswordResult.secretText;
         if (!appPassword) {
           this.logger({
             status: BotProjectDeployLoggerType.PROVISION_ERROR,
-            message: `Add application password failed: ${JSON.stringify(addPasswordResult, null, 4)}`
-          })
-          throw new Error('Add application password failed!')
+            message: `Add application password failed: ${JSON.stringify(addPasswordResult, null, 4)}`,
+          });
+          throw new Error('Add application password failed!');
         }
-
       }
 
       this.logger({
@@ -589,7 +562,7 @@
         message: `> Create App Id Success! ID: ${appId}`,
       });
 
-      const resourceGroupName = `${name}`;
+      const resourceGroupName = `${hostname}`;
 
       // timestamp will be used as deployment name
       const timeStamp = new Date().getTime().toString();
@@ -666,12 +639,12 @@
 
         if (appinsightsId && appinsightsInstrumentationKey && appinsightsApiKey) {
           const botServiceClient = new AzureBotService(tokenCredentials, this.subId);
-          const botCreated = await botServiceClient.bots.get(resourceGroupName, name);
+          const botCreated = await botServiceClient.bots.get(resourceGroupName, hostname);
           if (botCreated.properties) {
             botCreated.properties.developerAppInsightKey = appinsightsInstrumentationKey;
             botCreated.properties.developerAppInsightsApiKey = appinsightsApiKey;
             botCreated.properties.developerAppInsightsApplicationId = appinsightsId;
-            const botUpdateResult = await botServiceClient.bots.update(resourceGroupName, name, botCreated);
+            const botUpdateResult = await botServiceClient.bots.update(resourceGroupName, hostname, botCreated);
 
             if (botUpdateResult._response.status != 200) {
               this.logger({
@@ -709,9 +682,9 @@
       const provisionResult = {} as any;
 
       provisionResult.settings = output;
-      provisionResult.name = name;
+      provisionResult.hostname = hostname;
       if (createLuisResource) {
-        provisionResult.luisResource = `${name}-luis`;
+        provisionResult.luisResource = `${hostname}-luis`;
       } else {
         provisionResult.luisResource = '';
       }
