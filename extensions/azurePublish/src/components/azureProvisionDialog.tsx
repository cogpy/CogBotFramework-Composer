// Copyright (c) Microsoft Corporation.
// Licensed under the MIT License.
import * as React from 'react';
import formatMessage from 'format-message';
import styled from '@emotion/styled';
import { useState, useMemo, useEffect, Fragment, useCallback, useRef, Suspense } from 'react';
import { Dropdown, IDropdownOption } from 'office-ui-fabric-react/lib/Dropdown';
import { DefaultButton, PrimaryButton } from 'office-ui-fabric-react/lib/Button';
import { logOut, usePublishApi, getTenants, getARMTokenForTenant, useLocalStorage } from '@bfc/extension-client';
import { Subscription } from '@azure/arm-subscriptions/esm/models';
import { DeployLocation, AzureTenant } from '@botframework-composer/types';
import { FluentTheme, NeutralColors } from '@uifabric/fluent-theme';
import { LoadingSpinner } from '@bfc/ui-shared';
import { ProvisionHandoff } from '@bfc/ui-shared';
import {
  ScrollablePane,
  ScrollbarVisibility,
  ChoiceGroup,
  IChoiceGroupOption,
  DetailsList,
  DetailsListLayoutMode,
  IColumn,
  TooltipHost,
  Icon,
  TextField,
  Spinner,
  Persona,
  IPersonaProps,
  PersonaSize,
  SelectionMode,
  Stack,
  Text,
} from 'office-ui-fabric-react';
import { JsonEditor } from '@bfc/code-editor';
import { SharedColors } from '@uifabric/fluent-theme';
import { ResourceGroup } from '@azure/arm-resources/esm/models';

import { AzureResourceTypes, ResourcesItem } from '../types';

import {
  getResourceList,
  getSubscriptions,
  getDeployLocations,
  getPreview,
  getLuisAuthoringRegions,
  CheckWebAppNameAvailability,
  getResourceGroups,
} from './api';
import { ChooseResourcesList } from './ChooseResourcesList';
import { getExistResources, removePlaceholder, decodeToken, defaultExtensionState } from './util';
import { ResourceGroupPicker } from './ResourceGroupPicker';

// ---------- Styles ---------- //

const AddResourcesSectionName = styled(Text)`
  font-size: ${FluentTheme.fonts.mediumPlus.fontSize};
`;

const labelTooltipStyles = {
  root: {
    userSelect: 'none',
  },
};

const iconStyle = (required) => {
  return {
    root: {
      selectors: {
        '&::before': {
          content: required ? " '*'" : '',
          color: SharedColors.red10,
          paddingRight: 3,
        },
      },
    },
  };
};

const choiceOptions: IChoiceGroupOption[] = [
  { key: 'create', text: 'Create new Azure resources' },
  { key: 'import', text: 'Import existing Azure resources' },
  { key: 'generate', text: 'Generate resource request' },
];

const PageTypes = {
  SelectTenant: 'tenant',
  ConfigProvision: 'config',
  AddResources: 'add',
  ReviewResource: 'review',
  EditJson: 'edit',
};

const DialogTitle = {
  CONFIG_RESOURCES: {
    title: formatMessage('Configure resources'),
    subText: formatMessage('How you would like to provision your Azure resources to publish your bot?'),
  },
  ADD_RESOURCES: {
    title: formatMessage('Add resources'),
    subText: formatMessage(
      'Your bot needs the following resources based on its capabilities. Select resources that you want to provision in your publishing profile.'
    ),
  },
  REVIEW: {
    title: formatMessage('Review & create'),
    subText: formatMessage(
      'Please review the resources that will be created for your bot. Once these resources are provisioned, they will be available in your Azure portal.'
    ),
  },
  EDIT: {
    title: formatMessage('Configure resources'),
    subText: formatMessage('How you would like to provision your Azure resources to publish your bot?'),
  },
};

const onRenderLabel = (props) => {
  return (
    <div
      style={{
        display: 'flex',
        flexDirection: 'row',
        marginBottom: '5px',
      }}
    >
      <div
        style={{
          marginRight: '5px',
          fontWeight: 600,
          fontSize: '14px',
        }}
      >
        {' '}
        {props.label}{' '}
      </div>
      <TooltipHost content={props.ariaLabel} styles={labelTooltipStyles}>
        <Icon iconName="Info" styles={iconStyle(props.required)} />
      </TooltipHost>
    </div>
  );
};

const reviewCols: IColumn[] = [
  {
    key: 'Icon',
    name: 'File Type',
    isIconOnly: true,
    fieldName: 'name',
    minWidth: 16,
    maxWidth: 16,
    onRender: (item: ResourcesItem & { name; icon }) => {
      return <img src={item.icon} />;
    },
  },
  {
    key: 'Resource Type',
    name: formatMessage('Resource Type'),
    className: 'Resource Type',
    fieldName: 'Resource Type',
    minWidth: 150,
    isRowHeader: true,
    data: 'string',
    onRender: (item: ResourcesItem) => {
      return <div>{item.text}</div>;
    },
    isPadded: true,
  },
  {
    key: 'resourceGroup',
    name: formatMessage('Resource Group'),
    className: 'resourceGroup',
    fieldName: 'resourceGroup',
    minWidth: 100,
    isRowHeader: true,
    data: 'string',
    onRender: (item: ResourcesItem) => {
      return (
        <div style={{ whiteSpace: 'normal', fontSize: '12px', color: NeutralColors.gray130 }}>{item.resourceGroup}</div>
      );
    },
    isPadded: true,
  },
  {
    key: 'Name',
    name: formatMessage('Name'),
    className: 'name',
    fieldName: 'name',
    minWidth: 150,
    isRowHeader: true,
    data: 'string',
    onRender: (item: ResourcesItem & { name; icon }) => {
      return <div style={{ whiteSpace: 'normal', fontSize: '12px', color: NeutralColors.gray130 }}>{item.name}</div>;
    },
    isPadded: true,
  },
  {
    key: 'Region',
    name: formatMessage('Region'),
    className: 'region',
    fieldName: 'region',
    minWidth: 100,
    isRowHeader: true,
    data: 'string',
    onRender: (item: ResourcesItem) => {
      return (
        <div style={{ whiteSpace: 'normal', fontSize: '12px', color: NeutralColors.gray130 }}>
          {item.key === AzureResourceTypes.APP_REGISTRATION ? 'global' : item?.region}
        </div>
      );
    },
    isPadded: true,
  },
];

export const AzureProvisionDialog: React.FC = () => {
  const {
    currentProjectId,
    publishConfig,
    startProvision,
    closeDialog,
    onBack,
    savePublishConfig,
    setTitle,
    getSchema,
    getType,
    getName,
    getTokenFromCache,
    isGetTokenFromUser,
    getTenantIdFromCache,
    setTenantId,
  } = usePublishApi();

  const { setItem, getItem, clearAll } = useLocalStorage();
  // set type of publish - azurePublish or azureFunctionsPublish
  const publishType = getType();
  const profileName = getName();
  const currentConfig = removePlaceholder(publishConfig);
  const extensionState = { ...defaultExtensionState, ...getItem(profileName) };

  const [subscriptions, setSubscriptions] = useState<Subscription[] | undefined>();
  const [subscriptionsErrorMessage, setSubscriptionsErrorMessage] = useState<string>();
  const [deployLocations, setDeployLocations] = useState<DeployLocation[]>([]);
  const [luisLocations, setLuisLocations] = useState<DeployLocation[]>([]);

  const [allTenants, setAllTenants] = useState<AzureTenant[]>([]);
  const [selectedTenant, setSelectedTenant] = useState<string>();
  const [token, setToken] = useState<string>();
  const [currentUser, setCurrentUser] = useState<any>(undefined);
  const [loginErrorMsg, setLoginErrorMsg] = useState<string>('');

  const [choice, setChoice] = useState(extensionState.choice);
  const [currentSubscription, setCurrentSubscription] = useState<string>(extensionState.subscriptionId);

  const [resourceGroups, setResourceGroups] = useState<ResourceGroup[]>();
  const [isNewResourceGroupName, setIsNewResourceGroupName] = useState<boolean>(true);
  const [currentResourceGroupName, setCurrentResourceGroupName] = useState<string>(extensionState.resourceGroup);
  const [errorResourceGroupName, setErrorResourceGroupName] = useState<string>();

  const [currentHostName, setHostName] = useState(extensionState.hostName);
  const [errorHostName, setErrorHostName] = useState('');
  const [currentLocation, setLocation] = useState<string>(currentConfig?.region || extensionState.location);
  const [currentLuisLocation, setCurrentLuisLocation] = useState<string>(
    currentConfig?.settings?.luis?.region || extensionState.luisLocation
  );
  const [extensionResourceOptions, setExtensionResourceOptions] = useState<ResourcesItem[]>([]);
  const [enabledResources, setEnabledResources] = useState<ResourcesItem[]>(extensionState.enabledResources); // create from optional list
  const [requireResources, setRequireResources] = useState<ResourcesItem[]>(extensionState.requiredResources);

  const [isEditorError, setEditorError] = useState(false);
  const [importConfig, setImportConfig] = useState<any>();

  const [page, setPage] = useState<string>(PageTypes.ConfigProvision);
  const [listItems, setListItems] = useState<(ResourcesItem & { icon?: string })[]>();
  const [reviewListItems, setReviewListItems] = useState<ResourcesItem[]>([]);
  const isMounted = useRef<boolean>();

  const timerRef = useRef<NodeJS.Timeout>();

  const [handoffInstructions, setHandoffInstructions] = useState<string>('');
  const [showHandoff, setShowHandoff] = useState<boolean>(false);
  const updateHandoffInstructions = (resources) => {
    const createLuisResource = resources.filter((r) => r.key === 'luisPrediction').length > 0;
    const createLuisAuthoringResource = resources.filter((r) => r.key === 'luisAuthoring').length > 0;
    const createCosmosDb = resources.filter((r) => r.key === 'cosmosDb').length > 0;
    const createStorage = resources.filter((r) => r.key === 'blobStorage').length > 0;
    const createAppInsights = resources.filter((r) => r.key === 'applicationInsights').length > 0;
    const createQnAResource = resources.filter((r) => r.key === 'qna').length > 0;

    const provisionComposer = `node provisionComposer.js --subscriptionId ${
      currentSubscription ?? '<YOUR SUBSCRIPTION ID>'
    } --name ${currentHostName ?? '<RESOURCE NAME>'}
    --appPassword=<16 CHAR PASSWORD>
    --location=${currentLocation || 'westus'}
    --resourceGroup=${currentResourceGroup || '<RESOURCE GROUP NAME>'}
    --createLuisResource=${createLuisResource}
    --createLuisAuthoringResource=${createLuisAuthoringResource}
    --createCosmosDb=${createCosmosDb}
    --createStorage=${createStorage}
    --createAppInsights=${createAppInsights}
    --createQnAResource=${createQnAResource}
    `;

    const instructions = formatMessage(
      'A hosting environment and some Azure cognitive services are required for this bot project to be published.  You can find instructions for creating the necessary resources and communicating them back to me at the link below: \n\nSOME LINK GOES HERE\n\nIn addition, here is a customized command that you can use to automatically create the required resources:\n\n {command}',
      { command: provisionComposer }
    );

    setHandoffInstructions(instructions);
  };

  useEffect(() => {
    const selectedResources = requireResources.concat(enabledResources);
    updateHandoffInstructions(selectedResources);
  }, [enabledResources]);

  useEffect(() => {
    isMounted.current = true;
    return () => {
      isMounted.current = false;
    };
  }, []);

  const getTokenForTenant = (tenantId: string) => {
    // set tenantId in cache.
    setTenantId(tenantId);
    getARMTokenForTenant(tenantId)
      .then((token) => {
        setToken(token);
        const decoded = decodeToken(token);
        setCurrentUser({
          token: token,
          email: decoded.upn,
          name: decoded.name,
          expiration: (decoded.exp || 0) * 1000, // convert to ms,
          sessionExpired: false,
        });
        setPage(PageTypes.ConfigProvision);
        setTitle(DialogTitle.CONFIG_RESOURCES);
        setLoginErrorMsg(undefined);
      })
      .catch((err) => {
        setTenantId(undefined);
        setCurrentUser(undefined);
        setLoginErrorMsg(err.message || err.toString());
      });
  };

  useEffect(() => {
    // TODO: need to get the tenant id from the auth config when running as web app,
    // for electron we will always fetch tenants.
    if (isGetTokenFromUser()) {
      const { accessToken } = getTokenFromCache();

      setToken(accessToken);
      // decode token
      const decoded = decodeToken(accessToken);
      if (decoded) {
        setCurrentUser({
          token: accessToken,
          email: decoded.upn,
          name: decoded.name,
          expiration: (decoded.exp || 0) * 1000, // convert to ms,
          sessionExpired: false,
        });
        setPage(PageTypes.ConfigProvision);
        setTitle(DialogTitle.CONFIG_RESOURCES);
        setLoginErrorMsg(undefined);
      }
    } else {
      getTenants().then((tenants) => {
        setAllTenants(tenants);
        if (!getTenantIdFromCache()) {
          if (isMounted.current && tenants?.length > 0) {
            // if there is only 1 tenant, go ahead and fetch the token and store it in the cache
            if (tenants.length === 1) {
              setSelectedTenant(tenants[0].tenantId);
              // getTokenForTenant(tenants[0].tenantId);
            } else {
              // seed tenant selection with first tenant
              setSelectedTenant(tenants[0].tenantId);
            }
          }
        } else {
          setSelectedTenant(getTenantIdFromCache());
        }
      });
    }
  }, []);

  useEffect(() => {
    if (selectedTenant) {
      getTokenForTenant(selectedTenant);
    }
  }, [selectedTenant]);

  useEffect(() => {
    if (currentConfig) {
      if (currentConfig.tennantId) {
        setSelectedTenant(currentConfig.tennantId);
      }
      if (currentConfig.subscriptionId) {
        setCurrentSubscription(currentConfig.subscriptionId);
      }
      if (currentConfig.resourceGroup) {
        setCurrentResourceGroupName(currentConfig.resourceGroup);
      }
      if (currentConfig.hostname) {
        setHostName(currentConfig.hostname);
      } else if (currentConfig.name) {
        setHostName(
          currentConfig.environment ? `${currentConfig.name}-${currentConfig.environment}` : currentConfig.name
        );
      }
    }
  }, [currentConfig]);

  const getResources = async () => {
    try {
      if (isMounted.current) {
        const resources = await getResourceList(currentProjectId(), publishType);
        setExtensionResourceOptions(resources);
      }
    } catch (err) {
      // todo: how do we handle API errors in this component
      console.log('ERROR', err);
    }
  };

  useEffect(() => {
    if (token) {
      setSubscriptionsErrorMessage(undefined);
      getSubscriptions(token)
        .then((data) => {
          if (isMounted.current) {
            setSubscriptions(data);
            if (data.length === 0) {
              setSubscriptionsErrorMessage(
                formatMessage(
                  'Your subscription list is empty, please add your subscription, or login with another account.'
                )
              );
            }
          }
        })
        .catch((err) => {
          if (isMounted.current) {
            setSubscriptionsErrorMessage(err.message);
          }
        });

      getResources();
    }
  }, [token]);

  const loadResourceGroups = async () => {
    if (token && currentSubscription) {
      try {
        const resourceGroups = await getResourceGroups(token, currentSubscription);
        if (isMounted.current) {
          setResourceGroups(resourceGroups);

          // After the resource groups load, isNewResourceGroupName can be determined
          setIsNewResourceGroupName(!resourceGroups?.some((r) => r.name === currentResourceGroupName));
        }
      } catch (err) {
        // todo: how do we handle API errors in this component
        console.log('ERROR', err);
        if (isMounted.current) {
          setResourceGroups(undefined);
        }
      }
    } else {
      setResourceGroups(undefined);
    }
  };

  useEffect(() => {
    loadResourceGroups();
  }, [token, currentSubscription]);

  const subscriptionOptions = useMemo(() => {
    return subscriptions?.map((t) => ({ key: t.subscriptionId, text: t.displayName }));
  }, [subscriptions]);

  const deployLocationsOption = useMemo((): IDropdownOption[] => {
    return deployLocations.map((t) => ({ key: t.name, text: t.displayName }));
  }, [deployLocations]);

  const luisLocationsOption = useMemo((): IDropdownOption[] => {
    return luisLocations.map((t) => ({ key: t.name, text: t.displayName }));
  }, [luisLocations]);

  const checkNameAvailability = useCallback(
    (newName: string) => {
      if (timerRef.current) {
        clearTimeout(timerRef.current);
      }
      timerRef.current = setTimeout(() => {
        if (currentSubscription && publishType === 'azurePublish') {
          // check app name whether exist or not
          CheckWebAppNameAvailability(token, newName, currentSubscription).then((value) => {
            if (isMounted.current) {
              if (!value.nameAvailable) {
                setErrorHostName(value.message);
              } else {
                setErrorHostName('');
              }
            }
          });
        }
      }, 500);
    },
    [publishType, currentSubscription, token]
  );

  const newHostName = useCallback(
    (e, newName) => {
      setHostName(newName);
      // debounce name check
      checkNameAvailability(newName);
    },
    [checkNameAvailability]
  );

  const updateCurrentLocation = useMemo(
    () => (_e, option?: IDropdownOption) => {
      const location = deployLocations.find((t) => t.name === option?.key);
      if (location) {
        setLocation(location.name);
        const region = luisLocations.find((item) => item.name === location.name);
        if (region) {
          setCurrentLuisLocation(region.name);
        } else {
          setCurrentLuisLocation(luisLocations[0].name);
        }
      }
    },
    [deployLocations, luisLocations]
  );

  const updateLuisLocation = useMemo(
    () => (_e, option?: IDropdownOption) => {
      const location = luisLocations.find((t) => t.name === option?.key);
      if (location) {
        setCurrentLuisLocation(location.name);
      }
    },
    [luisLocations]
  );

  useEffect(() => {
    if (currentSubscription && token) {
      // get resource group under subscription
      getDeployLocations(token, currentSubscription).then((data: DeployLocation[]) => {
        if (isMounted.current) {
          setDeployLocations(data);
          const luRegions = getLuisAuthoringRegions();
          const region = data.filter((item) => luRegions.includes(item.name));
          setLuisLocations(region);
        }
      });
    }
  }, [currentSubscription, token]);

  const onNext = useMemo(
    () => (hostname) => {
      // get resources already have
      const alreadyHave = getExistResources(currentConfig);

      const names = getPreview(hostname);
      const result = [];
      for (const resource of extensionResourceOptions) {
        if (alreadyHave.find((item) => item === resource.key)) {
          continue;
        }
        const previewObject = names.find((n) => n.key === resource.key);
        result.push({
          ...resource,
          name: previewObject ? previewObject.name : `UNKNOWN NAME FOR ${resource.key}`,
          icon: previewObject ? previewObject.icon : undefined,
        });
      }

      // set review list
      const requireList = result.filter((item) => item.required);
      setRequireResources(requireList);
      const optionalList = result.filter((item) => !item.required);
      setEnabledResources(optionalList);
      const items = requireList.concat(optionalList);
      setListItems(items);

      setPage(PageTypes.AddResources);
      setTitle(DialogTitle.ADD_RESOURCES);
    },
    [extensionResourceOptions]
  );

  const onSubmit = useCallback((options) => {
    // call back to the main Composer API to begin this process...
    startProvision(options);
    clearAll();
    closeDialog();
  }, []);

  const onSave = useMemo(
    () => () => {
      savePublishConfig(importConfig);
      clearAll();
      closeDialog();
    },
    [importConfig]
  );

  const onRenderSecondaryText = useMemo(
    () => (props: IPersonaProps) => {
      return (
        <div
          style={{ color: 'blue', cursor: 'pointer' }}
          onClick={() => {
            closeDialog();
            logOut();
          }}
        >
          {props.secondaryText}
        </div>
      );
    },
    []
  );

  const isNextDisabled = useMemo(() => {
    return (
      !currentSubscription ||
      !currentResourceGroupName ||
      !currentHostName ||
      !currentLocation ||
      subscriptionsErrorMessage ||
      errorResourceGroupName ||
      errorHostName !== ''
    );
  }, [
    currentSubscription,
    currentResourceGroupName,
    currentHostName,
    currentLocation,
    errorResourceGroupName,
    errorHostName,
  ]);

  const isSelectAddResources = useMemo(() => {
    return enabledResources.length > 0 || requireResources.length > 0;
  }, [enabledResources]);

  const resourceGroupNames = resourceGroups?.map((r) => r.name) || [];

  const PageFormConfig = (
    <ScrollablePane
      data-is-scrollable="true"
      scrollbarVisibility={ScrollbarVisibility.auto}
      style={{ height: 'calc(100vh - 64px)' }}
    >
      <div style={{ display: 'flex', height: '100%' }}>
        <div style={{ flex: '0 0 auto', marginRight: '2rem' }}>
          <ChoiceGroup
            options={choiceOptions}
            selectedKey={choice?.key || 'create'}
            onChange={(_e, option: IChoiceGroupOption) => {
              setChoice(option);
            }}
          />
        </div>
        <div style={{ flex: 1, height: '100%' }}>
          <Suspense fallback={<Spinner label={formatMessage('Loading')} />}>
            {choice.key === 'create' && (
              <form style={{ width: '100%' }}>
                <Dropdown
                  ariaLabel={formatMessage(
                    'The Azure AD directory includes the tenant’s users, groups, and apps and is used to perform identity and access management functions for tenant resources.'
                  )}
                  disabled={allTenants.length === 1 || currentConfig?.tenantId}
                  errorMessage={loginErrorMsg}
                  label={formatMessage('Azure Directory')}
                  options={allTenants.map((t) => ({ key: t.tenantId, text: t.displayName }))}
                  selectedKey={selectedTenant}
                  styles={{ root: { paddingBottom: '8px' } }}
                  onChange={(_e, o) => {
                    setSelectedTenant(o.key as string);
                  }}
                  onRenderLabel={onRenderLabel}
                />
                <Dropdown
                  required
                  ariaLabel={formatMessage('All resources in an Azure subscription are billed together')}
                  disabled={currentConfig?.subscriptionId}
                  errorMessage={subscriptionsErrorMessage}
                  label={formatMessage('Subscription')}
                  options={subscriptionOptions}
                  placeholder={formatMessage('Select one')}
                  selectedKey={currentSubscription}
                  styles={{ root: { paddingBottom: '8px' } }}
                  onChange={(_e, o: IDropdownOption) => {
                    setCurrentSubscription(o.key as string);
                  }}
                  onRenderLabel={onRenderLabel}
                />
                <ResourceGroupPicker
                  newResourceGroupName={isNewResourceGroupName ? currentResourceGroupName : undefined}
                  resourceGroupNames={resourceGroupNames}
                  selectedResourceGroupName={isNewResourceGroupName ? undefined : currentResourceGroupName}
                  onChange={(choice) => {
                    setIsNewResourceGroupName(choice.isNew);
                    setCurrentResourceGroupName(choice.name);
                    setErrorResourceGroupName(choice.errorMessage);
                  }}
                />
                <TextField
                  required
                  ariaLabel={formatMessage(
                    'This name will be assigned to all your new resources. For eg-test-web app, test-luis-prediction'
                  )}
                  defaultValue={currentHostName}
                  disabled={currentConfig?.hostname || currentConfig?.name}
                  errorMessage={errorHostName}
                  label={formatMessage('Resource name')}
                  placeholder={formatMessage('Name of your services')}
                  styles={{ root: { paddingBottom: '8px' } }}
                  onChange={newHostName}
                  onRenderLabel={onRenderLabel}
                />
                {currentConfig?.region ? (
                  <TextField
                    required
                    defaultValue={currentConfig?.region}
                    disabled={currentConfig?.region}
                    label={formatMessage('Region')}
                    styles={{ root: { paddingBottom: '8px' } }}
                    onRenderLabel={onRenderLabel}
                  />
                ) : (
                  <Dropdown
                    required
                    defaultSelectedKey={currentLocation}
                    label={formatMessage('Region')}
                    options={deployLocationsOption}
                    placeholder={formatMessage('Select one')}
                    styles={{ root: { paddingBottom: '8px' } }}
                    onChange={updateCurrentLocation}
                  />
                )}
                {currentConfig?.settings?.luis?.region && currentLocation !== currentLuisLocation && (
                  <TextField
                    disabled
                    required
                    defaultValue={currentConfig?.settings?.luis?.region}
                    label={formatMessage('Region for Luis')}
                    styles={{ root: { paddingBottom: '8px' } }}
                    onRenderLabel={onRenderLabel}
                  />
                )}
                {!currentConfig?.settings?.luis?.region && currentLocation !== currentLuisLocation && (
                  <Dropdown
                    required
                    defaultSelectedKey={currentConfig?.settings?.luis?.region || currentLuisLocation}
                    label={formatMessage('Region for Luis')}
                    options={luisLocationsOption}
                    placeholder={formatMessage('Select one')}
                    onChange={updateLuisLocation}
                  />
                )}
              </form>
            )}
            {choice.key === 'import' && (
              <div style={{ width: '100%', height: '100%' }}>
                <div
                  style={{
                    fontSize: '14px',
                    fontWeight: 600,
                    color: '#323130',
                    padding: '5px 0px',
                  }}
                >
                  {formatMessage('Publish Configuration')}
                </div>
                <JsonEditor
                  height={300}
                  id={publishType}
                  schema={getSchema()}
                  value={currentConfig || importConfig}
                  onChange={(value) => {
                    setEditorError(false);
                    setImportConfig(value);
                  }}
                  onError={() => {
                    setEditorError(true);
                  }}
                />
              </div>
            )}
          </Suspense>
        </div>
      </div>
    </ScrollablePane>
  );

  useEffect(() => {
    if (listItems?.length === 0) {
      setTitle(DialogTitle.EDIT);
      setPage(PageTypes.EditJson);
    }
  }, [listItems]);

  const PageAddResources = () => {
    if (listItems) {
      const requiredListItems = listItems.filter((item) => item.required);
      const optionalListItems = listItems.filter((item) => !item.required);
      const selectedResourceKeys = enabledResources.map((r) => r.key);

      return (
        <ScrollablePane
          data-is-scrollable="true"
          scrollbarVisibility={ScrollbarVisibility.auto}
          style={{ height: 'calc(100vh - 64px)' }}
        >
          <Stack>
            {requiredListItems.length > 0 && (
              <Fragment>
                <AddResourcesSectionName>{formatMessage('Required')}</AddResourcesSectionName>
                <ChooseResourcesList items={requiredListItems} />
              </Fragment>
            )}
            {optionalListItems.length > 0 && (
              <Fragment>
                <AddResourcesSectionName>{formatMessage('Optional')}</AddResourcesSectionName>
                <ChooseResourcesList
                  items={optionalListItems}
                  selectedKeys={selectedResourceKeys}
                  onSelectionChanged={(keys) => {
<<<<<<< HEAD
                    const newSelection = listItems.filter((item) => keys.includes(item.key));
=======
                    const newSelection = optionalListItems.filter((item) => keys.includes(item.key));
>>>>>>> 7c77d018
                    setEnabledResources(newSelection);
                  }}
                />
              </Fragment>
            )}
          </Stack>
        </ScrollablePane>
      );
    } else {
      return <Fragment />;
    }
  };

  const PageReview = (
    <Fragment>
      <ScrollablePane scrollbarVisibility={ScrollbarVisibility.auto} style={{ height: 'calc(100vh - 64px)' }}>
        <DetailsList
          isHeaderVisible
          columns={reviewCols}
          getKey={(item) => item.key}
          items={reviewListItems}
          layoutMode={DetailsListLayoutMode.justified}
          selectionMode={SelectionMode.none}
          setKey="none"
        />
      </ScrollablePane>
    </Fragment>
  );

  const PageFooter = useMemo(() => {
    if (page === PageTypes.ConfigProvision) {
      return (
        <div style={{ display: 'flex', flexFlow: 'row nowrap', justifyContent: 'space-between' }}>
          {currentUser ? (
            <Persona
              secondaryText={formatMessage('Sign out')}
              size={PersonaSize.size40}
              text={currentUser.name}
              onRenderSecondaryText={onRenderSecondaryText}
            />
          ) : (
            <div
              style={{ color: 'blue', cursor: 'pointer' }}
              onClick={() => {
                clearAll();
                closeDialog();
                logOut();
              }}
            >
              Sign out
            </div>
          )}
          <div>
            <DefaultButton
              style={{ margin: '0 4px' }}
              text={formatMessage('Back')}
              onClick={() => {
                clearAll();
                setItem(profileName, {
                  subscriptionId: currentSubscription,
                  resourceGroup: currentResourceGroupName,
                  hostName: currentHostName,
                  location: currentLocation,
                  luisLocation: currentLuisLocation,
                  enabledResources: enabledResources,
                  requiredResources: requireResources,
                  choice: choice,
                });
                onBack();
              }}
            />
            {choice.key === 'create' && (
              <PrimaryButton
                disabled={isNextDisabled}
                style={{ margin: '0 4px' }}
                text={formatMessage('Next: Review')}
                onClick={() => {
                  onNext(currentHostName);
                }}
              />
            )}
            {choice.key === 'generate' && (
              <PrimaryButton
                style={{ margin: '0 4px' }}
                text={formatMessage('Generate resource request')}
                onClick={() => onNext(currentHostName)}
              />
            )}
            {choice.key === 'import' && (
              <PrimaryButton
                disabled={isEditorError}
                style={{ margin: '0 4px' }}
                text={formatMessage('Save')}
                onClick={onSave}
              />
            )}
          </div>
        </div>
      );
    } else if (page === PageTypes.AddResources) {
      return (
        <div style={{ display: 'flex', flexFlow: 'row nowrap', justifyContent: 'space-between' }}>
          {currentUser ? (
            <Persona
              secondaryText={formatMessage('Sign out')}
              size={PersonaSize.size40}
              text={currentUser.name}
              onRenderSecondaryText={onRenderSecondaryText}
            />
          ) : null}
          <div>
            <DefaultButton
              style={{ margin: '0 4px' }}
              text={formatMessage('Back')}
              onClick={() => {
                setPage(PageTypes.ConfigProvision);
                setTitle(DialogTitle.CONFIG_RESOURCES);
              }}
            />
            <PrimaryButton
              disabled={!isSelectAddResources}
              style={{ margin: '0 4px' }}
              text={formatMessage('Next')}
              onClick={() => {
<<<<<<< HEAD
                setPage(PageTypes.ReviewResource);
                setTitle(DialogTitle.REVIEW);
                let selectedResources = requireResources.concat(enabledResources);
                selectedResources = selectedResources.map((item) => {
                  let region = currentConfig?.region || currentLocation;
                  if (item.key.includes('luis')) {
                    region = currentLuisLocation;
                  }
                  return {
                    ...item,
                    region: region,
                    resourceGroup: currentConfig?.resourceGroup || currentResourceGroupName,
                  };
                });
                setReviewListItems(selectedResources);
=======
                if (choice.key === 'generate') {
                  setShowHandoff(true);
                } else {
                  setPage(PageTypes.ReviewResource);
                  setTitle(DialogTitle.REVIEW);
                  let selectedResources = requireResources.concat(enabledResources);
                  selectedResources = selectedResources.map((item) => {
                    let region = currentConfig?.region || currentLocation;
                    if (item.key.includes('luis')) {
                      region = currentLuisLocation;
                    }
                    return {
                      ...item,
                      region: region,
                      resourceGroup: currentConfig?.resourceGroup || currentResourceGroupName,
                    };
                  });
                  setReviewListItems(selectedResources);

                }
>>>>>>> 7c77d018
              }}
            />
          </div>
        </div>
      );
    } else if (page === PageTypes.ReviewResource) {
      return (
        <div style={{ display: 'flex', flexFlow: 'row nowrap', justifyContent: 'space-between' }}>
          {currentUser ? (
            <Persona
              secondaryText={formatMessage('Sign out')}
              size={PersonaSize.size40}
              text={currentUser.name}
              onRenderSecondaryText={onRenderSecondaryText}
            />
          ) : null}
          <div>
            <DefaultButton
              style={{ margin: '0 4px' }}
              text={formatMessage('Back')}
              onClick={() => {
                setPage(PageTypes.AddResources);
                setTitle(DialogTitle.ADD_RESOURCES);
              }}
            />
            <PrimaryButton
              disabled={isNextDisabled}
              style={{ margin: '0 4px' }}
              text={formatMessage('Done')}
              onClick={() => {
                const selectedResources = requireResources.concat(enabledResources);
                onSubmit({
                  subscription: currentSubscription,
                  resourceGroup: currentResourceGroupName,
                  hostname: currentHostName,
                  location: currentLocation,
                  luisLocation: currentLuisLocation || currentLocation,
                  type: publishType,
                  externalResources: selectedResources,
                });
              }}
            />
          </div>
        </div>
      );
    } else {
      return (
        <>
          <DefaultButton
            style={{ margin: '0 4px' }}
            text={formatMessage('Cancel')}
            onClick={() => {
              closeDialog();
            }}
          />
          <PrimaryButton
            disabled={isEditorError}
            style={{ margin: '0 4px' }}
            text={formatMessage('Save')}
            onClick={onSave}
          />
        </>
      );
    }
  }, [
    onSave,
    page,
    choice,
    isEditorError,
    isNextDisabled,
    currentSubscription,
    currentResourceGroupName,
    currentHostName,
    currentLocation,
    publishType,
    extensionResourceOptions,
    currentUser,
    enabledResources,
    requireResources,
    currentLuisLocation,
    selectedTenant,
  ]);

  // if we haven't loaded the token yet, show a loading spinner
  // unless we need to select the tenant first
  if (!token) {
    return (
      <div style={{ height: '100vh' }}>
        <LoadingSpinner />
      </div>
    );
  }

  return (
    <div style={{ height: '100vh', display: 'flex', flexDirection: 'column', justifyContent: 'space-between' }}>
      <div style={{ flex: 1 }}>
        {page === PageTypes.ConfigProvision && PageFormConfig}
        {page === PageTypes.AddResources && PageAddResources()}
        {page === PageTypes.ReviewResource && PageReview}
        {page === PageTypes.EditJson && (
          <JsonEditor
            height={400}
            id={publishType}
            schema={getSchema()}
            value={currentConfig || importConfig}
            onChange={(value) => {
              setEditorError(false);
              setImportConfig(value);
            }}
            onError={() => {
              setEditorError(true);
            }}
          />
        )}
      </div>
      <div
        style={{
          flex: 'auto',
          flexGrow: 0,
          background: '#FFFFFF',
          borderTop: '1px solid #EDEBE9',
          width: '100%',
          textAlign: 'right',
          height: 'fit-content',
          padding: '24px 0px 0px',
        }}
      >
        {PageFooter}
      </div>
      <ProvisionHandoff
        developerInstructions={formatMessage('Send this to your IT admin')}
        handoffInstructions={handoffInstructions}
        hidden={!showHandoff}
        title={formatMessage('Generate a provisioning request')}
        onDismiss={() => {
          closeDialog();
          setShowHandoff(false);
        }}
      />
    </div>
  );
};<|MERGE_RESOLUTION|>--- conflicted
+++ resolved
@@ -834,11 +834,7 @@
                   items={optionalListItems}
                   selectedKeys={selectedResourceKeys}
                   onSelectionChanged={(keys) => {
-<<<<<<< HEAD
-                    const newSelection = listItems.filter((item) => keys.includes(item.key));
-=======
                     const newSelection = optionalListItems.filter((item) => keys.includes(item.key));
->>>>>>> 7c77d018
                     setEnabledResources(newSelection);
                   }}
                 />
@@ -963,23 +959,6 @@
               style={{ margin: '0 4px' }}
               text={formatMessage('Next')}
               onClick={() => {
-<<<<<<< HEAD
-                setPage(PageTypes.ReviewResource);
-                setTitle(DialogTitle.REVIEW);
-                let selectedResources = requireResources.concat(enabledResources);
-                selectedResources = selectedResources.map((item) => {
-                  let region = currentConfig?.region || currentLocation;
-                  if (item.key.includes('luis')) {
-                    region = currentLuisLocation;
-                  }
-                  return {
-                    ...item,
-                    region: region,
-                    resourceGroup: currentConfig?.resourceGroup || currentResourceGroupName,
-                  };
-                });
-                setReviewListItems(selectedResources);
-=======
                 if (choice.key === 'generate') {
                   setShowHandoff(true);
                 } else {
@@ -998,9 +977,7 @@
                     };
                   });
                   setReviewListItems(selectedResources);
-
                 }
->>>>>>> 7c77d018
               }}
             />
           </div>
