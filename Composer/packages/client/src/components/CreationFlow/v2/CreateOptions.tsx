--- conflicted
+++ resolved
@@ -8,226 +8,32 @@
 import { PrimaryButton, DefaultButton } from 'office-ui-fabric-react/lib/Button';
 import { ChoiceGroup, IChoiceGroupOption } from 'office-ui-fabric-react/lib/ChoiceGroup';
 import { DialogFooter } from 'office-ui-fabric-react/lib/Dialog';
-<<<<<<< HEAD
-import { ScrollablePane, ScrollbarVisibility } from 'office-ui-fabric-react/lib/ScrollablePane';
-import { Selection } from 'office-ui-fabric-react/lib/DetailsList';
-import {
-  DetailsList,
-  DetailsListLayoutMode,
-  SelectionMode,
-  CheckboxVisibility,
-  DetailsRow,
-} from 'office-ui-fabric-react/lib/DetailsList';
-import { BotTemplate, QnABotTemplateId } from '@bfc/shared';
-import { DialogWrapper, DialogTypes, LoadingSpinner } from '@bfc/ui-shared';
-import { NeutralColors } from '@uifabric/fluent-theme';
-import { navigate, RouteComponentProps } from '@reach/router';
-import { IPivotItemProps, Pivot, PivotItem } from 'office-ui-fabric-react/lib/Pivot';
-import { Link } from 'office-ui-fabric-react/lib/Link';
-import { FontIcon } from 'office-ui-fabric-react/lib/Icon';
-import { csharpFeedKey, nodeFeedKey } from '@botframework-composer/types';
-import { useRecoilState, useRecoilValue } from 'recoil';
-import axios from 'axios';
-=======
 import { BotTemplate } from '@bfc/shared';
 import { DialogWrapper, DialogTypes } from '@bfc/ui-shared';
 import { RouteComponentProps } from '@reach/router';
->>>>>>> 80974bb8
 import querystring from 'query-string';
 import axios from 'axios';
 
-<<<<<<< HEAD
-import msftIcon from '../../../images/msftIcon.svg';
-import { DialogCreationCopy } from '../../../constants';
-import { creationFlowTypeState, fetchReadMePendingState, selectedTemplateReadMeState } from '../../../recoilModel';
-import TelemetryClient from '../../../telemetry/TelemetryClient';
-import { getAliasFromPayload } from '../../../utils/electronUtil';
-
-import { TemplateDetailView } from './TemplateDetailView';
-
-// -------------------- Styles -------------------- //
-
-const detailListContainer = css`
-  width: 48%;
-  padding-right: 2%;
-  height: 400px;
-  overflow: hidden;
-  float: left;
-  flex-grow: 1;
-`;
-
-const templateDetailContainer = css`
-  width: 48%;
-  padding-right: 2%;
-  height: 400px;
-  overflow: auto;
-  flex-grow: 1;
-  float: left;
-`;
-
-const pickerContainer = css`
-  position: relative;
-  height: 400px;
-  border: 1px solid #f3f2f1;
-`;
-
-const rowDetails = (disabled) => {
-  return {
-    root: {
-      color: disabled ? NeutralColors.gray80 : NeutralColors.black,
-      selectors: {
-        '&:hover': {
-          background: disabled ? NeutralColors.white : NeutralColors.gray30,
-          color: disabled ? NeutralColors.gray80 : NeutralColors.black,
-        },
-        '&.ms-DetailsRow.is-selected': {
-          background: disabled ? NeutralColors.white : NeutralColors.gray30,
-          color: disabled ? NeutralColors.gray80 : NeutralColors.black,
-        },
-      },
-    },
-  };
-};
-
-const rowTitle = (disabled) => {
-  return {
-    cellTitle: {
-      color: disabled ? NeutralColors.gray80 : NeutralColors.black,
-      selectors: {
-        ':hover': {
-          background: disabled ? NeutralColors.white : NeutralColors.gray30,
-          color: disabled ? NeutralColors.gray80 : NeutralColors.black,
-        },
-      },
-    },
-  };
-};
-
-const tableCell = css`
-  outline: none;
-  :focus {
-    outline: rgb(102, 102, 102) solid 1px;
-  }
-`;
-
-const content = css`
-  outline: none;
-`;
-
-const optionKeys = {
-  createFromScratch: 'createFromScratch',
-  createFromQnA: 'createFromQnA',
-  createFromTemplate: 'createFromTemplate',
-};
-
-const templateRequestUrl =
-  'https://github.com/microsoft/botframework-components/issues/new?assignees=&labels=needs-triage%2C+feature-request&template=-net-sdk-feature-request.md&title=[NewTemplateRequest]';
-=======
 import { DialogCreationCopy } from '../../../constants';
 import { getAliasFromPayload } from '../../../utils/electronUtil';
 
 import { CreateBotV2 } from './CreateBot';
->>>>>>> 80974bb8
 
 // -------------------- CreateOptions -------------------- //
 type CreateOptionsProps = {
   templates: BotTemplate[];
   onDismiss: () => void;
-<<<<<<< HEAD
   onNext: (templateName: string, templateLanguage: string, urlData?: string) => void;
-=======
-  onNext: (data: string) => void;
   onJumpToOpenModal: () => void;
->>>>>>> 80974bb8
   fetchTemplates: (feedUrls?: string[]) => Promise<void>;
   fetchReadMe: (moduleName: string) => {};
 } & RouteComponentProps<{}>;
 
 export function CreateOptionsV2(props: CreateOptionsProps) {
-<<<<<<< HEAD
-  const [option] = useState(optionKeys.createFromTemplate);
-  const [disabled] = useState(false);
-  const [isOpen, setIsOpen] = useState(false);
-  const { templates, onDismiss, onNext } = props;
-  const [currentTemplateId, setCurrentTemplateId] = useState('');
-  const [selectedProgLang, setSelectedProgLang] = useState<{ props: IPivotItemProps }>({
-    props: { itemKey: csharpFeedKey },
-  });
-  const [displayedTemplates, setDisplayedTemplates] = useState<BotTemplate[]>([]);
-  const [readMe] = useRecoilState(selectedTemplateReadMeState);
-  const fetchReadMePending = useRecoilValue(fetchReadMePendingState);
-  const creationFlowType = useRecoilValue(creationFlowTypeState);
-
-  const selectedTemplate = useMemo(() => {
-    return new Selection({
-      onSelectionChanged: () => {
-        const t = selectedTemplate.getSelection()[0] as BotTemplate;
-
-        if (t) {
-          setCurrentTemplateId(t.id);
-        }
-      },
-    });
-  }, []);
-
-  const handleJumpToNext = () => {
-    TelemetryClient.track('CreateNewBotProjectNextButton', { template: currentTemplateId });
-
-    const runtimeLanguage = selectedProgLang?.props?.itemKey ? selectedProgLang.props.itemKey : csharpFeedKey;
-    if (props.location && props.location.search) {
-      onNext(currentTemplateId, runtimeLanguage, props.location.search);
-    } else {
-      onNext(currentTemplateId, runtimeLanguage);
-    }
-  };
-
-  const tableColumns = [
-    {
-      key: 'name',
-      name: formatMessage('Name'),
-      fieldName: 'name',
-      minWidth: 150,
-      maxWidth: 200,
-      isResizable: !disabled,
-      data: 'string',
-      styles: rowTitle(disabled),
-      onRender: (item) => (
-        <div data-is-focusable css={tableCell}>
-          <div css={content} tabIndex={-1}>
-            <img
-              alt={formatMessage('Microsoft Logo')}
-              aria-label={formatMessage('Microsoft Logo')}
-              src={msftIcon}
-              style={{ marginRight: '3px', height: '12px', width: '12px', position: 'relative', top: '2px' }}
-            />
-            {item.name}
-          </div>
-        </div>
-      ),
-    },
-  ];
-
-  const onRenderRow = (props) => {
-    if (!props) return null;
-    return (
-      <DetailsRow {...props} data-testid={props.item.id} styles={rowDetails(disabled)} tabIndex={props.itemIndex} />
-    );
-  };
-
-  const getTemplate = (): BotTemplate | undefined => {
-    const currentTemplate = displayedTemplates.find((t) => {
-      if (t?.id) {
-        return t.id === currentTemplateId;
-      }
-    });
-    return currentTemplate;
-  };
-=======
   const [isOpenOptionsModal, setIsOpenOptionsModal] = useState(false);
   const [option, setOption] = useState('Create');
   const [isOpenCreateModal, setIsOpenCreateModal] = useState(false);
   const { templates, onDismiss, onNext, onJumpToOpenModal, fetchTemplates, fetchReadMe } = props;
->>>>>>> 80974bb8
 
   useEffect(() => {
     // open bot directly if alias exist.
@@ -255,38 +61,10 @@
   }, [props.location?.search]);
   const dialogWrapperProps = DialogCreationCopy.CREATE_OPTIONS;
 
-<<<<<<< HEAD
-  useEffect(() => {
-    const itemKey = selectedProgLang?.props?.itemKey;
-    if (itemKey) {
-      if (itemKey === csharpFeedKey) {
-        const newTemplates = templates.filter((template) => {
-          return template.dotnetSupport;
-        });
-        setDisplayedTemplates(newTemplates);
-        // setCurrentTemplateId(newTemplates[0].id);
-      } else if (itemKey === nodeFeedKey) {
-        const newTemplates = templates.filter((template) => {
-          return template.nodeSupport;
-        });
-        setDisplayedTemplates(newTemplates);
-      }
-    }
-  }, [selectedProgLang]);
-
-  useEffect(() => {
-    if (displayedTemplates.length > 1) {
-      if (displayedTemplates[0].id) {
-        setCurrentTemplateId(displayedTemplates[0].id);
-      }
-    }
-  }, [displayedTemplates]);
-=======
   const options: IChoiceGroupOption[] = [
     { key: 'Create', text: formatMessage('Create a new bot') },
     { key: 'Connect', text: formatMessage('Connect to an existing bot') },
   ];
->>>>>>> 80974bb8
 
   const handleChange = (e, option) => {
     setOption(option.key);
@@ -302,44 +80,6 @@
 
   return (
     <Fragment>
-<<<<<<< HEAD
-      <DialogWrapper isOpen={isOpen} {...dialogWrapperProps} dialogType={DialogTypes.CreateFlow} onDismiss={onDismiss}>
-        <Pivot
-          defaultSelectedKey={csharpFeedKey}
-          onLinkClick={(item) => {
-            if (item) {
-              setSelectedProgLang(item);
-            }
-          }}
-        >
-          <PivotItem headerText="C#" itemKey={csharpFeedKey}></PivotItem>
-          <PivotItem headerText="Node" itemKey={nodeFeedKey}></PivotItem>
-        </Pivot>
-        <div css={pickerContainer}>
-          <div css={detailListContainer} data-is-scrollable="true" id="templatePickerContainer">
-            <ScrollablePane
-              scrollbarVisibility={ScrollbarVisibility.auto}
-              styles={{ root: { width: '100%', height: 'inherit', position: 'relative' } }}
-            >
-              <DetailsList
-                checkboxVisibility={CheckboxVisibility.hidden}
-                columns={tableColumns}
-                compact={false}
-                getKey={(item) => item.name}
-                isHeaderVisible={false}
-                items={displayedTemplates}
-                layoutMode={DetailsListLayoutMode.justified}
-                selection={selectedTemplate}
-                selectionMode={disabled ? SelectionMode.none : SelectionMode.single}
-                onRenderRow={onRenderRow}
-              />
-            </ScrollablePane>
-          </div>
-          <div css={templateDetailContainer} data-is-scrollable="true">
-            {fetchReadMePending ? <LoadingSpinner /> : <TemplateDetailView readMe={readMe} template={getTemplate()} />}
-          </div>
-        </div>
-=======
       <DialogWrapper
         isOpen={isOpenOptionsModal}
         {...dialogWrapperProps}
@@ -347,7 +87,6 @@
         onDismiss={onDismiss}
       >
         <ChoiceGroup required defaultSelectedKey="B" options={options} onChange={handleChange} />
->>>>>>> 80974bb8
         <DialogFooter>
           <PrimaryButton data-testid="NextStepButton" text={formatMessage('Open')} onClick={handleJumpToNext} />
           <DefaultButton text={formatMessage('Cancel')} onClick={onDismiss} />
