// Copyright (c) Microsoft Corporation.
// Licensed under the MIT License.

/** @jsx jsx */
import { jsx } from '@emotion/core';
import { useCallback, Fragment, useMemo } from 'react';
import formatMessage from 'format-message';
import { ActionButton, CommandButton } from 'office-ui-fabric-react/lib/Button';
import { DialogInfo } from '@bfc/shared';
<<<<<<< HEAD
import { useRecoilValue } from 'recoil';

import { projectIdState, dispatcherState } from '../../recoilModel';
=======
import get from 'lodash/get';

import { useStoreContext } from '../../hooks/useStoreContext';
import { VisualEditorAPI } from '../../pages/design/FrameAPI';
>>>>>>> 99b1246d

import { headerSub, leftActions, rightActions, actionButton } from './styles';

export type IToolBarItem = {
  type: string;
  element?: any;
  text?: string;
  buttonProps?: {
    iconProps: {
      iconName: string;
    };
    onClick: () => void;
  };
  align?: string;
  dataTestid?: string;
  disabled?: boolean;
};

type ToolbarProps = {
  toolbarItems?: Array<IToolBarItem>;
  currentDialog?: DialogInfo;
  onCreateDialogComplete?: (...args: any[]) => void;
  openNewTriggerModal?: () => void;
  showSkillManifestModal?: () => void;
};

function itemList(action: IToolBarItem, index: number) {
  if (action.type === 'element') {
    return <Fragment key={index}>{action.element}</Fragment>;
  } else {
    return (
      <ActionButton
        key={index}
        css={actionButton}
        {...action.buttonProps}
        data-testid={action.dataTestid}
        disabled={action.disabled}
      >
        {action.text}
      </ActionButton>
    );
  }
}

// support ActionButton or React Elements, the display order is array index.
// action = {type:action/element, text, align, element, buttonProps: use
// fabric-ui IButtonProps interface}
export function ToolBar(props: ToolbarProps) {
  const {
    toolbarItems = [],
    currentDialog,
    onCreateDialogComplete,
    openNewTriggerModal,
    showSkillManifestModal,
    ...rest
  } = props;
<<<<<<< HEAD

  const projectId = useRecoilValue(projectIdState);
  const { createDialogBegin, onboardingAddCoachMarkRef, exportToZip } = useRecoilValue(dispatcherState);
=======
  const {
    actions: { onboardingAddCoachMarkRef, createDialogBegin, exportToZip },
    state: { projectId, visualEditorSelection },
  } = useStoreContext();

  const { actionSelected, showDisableBtn, showEnableBtn } = useMemo(() => {
    const actionSelected = Array.isArray(visualEditorSelection) && visualEditorSelection.length > 0;
    if (!actionSelected) {
      return {};
    }
    const selectedActions = visualEditorSelection.map((id) => get(currentDialog?.content, id));
    const showDisableBtn = selectedActions.some((x) => get(x, 'disabled') !== true);
    const showEnableBtn = selectedActions.some((x) => get(x, 'disabled') === true);
    return { actionSelected, showDisableBtn, showEnableBtn };
  }, [visualEditorSelection]);

>>>>>>> 99b1246d
  const left: IToolBarItem[] = [];
  const right: IToolBarItem[] = [];

  for (const item of toolbarItems) {
    switch (item.align) {
      case 'left':
        left.push(item);
        break;
      case 'right':
        right.push(item);
    }
  }

  const addNewRef = useCallback((addNew) => {
    onboardingAddCoachMarkRef({ addNew });
  }, []);

  return (
    <div aria-label={formatMessage('toolbar')} css={headerSub} role="region" {...rest}>
      <div css={leftActions}>
        {window.location.href.includes('/dialogs/') && (
          <div ref={addNewRef}>
            <CommandButton
              css={actionButton}
              data-testid="AddFlyout"
              iconProps={{ iconName: 'Add' }}
              menuProps={{
                items: [
                  {
                    'data-testid': 'FlyoutNewDialog',
                    key: 'adddialog',
                    text: formatMessage('Add new dialog'),
                    onClick: () => {
                      createDialogBegin([], onCreateDialogComplete);
                    },
                  },
                  {
                    'data-testid': 'FlyoutNewTrigger',
                    key: 'addtrigger',
                    text: formatMessage(`Add new trigger on {displayName}`, {
                      displayName: currentDialog?.displayName ?? '',
                    }),
                    onClick: () => {
                      openNewTriggerModal?.();
                    },
                  },
                ],
              }}
              text={formatMessage('Add')}
            />
          </div>
        )}
        {left.map(itemList)}{' '}
        {window.location.href.includes('/dialogs/') && (
          <CommandButton
            css={actionButton}
            disabled={!actionSelected}
            iconProps={{ iconName: 'RemoveOccurrence' }}
            menuProps={{
              items: [
                {
                  key: 'disable',
                  text: formatMessage('Disable'),
                  disabled: !showDisableBtn,
                  onClick: () => {
                    VisualEditorAPI.disableSelection();
                  },
                },
                {
                  key: 'enable',
                  text: formatMessage('Enable'),
                  disabled: !showEnableBtn,
                  onClick: () => {
                    VisualEditorAPI.enableSelection();
                  },
                },
              ],
            }}
            text={formatMessage('Disable')}
          />
        )}
        {window.location.href.includes('/dialogs/') && (
          <CommandButton
            css={actionButton}
            iconProps={{ iconName: 'OpenInNewWindow' }}
            menuProps={{
              items: [
                {
                  key: 'zipexport',
                  text: formatMessage('Export assets to .zip'),
                  onClick: () => {
                    exportToZip({ projectId });
                  },
                },
                {
                  key: 'exportAsSkill',
                  text: formatMessage('Export as skill'),
                  onClick: () => {
                    showSkillManifestModal?.();
                  },
                },
              ],
            }}
            text={formatMessage('Export')}
          />
        )}
      </div>
      <div css={rightActions}>{right.map(itemList)}</div>
    </div>
  );
}<|MERGE_RESOLUTION|>--- conflicted
+++ resolved
@@ -7,16 +7,11 @@
 import formatMessage from 'format-message';
 import { ActionButton, CommandButton } from 'office-ui-fabric-react/lib/Button';
 import { DialogInfo } from '@bfc/shared';
-<<<<<<< HEAD
 import { useRecoilValue } from 'recoil';
-
-import { projectIdState, dispatcherState } from '../../recoilModel';
-=======
 import get from 'lodash/get';
 
-import { useStoreContext } from '../../hooks/useStoreContext';
+import { projectIdState, dispatcherState, visualEditorSelectionState } from '../../recoilModel';
 import { VisualEditorAPI } from '../../pages/design/FrameAPI';
->>>>>>> 99b1246d
 
 import { headerSub, leftActions, rightActions, actionButton } from './styles';
 
@@ -73,15 +68,10 @@
     showSkillManifestModal,
     ...rest
   } = props;
-<<<<<<< HEAD
 
   const projectId = useRecoilValue(projectIdState);
+  const visualEditorSelection = useRecoilValue(visualEditorSelectionState);
   const { createDialogBegin, onboardingAddCoachMarkRef, exportToZip } = useRecoilValue(dispatcherState);
-=======
-  const {
-    actions: { onboardingAddCoachMarkRef, createDialogBegin, exportToZip },
-    state: { projectId, visualEditorSelection },
-  } = useStoreContext();
 
   const { actionSelected, showDisableBtn, showEnableBtn } = useMemo(() => {
     const actionSelected = Array.isArray(visualEditorSelection) && visualEditorSelection.length > 0;
@@ -94,7 +84,6 @@
     return { actionSelected, showDisableBtn, showEnableBtn };
   }, [visualEditorSelection]);
 
->>>>>>> 99b1246d
   const left: IToolBarItem[] = [];
   const right: IToolBarItem[] = [];
 
