// Copyright (c) Microsoft Corporation.
// Licensed under the MIT License.

import React, { useCallback, useEffect, useMemo, useRef, useState } from 'react';
import { navigate } from '@reach/router';
import formatMessage from 'format-message';
import { useRecoilValue } from 'recoil';

import onboardingStorage from '../utils/onboardingStorage';
import { OpenConfirmModal } from '../components/Modal/ConfirmDialog';
import { useLocation } from '../utils/hooks';
<<<<<<< HEAD
import { dispatcherState, onboardingState, currentProjectIdState, botStateByProjectIdSelector } from '../recoilModel';
=======
import { projectIdState, dispatcherState, onboardingState } from '../recoilModel';
import { validatedDialogsSelector } from '../recoilModel/selectors/validatedDialogs';
>>>>>>> f714ecd4

import OnboardingContext from './OnboardingContext';
import TeachingBubbles from './TeachingBubbles/TeachingBubbles';
import WelcomeModal from './WelcomeModal/WelcomeModal';
import { IStepSet, stepSets as defaultStepSets } from './onboardingUtils';

const getCurrentSet = (stepSets) => stepSets.findIndex(({ id }) => id === onboardingStorage.getCurrentSet('setUpBot'));

const Onboarding: React.FC = () => {
  const didMount = useRef(false);
  const projectId = useRecoilValue(currentProjectIdState);
  const { dialogs } = useRecoilValue(botStateByProjectIdSelector);
  const { onboardingSetComplete } = useRecoilValue(dispatcherState);
  const onboarding = useRecoilValue(onboardingState);
  const complete = onboarding.complete;

<<<<<<< HEAD
=======
  const dialogs = useRecoilValue(validatedDialogsSelector);
  const projectId = useRecoilValue(projectIdState);
>>>>>>> f714ecd4
  const rootDialogId = dialogs.find(({ isRoot }) => isRoot === true)?.id || 'Main';

  const stepSets = useMemo<IStepSet[]>(() => {
    return defaultStepSets(projectId, rootDialogId)
      .map((stepSet) => ({
        ...stepSet,
        steps: stepSet.steps.filter(({ targetId }) => {
          if (dialogs.length === 0) {
            return !(targetId === 'mainDialog' || targetId === 'newTrigger' || targetId === 'action');
          } else if (dialogs[0]?.triggers.length === 0) {
            return targetId !== 'action';
          }
          return true;
        }),
      }))
      .filter(({ steps }) => steps.length);
  }, [projectId, rootDialogId]);

  const [currentSet, setCurrentSet] = useState<number>(getCurrentSet(stepSets));
  const [currentStep, setCurrentStep] = useState<number>(0);
  const [hideModal, setHideModal] = useState(true);
  const [minimized, setMinimized] = useState<boolean>(false);
  const [teachingBubble, setTeachingBubble] = useState<any>({});

  const {
    location: { pathname },
  } = useLocation();

  useEffect(() => {
    if (didMount.current && complete) {
      setCurrentSet(0);
      setCurrentStep(0);
      setHideModal(true);
    }
    didMount.current = true;
  }, [complete]);

  useEffect(() => {
    const { steps } = stepSets[currentSet] || { steps: [] };
    const coachMark = steps[currentStep] || {};
    const { id, location, navigateTo, targetId } = coachMark;
    !complete && projectId && navigateTo && navigate(navigateTo);
    setTeachingBubble({ currentStep, id, location, setLength: steps.length, targetId });

    setMinimized(currentStep >= 0);

    if (currentSet > -1 && currentSet < stepSets.length) {
      onboardingStorage.setCurrentSet(stepSets[currentSet].id);
    }
  }, [currentSet, currentStep, setTeachingBubble, projectId]);

  useEffect(() => {
    setHideModal(pathname !== `/bot/${projectId}/dialogs/${rootDialogId}`);
    if (currentSet === 0) {
      setCurrentStep(pathname === '/home' ? 0 : -1);
    }
  }, [pathname, rootDialogId]);

  const nextSet = useCallback(() => {
    setCurrentSet((current) => {
      let nextSet = -1;

      if (current + 1 < stepSets.length) {
        nextSet = current + 1;
        setCurrentStep(0);
      }
      return nextSet;
    });
  }, [setCurrentSet, stepSets]);

  const nextStep = useCallback(() => {
    const { steps } = stepSets[currentSet] || { steps: [] };
    setCurrentStep((current) => (current + 1 < steps.length ? current + 1 : -1));
  }, [currentSet, setCurrentStep, stepSets]);

  const previousStep = useCallback(() => {
    setCurrentStep((current) => (current > 0 ? current - 1 : current));
  }, [setCurrentStep]);

  const onComplete = useCallback(() => {
    onboardingSetComplete(true);
    onboardingStorage.set({ complete: true });
  }, [onboardingSetComplete]);

  const exit = useCallback(async () => {
    const result = await OpenConfirmModal(
      formatMessage('Leave Product Tour?'),
      formatMessage(
        'Are you sure you want to exit the Onboarding Product Tour? You can restart the tour in the onboarding settings.'
      )
    );

    if (result) {
      onComplete();
    }
  }, [onComplete]);

  const toggleMinimized = useCallback(() => setMinimized((minimized) => !minimized), [setMinimized]);

  const value = {
    actions: {
      exit,
      nextSet,
      nextStep,
      onComplete,
      previousStep,
      setMinimized,
      toggleMinimized,
    },
    state: {
      complete,
      currentSet,
      currentStep,
      hideModal,
      minimized,
      stepSets,
      teachingBubble,
    },
  };

  return complete ? null : (
    <OnboardingContext.Provider value={value}>
      <WelcomeModal />
      <TeachingBubbles />
    </OnboardingContext.Provider>
  );
};

export default Onboarding;<|MERGE_RESOLUTION|>--- conflicted
+++ resolved
@@ -9,12 +9,7 @@
 import onboardingStorage from '../utils/onboardingStorage';
 import { OpenConfirmModal } from '../components/Modal/ConfirmDialog';
 import { useLocation } from '../utils/hooks';
-<<<<<<< HEAD
 import { dispatcherState, onboardingState, currentProjectIdState, botStateByProjectIdSelector } from '../recoilModel';
-=======
-import { projectIdState, dispatcherState, onboardingState } from '../recoilModel';
-import { validatedDialogsSelector } from '../recoilModel/selectors/validatedDialogs';
->>>>>>> f714ecd4
 
 import OnboardingContext from './OnboardingContext';
 import TeachingBubbles from './TeachingBubbles/TeachingBubbles';
@@ -26,16 +21,11 @@
 const Onboarding: React.FC = () => {
   const didMount = useRef(false);
   const projectId = useRecoilValue(currentProjectIdState);
-  const { dialogs } = useRecoilValue(botStateByProjectIdSelector);
+  const { validatedDialogs: dialogs } = useRecoilValue(botStateByProjectIdSelector);
   const { onboardingSetComplete } = useRecoilValue(dispatcherState);
   const onboarding = useRecoilValue(onboardingState);
   const complete = onboarding.complete;
 
-<<<<<<< HEAD
-=======
-  const dialogs = useRecoilValue(validatedDialogsSelector);
-  const projectId = useRecoilValue(projectIdState);
->>>>>>> f714ecd4
   const rootDialogId = dialogs.find(({ isRoot }) => isRoot === true)?.id || 'Main';
 
   const stepSets = useMemo<IStepSet[]>(() => {
