--- conflicted
+++ resolved
@@ -12,17 +12,7 @@
 import { data } from './styles';
 import { NotFound } from './components/NotFound';
 import { BASEPATH } from './constants';
-<<<<<<< HEAD
-import {
-  botOpeningState,
-  dispatcherState,
-  schemasState,
-  botProjectsSpaceState,
-  botProjectSpaceLoadedSelector,
-} from './recoilModel';
-=======
 import { dispatcherState, schemasState, botProjectsSpaceState, botOpeningState } from './recoilModel';
->>>>>>> 0354f8a4
 import { openAlertModal } from './components/Modal/AlertDialog';
 import { dialogStyle } from './components/Modal/dialogStyle';
 import { LoadingSpinner } from './components/LoadingSpinner';
@@ -98,16 +88,9 @@
 const ProjectRouter: React.FC<RouteComponentProps<{ projectId: string }>> = (props) => {
   const { projectId = '' } = props;
   const schemas = useRecoilValue(schemasState(projectId));
-<<<<<<< HEAD
-
-  const { fetchProjectById, setBotProjectSpaceLoaded } = useRecoilValue(dispatcherState);
-  const botProjects = useRecoilValue(botProjectsSpaceState);
-  const projectNames = useRecoilValue(botProjectSpaceLoadedSelector);
-=======
   const { fetchProjectById } = useRecoilValue(dispatcherState);
   const botProjects = useRecoilValue(botProjectsSpaceState);
   const botOpening = useRecoilValue(botOpeningState);
->>>>>>> 0354f8a4
 
   useEffect(() => {
     if (props.projectId && !botProjects.includes(props.projectId)) {
@@ -124,12 +107,7 @@
     }
   }, [schemas, projectId]);
 
-<<<<<<< HEAD
-  if (botProjects.length && botProjects.length === projectNames.length) {
-    setBotProjectSpaceLoaded(true);
-=======
   if (props.projectId && !botOpening && botProjects.includes(props.projectId)) {
->>>>>>> 0354f8a4
     return <div css={projectStyle}>{props.children}</div>;
   }
   return <LoadingSpinner />;
