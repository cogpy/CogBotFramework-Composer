--- conflicted
+++ resolved
@@ -7,16 +7,10 @@
 import { ErrorBoundary } from '../../components/ErrorBoundary/ErrorBoundary';
 import { About } from '../about/About';
 
-<<<<<<< HEAD
-import { DialogSettings } from './dialog-settings';
-import { AppSettings } from './app-settings';
-import { RuntimeSettings } from './runtime-settings';
-import { Plugins } from './plugins';
-=======
+import { Plugins } from './plugins/Plugins';
 import { DialogSettings } from './dialog-settings/DialogSettings';
 import { AppSettings } from './app-settings/AppSettings';
 import { RuntimeSettings } from './runtime-settings/RuntimeSettings';
->>>>>>> 14d11a76
 
 export const SettingsRoutes = React.memo(({ projectId }: { projectId: string }) => (
   <ErrorBoundary>
