// Copyright (c) Microsoft Corporation.
// Licensed under the MIT License.

import { useMemo, useRef } from 'react';
import { ShellApi, ShellData, Shell, DialogSchemaFile } from '@bfc/shared';
import { useRecoilValue } from 'recoil';
import formatMessage from 'format-message';

import { updateRegExIntent, renameRegExIntent, updateIntentTrigger } from '../utils/dialogUtil';
import { getDialogData, setDialogData } from '../utils/dialogUtil';
import { getFocusPath } from '../utils/navigation';
import { isAbsHosted } from '../utils/envUtil';
<<<<<<< HEAD
import { dispatcherState, userSettingsState, clipboardActionsState, botStateByProjectIdSelector } from '../recoilModel';
=======
import { undoFunctionState } from '../recoilModel/undo/history';
import {
  botNameState,
  schemasState,
  skillsState,
  lgFilesState,
  dialogSchemasState,
  projectIdState,
  localeState,
  luFilesState,
  qnaFilesState,
  dispatcherState,
  breadcrumbState,
  designPageLocationState,
  focusPathState,
  userSettingsState,
  clipboardActionsState,
} from '../recoilModel';
import { validatedDialogsSelector } from '../recoilModel/selectors/validatedDialogs';
>>>>>>> 3512747a

import { useLgApi } from './lgApi';
import { useLuApi } from './luApi';
import { useQnaApi } from './qnaApi';
import { useTriggerApi } from './triggerApi';

const FORM_EDITOR = 'PropertyEditor';

type EventSource = 'FlowEditor' | 'PropertyEditor' | 'DesignPage';

export function useShell(source: EventSource): Shell {
  const dialogMapRef = useRef({});
<<<<<<< HEAD
  const {
    focusPath,
    breadcrumb,
    schemas,
    skills,
    botName,
    validatedDialogs: dialogs,
    luFiles,
    locale,
    lgFiles,
    dialogSchemas,
    designPageLocation,
    projectId,
    undoFunction: { undo, redo, commitChanges },
  } = useRecoilValue(botStateByProjectIdSelector);

=======
  const botName = useRecoilValue(botNameState);
  const dialogs = useRecoilValue(validatedDialogsSelector);
  const dialogSchemas = useRecoilValue(dialogSchemasState);
  const luFiles = useRecoilValue(luFilesState);
  const qnaFiles = useRecoilValue(qnaFilesState);
  const projectId = useRecoilValue(projectIdState);
  const locale = useRecoilValue(localeState);
  const lgFiles = useRecoilValue(lgFilesState);
  const skills = useRecoilValue(skillsState);
  const schemas = useRecoilValue(schemasState);
  const breadcrumb = useRecoilValue(breadcrumbState);
  const designPageLocation = useRecoilValue(designPageLocationState);
  const focusPath = useRecoilValue(focusPathState);
>>>>>>> 3512747a
  const userSettings = useRecoilValue(userSettingsState);
  const clipboardActions = useRecoilValue(clipboardActionsState);
  const {
    updateDialog,
    updateDialogSchema,
    createDialogBegin,
    navTo,
    focusTo,
    selectTo,
    setVisualEditorSelection,
    setVisualEditorClipboard,
    addSkillDialogBegin,
    onboardingAddCoachMarkRef,
    updateUserSettings,
    setMessage,
    displayManifestModal,
  } = useRecoilValue(dispatcherState);

  const lgApi = useLgApi();
  const luApi = useLuApi();
  const qnaApi = useQnaApi();
  const triggerApi = useTriggerApi();
  const { dialogId, selected, focused, promptTab } = designPageLocation;

  const dialogsMap = useMemo(() => {
    return dialogs.reduce((result, dialog) => {
      result[dialog.id] = dialog.content;
      return result;
    }, {});
  }, [dialogs]);

  function updateRegExIntentHandler(id, intentName, pattern) {
    const dialog = dialogs.find((dialog) => dialog.id === id);
    if (!dialog) throw new Error(formatMessage(`dialog {dialogId} not found`, { dialogId }));
    const newDialog = updateRegExIntent(dialog, intentName, pattern);
    updateDialog({ id, content: newDialog.content, projectId });
  }

  function renameRegExIntentHandler(id: string, intentName: string, newIntentName: string) {
    const dialog = dialogs.find((dialog) => dialog.id === id);
    if (!dialog) throw new Error(`dialog ${dialogId} not found`);
    const newDialog = renameRegExIntent(dialog, intentName, newIntentName);
    updateDialog({ id, content: newDialog.content, projectId });
  }

  function updateIntentTriggerHandler(id: string, intentName: string, newIntentName: string) {
    const dialog = dialogs.find((dialog) => dialog.id === id);
    if (!dialog) throw new Error(`dialog ${dialogId} not found`);
    const newDialog = updateIntentTrigger(dialog, intentName, newIntentName);
    updateDialog({ id, content: newDialog.content, projectId });
  }

  function navigationTo(path) {
    navTo(projectId, path, breadcrumb);
  }

  function focusEvent(subPath) {
    selectTo(projectId, subPath);
  }

  function focusSteps(subPaths: string[] = [], fragment?: string) {
    let dataPath: string = subPaths[0];

    if (source === FORM_EDITOR) {
      // nothing focused yet, prepend the selected path
      if (!focused && selected) {
        dataPath = `${selected}.${dataPath}`;
      } else if (focused !== dataPath) {
        dataPath = `${focused}.${dataPath}`;
      }
    }

    focusTo(projectId, dataPath, fragment ?? '');
  }

  dialogMapRef.current = dialogsMap;

  const api: ShellApi = {
    getDialog: (dialogId: string) => {
      return dialogMapRef.current[dialogId];
    },
    saveDialog: (dialogId: string, newDialogData: any) => {
      dialogMapRef.current[dialogId] = newDialogData;
      updateDialog({
        id: dialogId,
        content: newDialogData,
        projectId,
      });
    },
    saveData: (newData, updatePath) => {
      let dataPath = '';
      if (source === FORM_EDITOR) {
        dataPath = updatePath || focused || '';
      }

      const updatedDialog = setDialogData(dialogMapRef.current, dialogId, dataPath, newData);
      const payload = {
        id: dialogId,
        content: updatedDialog,
        projectId,
      };
      dialogMapRef.current[dialogId] = updatedDialog;
      updateDialog(payload);

      //make sure focusPath always valid
      const data = getDialogData(dialogMapRef.current, dialogId, getFocusPath(selected, focused));
      if (typeof data === 'undefined') {
        /**
         * It's improper to fallback to `dialogId` directly:
         *   - If 'action' not exists at `focused` path, fallback to trigger path;
         *   - If 'trigger' not exists at `selected` path, fallback to dialog Id;
         *   - If 'dialog' not exists at `dialogId` path, fallback to main dialog.
         */
        navTo(projectId, dialogId, []);
      }
      commitChanges();
    },
    ...lgApi,
    ...luApi,
    ...qnaApi,
    ...triggerApi,
    updateRegExIntent: updateRegExIntentHandler,
    renameRegExIntent: renameRegExIntentHandler,
    updateIntentTrigger: updateIntentTriggerHandler,
    navTo: navigationTo,
    onFocusEvent: focusEvent,
    onFocusSteps: focusSteps,
    onSelect: setVisualEditorSelection,
    onCopy: setVisualEditorClipboard,
    createDialog: (actionsSeed) => {
      return new Promise((resolve) => {
        createDialogBegin(
          actionsSeed,
          (newDialog: string | null) => {
            resolve(newDialog);
          },
          projectId
        );
      });
    },
    addSkillDialog: () => {
      return new Promise((resolve) => {
        addSkillDialogBegin((newSkill: { manifestUrl: string } | null) => {
          resolve(newSkill);
        }, projectId);
      });
    },
    undo,
    redo,
    commitChanges,
    addCoachMarkRef: onboardingAddCoachMarkRef,
    updateUserSettings: updateUserSettings,
    announce: setMessage,
    displayManifestModal: (skillId) => displayManifestModal(skillId, projectId),
    updateDialogSchema: async (dialogSchema: DialogSchemaFile) => {
      updateDialogSchema(dialogSchema, projectId);
    },
  };

  const currentDialog = useMemo(() => dialogs.find((d) => d.id === dialogId), [dialogs, dialogId]);
  const editorData = useMemo(() => {
    return source === 'PropertyEditor'
      ? getDialogData(dialogsMap, dialogId, focused || selected || '')
      : getDialogData(dialogsMap, dialogId);
  }, [source, dialogsMap, dialogId, focused, selected]);

  const data: ShellData = currentDialog
    ? {
        data: editorData,
        locale,
        botName,
        projectId,
        dialogs,
        dialogSchemas,
        dialogId,
        focusPath,
        schemas,
        lgFiles,
        luFiles,
        qnaFiles,
        currentDialog,
        userSettings,
        designerId: editorData?.$designer?.id,
        focusedEvent: selected,
        focusedActions: focused ? [focused] : [],
        focusedSteps: focused ? [focused] : selected ? [selected] : [],
        focusedTab: promptTab,
        clipboardActions,
        hosted: !!isAbsHosted(),
        skills,
      }
    : ({} as ShellData);

  return {
    api,
    data,
  };
}<|MERGE_RESOLUTION|>--- conflicted
+++ resolved
@@ -10,29 +10,7 @@
 import { getDialogData, setDialogData } from '../utils/dialogUtil';
 import { getFocusPath } from '../utils/navigation';
 import { isAbsHosted } from '../utils/envUtil';
-<<<<<<< HEAD
 import { dispatcherState, userSettingsState, clipboardActionsState, botStateByProjectIdSelector } from '../recoilModel';
-=======
-import { undoFunctionState } from '../recoilModel/undo/history';
-import {
-  botNameState,
-  schemasState,
-  skillsState,
-  lgFilesState,
-  dialogSchemasState,
-  projectIdState,
-  localeState,
-  luFilesState,
-  qnaFilesState,
-  dispatcherState,
-  breadcrumbState,
-  designPageLocationState,
-  focusPathState,
-  userSettingsState,
-  clipboardActionsState,
-} from '../recoilModel';
-import { validatedDialogsSelector } from '../recoilModel/selectors/validatedDialogs';
->>>>>>> 3512747a
 
 import { useLgApi } from './lgApi';
 import { useLuApi } from './luApi';
@@ -45,7 +23,6 @@
 
 export function useShell(source: EventSource): Shell {
   const dialogMapRef = useRef({});
-<<<<<<< HEAD
   const {
     focusPath,
     breadcrumb,
@@ -60,23 +37,9 @@
     designPageLocation,
     projectId,
     undoFunction: { undo, redo, commitChanges },
+    qnaFiles,
   } = useRecoilValue(botStateByProjectIdSelector);
 
-=======
-  const botName = useRecoilValue(botNameState);
-  const dialogs = useRecoilValue(validatedDialogsSelector);
-  const dialogSchemas = useRecoilValue(dialogSchemasState);
-  const luFiles = useRecoilValue(luFilesState);
-  const qnaFiles = useRecoilValue(qnaFilesState);
-  const projectId = useRecoilValue(projectIdState);
-  const locale = useRecoilValue(localeState);
-  const lgFiles = useRecoilValue(lgFilesState);
-  const skills = useRecoilValue(skillsState);
-  const schemas = useRecoilValue(schemasState);
-  const breadcrumb = useRecoilValue(breadcrumbState);
-  const designPageLocation = useRecoilValue(designPageLocationState);
-  const focusPath = useRecoilValue(focusPathState);
->>>>>>> 3512747a
   const userSettings = useRecoilValue(userSettingsState);
   const clipboardActions = useRecoilValue(clipboardActionsState);
   const {
