--- conflicted
+++ resolved
@@ -53,19 +53,18 @@
     const items = require(appsettingsPath);
     settings = Object.assign(settings, items); // merge settings
 }
-<<<<<<< HEAD
-=======
 // load generated settings
 const generatedPath = path.join(projectPath, 'generated');
-const generatedFiles = fs.readdirSync(generatedPath);
-for (let file of generatedFiles) {
-    if (file.endsWith('.json')) {
-        const items = require(path.join(generatedPath, file));
-        settings = Object.assign(settings, items); // merge settings
+if (fs.existsSync(generatedPath)) {
+    const generatedFiles = fs.readdirSync(generatedPath);
+    for (let file of generatedFiles) {
+        if (file.endsWith('.json')) {
+            const items = require(path.join(generatedPath, file));
+            settings = Object.assign(settings, items); // merge settings
+        }
     }
 }
 // load settings from arguments
->>>>>>> af747a68
 for (let key in argv) {
     if (key.indexOf(':') >= 0) {
         const segments = key.split(':');
