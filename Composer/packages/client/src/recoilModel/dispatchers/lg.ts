--- conflicted
+++ resolved
@@ -10,12 +10,7 @@
 import { botStateByProjectIdSelector } from '../selectors';
 
 import LgWorker from './../parsers/lgWorker';
-<<<<<<< HEAD
-import { lgFilesState } from './../atoms';
-import * as lgUtil from './../../utils/lgUtil';
-=======
-import { lgFilesState, localeState, settingsState, projectIdState } from './../atoms/botState';
->>>>>>> 3512747a
+import { lgFilesState, localeState, settingsState } from './../atoms/botState';
 
 const templateIsNotEmpty = ({ name, body }) => {
   return !!name && !!body;
@@ -82,16 +77,9 @@
   { id, content, projectId }: { id: string; content: string; projectId: string }
 ) => {
   const { set, snapshot } = callbackHelpers;
-<<<<<<< HEAD
-  const { lgFiles, locale, dialogSetting: settings } = await snapshot.getPromise(botStateByProjectIdSelector);
-
-  const { languages } = settings;
-=======
-  const lgFiles = await snapshot.getPromise(lgFilesState);
-  const locale = await snapshot.getPromise(localeState);
-  const projectId = await snapshot.getPromise(projectIdState);
-  const { languages } = await snapshot.getPromise(settingsState);
->>>>>>> 3512747a
+  const lgFiles = await snapshot.getPromise(lgFilesState(projectId));
+  const locale = await snapshot.getPromise(localeState(projectId));
+  const { languages } = await snapshot.getPromise(settingsState(projectId));
   const createdLgId = `${id}.${locale}`;
   if (lgFiles.find((lg) => lg.id === createdLgId)) {
     throw new Error(formatMessage('lg file already exist'));
@@ -149,7 +137,6 @@
   );
 
   const updateLgFile = useRecoilCallback(
-<<<<<<< HEAD
     ({ set, snapshot }: CallbackInterface) => async ({
       id,
       content,
@@ -160,18 +147,9 @@
       projectId: string;
     }) => {
       const lgFiles = await snapshot.getPromise(lgFilesState(projectId));
-      const updatedFile = (await LgWorker.parse(id, content, lgFiles)) as LgFile;
-      set(lgFilesState(projectId), (lgFiles) => {
-        return updateLgFileState(lgFiles, updatedFile);
-      });
-=======
-    ({ set, snapshot }: CallbackInterface) => async ({ id, content }: { id: string; content: string }) => {
-      const lgFiles = await snapshot.getPromise(lgFilesState);
-      const projectId = await snapshot.getPromise(projectIdState);
       const updatedFile = (await LgWorker.parse(projectId, id, content, lgFiles)) as LgFile;
       const updatedFiles = await updateLgFileState(projectId, lgFiles, updatedFile);
-      set(lgFilesState, updatedFiles);
->>>>>>> 3512747a
+      set(lgFilesState(projectId), updatedFiles);
     }
   );
 
@@ -187,16 +165,7 @@
       template: LgTemplate;
       projectId: string;
     }) => {
-<<<<<<< HEAD
-      set(lgFilesState(projectId), (lgFiles) => {
-        const lgFile = lgFiles.find((file) => file.id === id);
-        if (!lgFile) return lgFiles;
-        const updatedFile = lgUtil.updateTemplate(lgFile, templateName, template, lgFileResolver(lgFiles));
-        return updateLgFileState(lgFiles, updatedFile);
-      });
-=======
-      const lgFiles = await snapshot.getPromise(lgFilesState);
-      const projectId = await snapshot.getPromise(projectIdState);
+      const lgFiles = await snapshot.getPromise(lgFilesState(projectId));
       const lgFile = lgFiles.find((file) => file.id === id);
       if (!lgFile) return lgFiles;
       const sameIdOtherLocaleFiles = lgFiles.filter((file) => getBaseName(file.id) === getBaseName(id));
@@ -215,7 +184,7 @@
           changes.push(updatedFile);
         }
 
-        set(lgFilesState, (lgFiles) => {
+        set(lgFilesState(projectId), (lgFiles) => {
           return lgFiles.map((file) => {
             const changedFile = changes.find(({ id }) => id === file.id);
             return changedFile ? changedFile : file;
@@ -231,19 +200,17 @@
           lgFiles
         )) as LgFile;
 
-        set(lgFilesState, (lgFiles) => {
+        set(lgFilesState(projectId), (lgFiles) => {
           return lgFiles.map((file) => {
             return file.id === id ? updatedFile : file;
           });
         });
       }
->>>>>>> 3512747a
     }
   );
 
   const createLgTemplate = useRecoilCallback(
-<<<<<<< HEAD
-    ({ set }: CallbackInterface) => ({
+    ({ set, snapshot }: CallbackInterface) => async ({
       id,
       template,
       projectId,
@@ -252,40 +219,36 @@
       template: LgTemplate;
       projectId: string;
     }) => {
-      set(lgFilesState(projectId), (lgFiles) => {
-        const lgFile = lgFiles.find((file) => file.id === id);
-        if (!lgFile) return lgFiles;
-        const updatedFile = lgUtil.addTemplate(lgFile, template, lgFileResolver(lgFiles));
-        return updateLgFileState(lgFiles, updatedFile);
-      });
-=======
-    ({ set, snapshot }: CallbackInterface) => async ({ id, template }: { id: string; template: LgTemplate }) => {
-      const lgFiles = await snapshot.getPromise(lgFilesState);
-      const projectId = await snapshot.getPromise(projectIdState);
+      const lgFiles = await snapshot.getPromise(lgFilesState(projectId));
       const lgFile = lgFiles.find((file) => file.id === id);
       if (!lgFile) return lgFiles;
       const updatedFile = (await LgWorker.addTemplate(projectId, lgFile, template, lgFiles)) as LgFile;
       const updatedFiles = await updateLgFileState(projectId, lgFiles, updatedFile);
-      set(lgFilesState, updatedFiles);
+      set(lgFilesState(projectId), updatedFiles);
     }
   );
 
   const createLgTemplates = useRecoilCallback(
-    ({ set, snapshot }: CallbackInterface) => async ({ id, templates }: { id: string; templates: LgTemplate[] }) => {
-      const lgFiles = await snapshot.getPromise(lgFilesState);
-      const projectId = await snapshot.getPromise(projectIdState);
+    ({ set, snapshot }: CallbackInterface) => async ({
+      id,
+      templates,
+      projectId,
+    }: {
+      id: string;
+      templates: LgTemplate[];
+      projectId: string;
+    }) => {
+      const lgFiles = await snapshot.getPromise(lgFilesState(projectId));
       const lgFile = lgFiles.find((file) => file.id === id);
       if (!lgFile) return lgFiles;
       const updatedFile = (await LgWorker.addTemplates(projectId, lgFile, templates, lgFiles)) as LgFile;
       const updatedFiles = await updateLgFileState(projectId, lgFiles, updatedFile);
-      set(lgFilesState, updatedFiles);
->>>>>>> 3512747a
+      set(lgFilesState(projectId), updatedFiles);
     }
   );
 
   const removeLgTemplate = useRecoilCallback(
-<<<<<<< HEAD
-    ({ set }: CallbackInterface) => ({
+    ({ set, snapshot }: CallbackInterface) => async ({
       id,
       templateName,
       projectId,
@@ -294,29 +257,18 @@
       templateName: string;
       projectId: string;
     }) => {
-      set(lgFilesState(projectId), (lgFiles) => {
-        const lgFile = lgFiles.find((file) => file.id === id);
-        if (!lgFile) return lgFiles;
-        const updatedFile = lgUtil.removeTemplate(lgFile, templateName, lgFileResolver(lgFiles));
-        return updateLgFileState(lgFiles, updatedFile);
-      });
-=======
-    ({ set, snapshot }: CallbackInterface) => async ({ id, templateName }: { id: string; templateName: string }) => {
-      const lgFiles = await snapshot.getPromise(lgFilesState);
-      const projectId = await snapshot.getPromise(projectIdState);
+      const lgFiles = await snapshot.getPromise(lgFilesState(projectId));
       const lgFile = lgFiles.find((file) => file.id === id);
       if (!lgFile) return lgFiles;
       const updatedFile = (await LgWorker.removeTemplate(projectId, lgFile, templateName, lgFiles)) as LgFile;
 
       const updatedFiles = await updateLgFileState(projectId, lgFiles, updatedFile);
-      set(lgFilesState, updatedFiles);
->>>>>>> 3512747a
+      set(lgFilesState(projectId), updatedFiles);
     }
   );
 
   const removeLgTemplates = useRecoilCallback(
-<<<<<<< HEAD
-    ({ set }: CallbackInterface) => ({
+    ({ set, snapshot }: CallbackInterface) => async ({
       id,
       templateNames,
       projectId,
@@ -325,29 +277,13 @@
       templateNames: string[];
       projectId: string;
     }) => {
-      set(lgFilesState(projectId), (lgFiles) => {
-        const lgFile = lgFiles.find((file) => file.id === id);
-        if (!lgFile) return lgFiles;
-        const updatedFile = lgUtil.removeTemplates(lgFile, templateNames, lgFileResolver(lgFiles));
-        return updateLgFileState(lgFiles, updatedFile);
-      });
-=======
-    ({ set, snapshot }: CallbackInterface) => async ({
-      id,
-      templateNames,
-    }: {
-      id: string;
-      templateNames: string[];
-    }) => {
-      const lgFiles = await snapshot.getPromise(lgFilesState);
-      const projectId = await snapshot.getPromise(projectIdState);
+      const lgFiles = await snapshot.getPromise(lgFilesState(projectId));
       const lgFile = lgFiles.find((file) => file.id === id);
       if (!lgFile) return lgFiles;
       const updatedFile = (await LgWorker.removeTemplates(projectId, lgFile, templateNames, lgFiles)) as LgFile;
 
       const updatedFiles = await updateLgFileState(projectId, lgFiles, updatedFile);
-      set(lgFilesState, updatedFiles);
->>>>>>> 3512747a
+      set(lgFilesState(projectId), updatedFiles);
     }
   );
 
@@ -363,16 +299,7 @@
       toTemplateName: string;
       projectId: string;
     }) => {
-<<<<<<< HEAD
-      set(lgFilesState(projectId), (lgFiles) => {
-        const lgFile = lgFiles.find((file) => file.id === id);
-        if (!lgFile) return lgFiles;
-        const updatedFile = lgUtil.copyTemplate(lgFile, fromTemplateName, toTemplateName, lgFileResolver(lgFiles));
-        return updateLgFileState(lgFiles, updatedFile);
-      });
-=======
-      const lgFiles = await snapshot.getPromise(lgFilesState);
-      const projectId = await snapshot.getPromise(projectIdState);
+      const lgFiles = await snapshot.getPromise(lgFilesState(projectId));
       const lgFile = lgFiles.find((file) => file.id === id);
       if (!lgFile) return lgFiles;
       const updatedFile = (await LgWorker.copyTemplate(
@@ -383,8 +310,7 @@
         lgFiles
       )) as LgFile;
       const updatedFiles = await updateLgFileState(projectId, lgFiles, updatedFile);
-      set(lgFilesState, updatedFiles);
->>>>>>> 3512747a
+      set(lgFilesState(projectId), updatedFiles);
     }
   );
 
