// Copyright (c) Microsoft Corporation.
// Licensed under the MIT License.
import { FileInfo, importResolverGenerator } from '@bfc/shared';

import { dialogIndexer } from './dialogIndexer';
import { lgIndexer } from './lgIndexer';
import { luIndexer } from './luIndexer';
import { qnaIndexer } from './qnaIndexer';
import { skillManifestIndexer } from './skillManifestIndexer';
import { FileExtensions } from './utils/fileExtensions';
import { getExtension, getBaseName } from './utils/help';

class Indexer {
  private classifyFile(files: FileInfo[]) {
    return files.reduce(
      (result, file) => {
        const extension = getExtension(file.name);
        if (extension && result[extension]) {
          result[extension].push(file);
        }
        return result;
      },
      {
        [FileExtensions.lg]: [],
        [FileExtensions.Lu]: [],
        [FileExtensions.Qna]: [],
        [FileExtensions.Dialog]: [],
        [FileExtensions.Manifest]: [],
      }
    );
  }

  private getLgImportResolver = (files: FileInfo[], locale: string) => {
    const lgFiles = files.map(({ name, content }) => {
      return {
        id: getBaseName(name, '.lg'),
        content,
      };
    });

    return importResolverGenerator(lgFiles, '.lg', locale);
  };

  public index(files: FileInfo[], botName: string, locale: string) {
    const result = this.classifyFile(files);
    return {
      dialogs: dialogIndexer.index(result[FileExtensions.Dialog], botName),
      lgFiles: lgIndexer.index(result[FileExtensions.lg], this.getLgImportResolver(result[FileExtensions.lg], locale)),
      luFiles: luIndexer.index(result[FileExtensions.Lu]),
      qnaFiles: qnaIndexer.index(result[FileExtensions.Qna]),
      skillManifestFiles: skillManifestIndexer.index(result[FileExtensions.Manifest]),
    };
  }
}

export const indexer = new Indexer();

export * from './dialogIndexer';
export * from './lgIndexer';
export * from './luIndexer';
<<<<<<< HEAD
export * from './qnaIndexer';
export * from './dialogUtils';
export * from './utils';
=======
export * from './utils';
export * from './validations';
>>>>>>> a9d690e6
<|MERGE_RESOLUTION|>--- conflicted
+++ resolved
@@ -58,11 +58,6 @@
 export * from './dialogIndexer';
 export * from './lgIndexer';
 export * from './luIndexer';
-<<<<<<< HEAD
 export * from './qnaIndexer';
-export * from './dialogUtils';
 export * from './utils';
-=======
-export * from './utils';
-export * from './validations';
->>>>>>> a9d690e6
+export * from './validations';