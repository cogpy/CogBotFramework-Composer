--- conflicted
+++ resolved
@@ -12,10 +12,7 @@
   focusedStorageFolderState,
   applicationErrorState,
   templateProjectsState,
-<<<<<<< HEAD
-=======
   runtimeTemplatesState,
->>>>>>> 3929685b
 } from '../atoms/appState';
 import { FileTypes } from '../../constants';
 import { getExtension } from '../../utils/fileUtil';
@@ -155,8 +152,6 @@
     }
   });
 
-<<<<<<< HEAD
-=======
   const fetchRuntimeTemplates = useRecoilCallback<[], Promise<void>>(
     (callbackHelpers: CallbackInterface) => async () => {
       const { set } = callbackHelpers;
@@ -172,7 +167,6 @@
     }
   );
 
->>>>>>> 3929685b
   return {
     fetchStorages,
     updateCurrentPathForStorage,
@@ -183,9 +177,6 @@
     createFolder,
     updateFolder,
     fetchTemplates,
-<<<<<<< HEAD
-=======
     fetchRuntimeTemplates,
->>>>>>> 3929685b
   };
 };