/* eslint-disable react-hooks/rules-of-hooks */
// Copyright (c) Microsoft Corporation.
// Licensed under the MIT License.

import formatMessage from 'format-message';
import findIndex from 'lodash/findIndex';
import { CallbackInterface, useRecoilCallback } from 'recoil';

import { BotStatus } from '../../constants';
import settingStorage from '../../utils/dialogSettingStorage';
import { getFileNameFromPath } from '../../utils/fileUtil';
import httpClient from '../../utils/httpUtil';
import luFileStatusStorage from '../../utils/luFileStatusStorage';
import { navigateTo } from '../../utils/navigation';
import { projectIdCache } from '../../utils/projectCache';
import qnaFileStatusStorage from '../../utils/qnaFileStatusStorage';
import {
  botErrorState,
  botNameIdentifierState,
  botOpeningState,
  botProjectIdsState,
  botProjectSpaceLoadedState,
  botStatusState,
  currentProjectIdState,
  filePersistenceState,
  projectMetaDataState,
} from '../atoms';
import { dispatcherState } from '../DispatcherWrapper';

import { announcementState, boilerplateVersionState, recentProjectsState, templateIdState } from './../atoms';
import { logMessage, setError } from './../dispatchers/shared';
import {
  checkIfBotExistsInBotProjectFile,
  createNewBotFromTemplate,
  flushExistingTasks,
  getSkillNameIdentifier,
  handleProjectFailure,
  initBotState,
  loadProjectData,
  navigateToBot,
  openLocalSkill,
  openRemoteSkill,
  openRootBotAndSkillsByPath,
  openRootBotAndSkillsByProjectId,
  removeRecentProject,
  resetBotStates,
  saveProject,
} from './utils/project';

export const projectDispatcher = () => {
  const removeSkillFromBotProject = useRecoilCallback(
    (callbackHelpers: CallbackInterface) => async (projectIdToRemove: string) => {
      try {
        const { set, snapshot } = callbackHelpers;
        const dispatcher = await snapshot.getPromise(dispatcherState);
        await dispatcher.removeSkillFromBotProjectFile(projectIdToRemove);

        set(botProjectIdsState, (currentProjects) => {
          const filtered = currentProjects.filter((id) => id !== projectIdToRemove);
          return filtered;
        });
        resetBotStates(callbackHelpers, projectIdToRemove);
      } catch (ex) {
        setError(callbackHelpers, ex);
      }
    }
  );

  const replaceSkillInBotProject = useRecoilCallback(
    (callbackHelpers: CallbackInterface) => async (projectIdToRemove: string, path: string, storageId = 'default') => {
      try {
        const { snapshot } = callbackHelpers;
        const dispatcher = await snapshot.getPromise(dispatcherState);
        const projectIds = await snapshot.getPromise(botProjectIdsState);
        const indexToReplace = findIndex(projectIds, (id) => id === projectIdToRemove);
        if (indexToReplace === -1) {
          return;
        }
        await dispatcher.removeSkillFromBotProject(projectIdToRemove);
        await dispatcher.addExistingSkillToBotProject(path, storageId);
      } catch (ex) {
        setError(callbackHelpers, ex);
      }
    }
  );

  const addExistingSkillToBotProject = useRecoilCallback(
    (callbackHelpers: CallbackInterface) => async (path: string, storageId = 'default'): Promise<void> => {
      const { set, snapshot } = callbackHelpers;
      try {
        set(botOpeningState, true);
        const dispatcher = await snapshot.getPromise(dispatcherState);
        const botExists = await checkIfBotExistsInBotProjectFile(callbackHelpers, path);
        if (botExists) {
          throw new Error(
            formatMessage('This operation cannot be completed. The skill is already part of the Bot Project')
          );
        }
        const skillNameIdentifier: string = await getSkillNameIdentifier(callbackHelpers, getFileNameFromPath(path));

        const { projectId, mainDialog } = await openLocalSkill(callbackHelpers, path, storageId, skillNameIdentifier);
        if (!mainDialog) {
          const error = await snapshot.getPromise(botErrorState(projectId));
          throw error;
        }

        set(botProjectIdsState, (current) => [...current, projectId]);
        await dispatcher.addLocalSkillToBotProjectFile(projectId);
      } catch (ex) {
        handleProjectFailure(callbackHelpers, ex);
      } finally {
        set(botOpeningState, false);
      }
    }
  );

  const addRemoteSkillToBotProject = useRecoilCallback(
    (callbackHelpers: CallbackInterface) => async (manifestUrl: string, name: string, endpointName: string) => {
      const { set, snapshot } = callbackHelpers;
      try {
        const dispatcher = await snapshot.getPromise(dispatcherState);
        const botExists = await checkIfBotExistsInBotProjectFile(callbackHelpers, manifestUrl, true);
        if (botExists) {
          throw new Error(
            formatMessage('This operation cannot be completed. The skill is already part of the Bot Project')
          );
        }
        const skillNameIdentifier: string = await getSkillNameIdentifier(callbackHelpers, name);
        set(botOpeningState, true);
        const { projectId } = await openRemoteSkill(callbackHelpers, manifestUrl, skillNameIdentifier);
        set(botProjectIdsState, (current) => [...current, projectId]);
        await dispatcher.addRemoteSkillToBotProjectFile(projectId, manifestUrl, endpointName);
      } catch (ex) {
        handleProjectFailure(callbackHelpers, ex);
      } finally {
        set(botOpeningState, false);
      }
    }
  );

  const addNewSkillToBotProject = useRecoilCallback(
    (callbackHelpers: CallbackInterface) => async (newProjectData: any) => {
      const { set, snapshot } = callbackHelpers;
      const dispatcher = await snapshot.getPromise(dispatcherState);
      try {
        const { templateId, name, description, location, schemaUrl, locale, qnaKbUrls } = newProjectData;
        set(botOpeningState, true);

        const { projectId, mainDialog } = await createNewBotFromTemplate(
          callbackHelpers,
          templateId,
          name,
          description,
          location,
          schemaUrl,
          locale
        );
        const skillNameIdentifier: string = await getSkillNameIdentifier(callbackHelpers, getFileNameFromPath(name));
        set(botNameIdentifierState(projectId), skillNameIdentifier);
        set(projectMetaDataState(projectId), {
          isRemote: false,
          isRootBot: false,
        });
        set(botProjectIdsState, (current) => [...current, projectId]);
        await dispatcher.addLocalSkillToBotProjectFile(projectId);
        navigateToBot(callbackHelpers, projectId, mainDialog, qnaKbUrls, templateId);
        return projectId;
      } catch (ex) {
        handleProjectFailure(callbackHelpers, ex);
      } finally {
        set(botOpeningState, false);
      }
    }
  );

  const openProject = useRecoilCallback(
    (callbackHelpers: CallbackInterface) => async (path: string, storageId = 'default') => {
      const { set } = callbackHelpers;
      try {
        set(botOpeningState, true);
        await flushExistingTasks(callbackHelpers);
        const { projectId, mainDialog } = await openRootBotAndSkillsByPath(callbackHelpers, path, storageId);

        // Post project creation
        set(projectMetaDataState(projectId), {
          isRootBot: true,
          isRemote: false,
        });
        projectIdCache.set(projectId);
        navigateToBot(callbackHelpers, projectId, mainDialog);
      } catch (ex) {
        set(botProjectIdsState, []);
        removeRecentProject(callbackHelpers, path);
        handleProjectFailure(callbackHelpers, ex);
        navigateTo('/home');
      } finally {
        set(botOpeningState, false);
      }
    }
  );

  const fetchProjectById = useRecoilCallback((callbackHelpers: CallbackInterface) => async (projectId: string) => {
    const { set } = callbackHelpers;
    try {
      await flushExistingTasks(callbackHelpers);
      set(botOpeningState, true);
      await openRootBotAndSkillsByProjectId(callbackHelpers, projectId);

      // Post project creation
      set(projectMetaDataState(projectId), {
        isRootBot: true,
        isRemote: false,
      });
      projectIdCache.set(projectId);
    } catch (ex) {
      set(botProjectIdsState, []);
      handleProjectFailure(callbackHelpers, ex);
      navigateTo('/home');
    } finally {
      set(botOpeningState, false);
    }
  });

  const createNewBot = useRecoilCallback((callbackHelpers: CallbackInterface) => async (newProjectData: any) => {
    const { set } = callbackHelpers;
    try {
      await flushExistingTasks(callbackHelpers);
      set(botOpeningState, true);
      const { templateId, name, description, location, schemaUrl, locale, qnaKbUrls } = newProjectData;
      const { projectId, mainDialog } = await createNewBotFromTemplate(
        callbackHelpers,
        templateId,
        name,
        description,
        location,
        schemaUrl,
        locale
      );
      set(botProjectIdsState, [projectId]);

      // Post project creation
      set(projectMetaDataState(projectId), {
        isRootBot: true,
        isRemote: false,
      });
      projectIdCache.set(projectId);
      navigateToBot(callbackHelpers, projectId, mainDialog, qnaKbUrls, templateId);
    } catch (ex) {
      set(botProjectIdsState, []);
      handleProjectFailure(callbackHelpers, ex);
      navigateTo('/home');
    } finally {
      set(botOpeningState, false);
    }
  });

  const saveProjectAs = useRecoilCallback(
    (callbackHelpers: CallbackInterface) => async (oldProjectId, name, description, location) => {
      const { set } = callbackHelpers;
      try {
        await flushExistingTasks(callbackHelpers);
        set(botOpeningState, true);
        const { projectId, mainDialog } = await saveProject(callbackHelpers, {
          oldProjectId,
          name,
          description,
          location,
        });

        // Post project creation
        set(projectMetaDataState(projectId), {
          isRootBot: true,
          isRemote: false,
        });
        projectIdCache.set(projectId);
        navigateToBot(callbackHelpers, projectId, mainDialog);
      } catch (ex) {
        set(botProjectIdsState, []);
        handleProjectFailure(callbackHelpers, ex);
        navigateTo('/home');
      } finally {
        set(botOpeningState, false);
      }
    }
  );

  const deleteBot = useRecoilCallback((callbackHelpers: CallbackInterface) => async (projectId: string) => {
    try {
      const { reset } = callbackHelpers;
      await httpClient.delete(`/projects/${projectId}`);
      luFileStatusStorage.removeAllStatuses(projectId);
      qnaFileStatusStorage.removeAllStatuses(projectId);
      settingStorage.remove(projectId);
      projectIdCache.clear();
      resetBotStates(callbackHelpers, projectId);
      reset(botProjectIdsState);
      reset(currentProjectIdState);
      reset(botProjectSpaceLoadedState);
    } catch (e) {
      logMessage(callbackHelpers, e.message);
    }
  });

  const fetchRecentProjects = useRecoilCallback((callbackHelpers: CallbackInterface) => async () => {
    const { set } = callbackHelpers;
    try {
      const response = await httpClient.get(`/projects/recent`);
      set(recentProjectsState, response.data);
    } catch (ex) {
      set(recentProjectsState, []);
      logMessage(callbackHelpers, `Error in fetching recent projects: ${ex}`);
    }
  });

  const setBotStatus = useRecoilCallback<[BotStatus, string], void>(
    ({ set }: CallbackInterface) => (status: BotStatus, projectId: string) => {
      set(botStatusState(projectId), status);
    }
  );

  const saveTemplateId = useRecoilCallback<[string], void>(({ set }: CallbackInterface) => (templateId) => {
    if (templateId) {
      set(templateIdState, templateId);
    }
  });

  const updateBoilerplate = useRecoilCallback((callbackHelpers: CallbackInterface) => async (projectId: string) => {
    try {
      await httpClient.post(`/projects/${projectId}/updateBoilerplate`);
      callbackHelpers.set(announcementState, formatMessage('Scripts successfully updated.'));
    } catch (ex) {
      setError(callbackHelpers, ex);
    }
  });

  const getBoilerplateVersion = useRecoilCallback((callbackHelpers: CallbackInterface) => async (projectId: string) => {
    try {
      const response = await httpClient.get(`/projects/${projectId}/boilerplateVersion`);
      const { updateRequired, latestVersion, currentVersion } = response.data;
      callbackHelpers.set(boilerplateVersionState, { updateRequired, latestVersion, currentVersion });
    } catch (ex) {
      setError(callbackHelpers, ex);
    }
  });

<<<<<<< HEAD
  // const checkProjectUpdates = async () => {
  //   const workers = [filePersistence, lgWorker, luWorker];

  //   return Promise.all(workers.map((w) => w.flush()));
  // };
=======
  const reloadProject = async (callbackHelpers: CallbackInterface, response: any) => {
    callbackHelpers.reset(filePersistenceState(response.data.id));
    const { projectData, botFiles } = loadProjectData(response);

    await initBotState(callbackHelpers, projectData, botFiles);
  };
>>>>>>> c9bb819d

  return {
    openProject,
    createNewBot,
    deleteBot,
    saveProjectAs,
    fetchProjectById,
    fetchRecentProjects,
    setBotStatus,
    saveTemplateId,
    updateBoilerplate,
    getBoilerplateVersion,
    removeSkillFromBotProject,
    addNewSkillToBotProject,
    addExistingSkillToBotProject,
    addRemoteSkillToBotProject,
    replaceSkillInBotProject,
    reloadProject,
  };
};<|MERGE_RESOLUTION|>--- conflicted
+++ resolved
@@ -343,20 +343,12 @@
     }
   });
 
-<<<<<<< HEAD
-  // const checkProjectUpdates = async () => {
-  //   const workers = [filePersistence, lgWorker, luWorker];
-
-  //   return Promise.all(workers.map((w) => w.flush()));
-  // };
-=======
   const reloadProject = async (callbackHelpers: CallbackInterface, response: any) => {
     callbackHelpers.reset(filePersistenceState(response.data.id));
     const { projectData, botFiles } = loadProjectData(response);
 
     await initBotState(callbackHelpers, projectData, botFiles);
   };
->>>>>>> c9bb819d
 
   return {
     openProject,
