--- conflicted
+++ resolved
@@ -13,15 +13,10 @@
 import formatMessage from 'format-message';
 import get from 'lodash/get';
 import { css } from '@emotion/core';
-<<<<<<< HEAD
-import { FontSizes, FontWeights } from 'office-ui-fabric-react/lib/Styling';
-=======
 import { FontSizes } from 'office-ui-fabric-react/lib/Styling';
-import { NeutralColors, SharedColors } from '@uifabric/fluent-theme';
 import { PrimaryButton } from 'office-ui-fabric-react/lib/Button';
 import { Link } from 'office-ui-fabric-react/lib/Link';
 import { MessageBar, MessageBarType } from 'office-ui-fabric-react/lib/MessageBar';
->>>>>>> 6d1e5b60
 
 import {
   dispatcherState,
@@ -35,12 +30,9 @@
 import { rootBotProjectIdSelector } from '../../recoilModel/selectors/project';
 import { mergePropertiesManagedByRootBot } from '../../recoilModel/dispatchers/utils/project';
 import { LUIS_REGIONS } from '../../constants';
-<<<<<<< HEAD
 import { colors } from '../../colors';
-=======
 import { ManageLuis } from '../../components/ManageLuis/ManageLuis';
 import { ManageQNA } from '../../components/ManageQNA/ManageQNA';
->>>>>>> 6d1e5b60
 
 import { inputFieldStyles, subtext, title } from './styles';
 
