// Copyright (c) Microsoft Corporation.
// Licensed under the MIT License.

/** @jsx jsx */
import { jsx } from '@emotion/core';
import React, { useState, useRef, Fragment, useEffect, useCallback } from 'react';
import { PrimaryButton } from 'office-ui-fabric-react/lib/Button';
import formatMessage from 'format-message';
import { useRecoilValue } from 'recoil';

import { DefaultPublishConfig } from '../../constants';
import {
  botNameState,
  botStatusState,
  dialogsState,
  luFilesState,
  settingsState,
  projectIdState,
  botLoadErrorState,
  botEndpointsState,
  dispatcherState,
} from '../../recoilModel';
import settingsStorage from '../../utils/dialogSettingStorage';
import { BotStatus, LuisConfig } from '../../constants';
import { isAbsHosted } from '../../utils/envUtil';
<<<<<<< HEAD
=======
import { getReferredFiles } from '../../utils/luUtil';
import useNotifications from '../../pages/notifications/useNotifications';
import { navigateTo, openInEmulator } from '../../utils/navigation';
>>>>>>> 14d11a76

import { getReferredFiles } from './../../utils/luUtil';
import useNotifications from './../../pages/notifications/useNotifications';
import { navigateTo, openInEmulator } from './../../utils';
import { PublishLuisDialog } from './publishDialog';
import { bot, botButton } from './styles';
import { ErrorCallout } from './errorCallout';
import { EmulatorOpenButton } from './emulatorOpenButton';
import { Loading } from './loading';
import { ErrorInfo } from './errorInfo';

export const TestController: React.FC = () => {
  const [modalOpen, setModalOpen] = useState(false);
  const [calloutVisible, setCalloutVisible] = useState(false);
  const botActionRef = useRef(null);
  const notifications = useNotifications();
  const botName = useRecoilValue(botNameState);
  const botStatus = useRecoilValue(botStatusState);
  const dialogs = useRecoilValue(dialogsState);
  const luFiles = useRecoilValue(luFilesState);
  const settings = useRecoilValue(settingsState);
  const projectId = useRecoilValue(projectIdState);
  const botLoadErrorMsg = useRecoilValue(botLoadErrorState);
  const botEndpoints = useRecoilValue(botEndpointsState);
  const { publishToTarget, onboardingAddCoachMarkRef, publishLuis, getPublishStatus, setBotStatus } = useRecoilValue(
    dispatcherState
  );
  const connected = botStatus === BotStatus.connected;
  const publishing = botStatus === BotStatus.publishing;
  const reloading = botStatus === BotStatus.reloading;
  const addRef = useCallback((startBot) => onboardingAddCoachMarkRef({ startBot }), []);
  const errorLength = notifications.filter((n) => n.severity === 'Error').length;
  const showError = errorLength > 0;

  useEffect(() => {
    if (projectId) {
      getPublishStatus(projectId, DefaultPublishConfig);
    }
  }, [projectId]);

  useEffect(() => {
    switch (botStatus) {
      case BotStatus.failed:
        openCallout();
        setBotStatus(BotStatus.pending);
        break;
      case BotStatus.published:
        handleLoadBot();
        break;
    }
  }, [botStatus]);

  function dismissDialog() {
    setModalOpen(false);
  }

  function openDialog() {
    setModalOpen(true);
  }

  function dismissCallout() {
    if (calloutVisible) setCalloutVisible(false);
  }

  function openCallout() {
    setCalloutVisible(true);
  }

  async function handlePublishLuis() {
    setBotStatus(BotStatus.publishing);
    dismissDialog();
    const luisConfig = settingsStorage.get(projectId) ? settingsStorage.get(projectId).luis : null;
    await publishLuis(luisConfig.authoringKey, projectId);
  }

  async function handleLoadBot() {
    setBotStatus(BotStatus.reloading);
    const sensitiveSettings = settingsStorage.get(projectId);
    await publishToTarget(projectId, DefaultPublishConfig, { comment: '' }, sensitiveSettings);
  }

  function isLuisConfigComplete(config) {
    let complete = true;
    for (const key in LuisConfig) {
      if (config?.[LuisConfig[key]] === '') {
        complete = false;
        break;
      }
    }
    return complete;
  }

  async function handleStart() {
    dismissCallout();
    const config = settings.luis;

    if (!isAbsHosted() && getReferredFiles(luFiles, dialogs).length > 0) {
      if (botStatus === BotStatus.failed || botStatus === BotStatus.pending || !isLuisConfigComplete(config)) {
        openDialog();
      } else {
        await handlePublishLuis();
      }
    } else {
      await handleLoadBot();
    }
  }

  function handleErrorButtonClick() {
    navigateTo(`/bot/${projectId}/notifications`);
  }

  async function handleOpenEmulator() {
    return Promise.resolve(
      openInEmulator(
        botEndpoints[projectId] || 'http://localhost:3979/api/messages',
        settings.MicrosoftAppId && settings.MicrosoftAppPassword
          ? { MicrosoftAppId: settings.MicrosoftAppId, MicrosoftAppPassword: settings.MicrosoftAppPassword }
          : { MicrosoftAppPassword: '', MicrosoftAppId: '' }
      )
    );
  }

  return (
    <Fragment>
      <div ref={botActionRef} css={bot}>
        <EmulatorOpenButton
          botEndpoint={botEndpoints[projectId] || 'http://localhost:3979/api/messages'}
          botStatus={botStatus}
          hidden={showError}
          onClick={handleOpenEmulator}
        />
        <div
          aria-label={publishing ? formatMessage('Publishing') : reloading ? formatMessage('Reloading') : ''}
          aria-live={'assertive'}
        />
        <Loading botStatus={botStatus} />
        <div ref={addRef}>
          <ErrorInfo count={errorLength} hidden={!showError} onClick={handleErrorButtonClick} />
          <PrimaryButton
            css={botButton}
            disabled={showError || publishing || reloading}
            id={'publishAndConnect'}
            text={connected ? formatMessage('Restart Bot') : formatMessage('Start Bot')}
            onClick={handleStart}
          />
        </div>
      </div>
      <ErrorCallout
        error={botLoadErrorMsg}
        target={botActionRef.current}
        visible={calloutVisible}
        onDismiss={dismissCallout}
        onTry={handleStart}
      />
      <PublishLuisDialog botName={botName} isOpen={modalOpen} onDismiss={dismissDialog} onPublish={handlePublishLuis} />
    </Fragment>
  );
};<|MERGE_RESOLUTION|>--- conflicted
+++ resolved
@@ -23,16 +23,10 @@
 import settingsStorage from '../../utils/dialogSettingStorage';
 import { BotStatus, LuisConfig } from '../../constants';
 import { isAbsHosted } from '../../utils/envUtil';
-<<<<<<< HEAD
-=======
-import { getReferredFiles } from '../../utils/luUtil';
 import useNotifications from '../../pages/notifications/useNotifications';
 import { navigateTo, openInEmulator } from '../../utils/navigation';
->>>>>>> 14d11a76
 
 import { getReferredFiles } from './../../utils/luUtil';
-import useNotifications from './../../pages/notifications/useNotifications';
-import { navigateTo, openInEmulator } from './../../utils';
 import { PublishLuisDialog } from './publishDialog';
 import { bot, botButton } from './styles';
 import { ErrorCallout } from './errorCallout';
