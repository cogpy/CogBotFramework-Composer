// Copyright (c) Microsoft Corporation.
// Licensed under the MIT License.

import { atom } from 'recoil';
import { ProjectTemplate, UserSettings } from '@bfc/shared';

import { StorageFolder, StateError, RuntimeTemplate, AppUpdateState } from '../../recoilModel/types';
import { getUserSettings } from '../utils';
<<<<<<< HEAD
import { CreationFlowStatus } from '../../constants';
import onboardingStorage from '../../utils/onboardingStorage';
=======
import { CreationFlowStatus, AppUpdaterStatus } from '../../constants';
>>>>>>> 9a3667ce

export type BotProject = {
  readonly id: string;
  readonly endpoints: string[];
};

export type CurrentUser = {
  token: string | null;
  email?: string;
  name?: string;
  expiration?: number;
  sessionExpired: boolean;
};

const getFullyQualifiedKey = (value: string) => {
  return `App_${value}_State`;
};

// TODO: Add type for recent projects
export const recentProjectsState = atom<any[]>({
  key: getFullyQualifiedKey('recentProjects'),
  default: [],
});

export const templateProjectsState = atom<ProjectTemplate[]>({
  key: getFullyQualifiedKey('templateProjects'),
  default: [],
});

export const storagesState = atom<any[]>({
  key: getFullyQualifiedKey('storages'),
  default: [],
});

export const focusedStorageFolderState = atom<StorageFolder>({
  key: getFullyQualifiedKey('focusedStorageFolder'),
  default: {} as StorageFolder,
});

export const storageFileLoadingStatusState = atom<string>({
  key: getFullyQualifiedKey('storageFileLoadingStatus'),
  default: '',
});

export const applicationErrorState = atom<StateError | undefined>({
  key: getFullyQualifiedKey('error'),
  default: {} as StateError,
});

export const currentUserState = atom<CurrentUser>({
  key: getFullyQualifiedKey('currentUser'),
  default: {} as CurrentUser,
});

export const visualEditorSelectionState = atom<string[]>({
  key: getFullyQualifiedKey('visualEditorSelection'),
  default: [],
});

export const onboardingState = atom<{
  coachMarkRefs: { [key: string]: any };
  complete: boolean;
}>({
  key: getFullyQualifiedKey('onboarding'),
  default: {
    coachMarkRefs: {},
    complete: onboardingStorage.getComplete(),
  },
});

export const clipboardActionsState = atom<any[]>({
  key: getFullyQualifiedKey('clipboardActions'),
  default: [],
});

export const runtimeTemplatesState = atom<RuntimeTemplate[]>({
  key: getFullyQualifiedKey('runtimeTemplates'),
  default: [],
});

export const userSettingsState = atom<UserSettings>({
  key: getFullyQualifiedKey('userSettings'),
  default: getUserSettings(),
});

export const announcementState = atom<string>({
  key: getFullyQualifiedKey('announcement'),
  default: '',
});

export const appUpdateState = atom<AppUpdateState>({
  key: getFullyQualifiedKey('appUpdate'),
  default: {
    progressPercent: 0,
    showing: false,
    status: AppUpdaterStatus.IDLE,
  } as AppUpdateState,
});

export const creationFlowStatusState = atom<CreationFlowStatus>({
  key: getFullyQualifiedKey('creationFlowStatus'),
  default: CreationFlowStatus.CLOSE,
});

export const logEntryListState = atom<string[]>({
  key: getFullyQualifiedKey('logEntryList'),
  default: [],
});

export const runtimeSettingsState = atom<{
  path: string;
  startCommand: string;
}>({
  key: getFullyQualifiedKey('runtimeSettings'),
  default: {
    path: '',
    startCommand: '',
  },
});

export const botEndpointsState = atom<any>({
  key: 'botEndpoints',
  default: {},
});<|MERGE_RESOLUTION|>--- conflicted
+++ resolved
@@ -6,12 +6,8 @@
 
 import { StorageFolder, StateError, RuntimeTemplate, AppUpdateState } from '../../recoilModel/types';
 import { getUserSettings } from '../utils';
-<<<<<<< HEAD
-import { CreationFlowStatus } from '../../constants';
 import onboardingStorage from '../../utils/onboardingStorage';
-=======
 import { CreationFlowStatus, AppUpdaterStatus } from '../../constants';
->>>>>>> 9a3667ce
 
 export type BotProject = {
   readonly id: string;
