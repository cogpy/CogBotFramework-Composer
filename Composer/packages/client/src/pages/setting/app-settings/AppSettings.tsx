--- conflicted
+++ resolved
@@ -13,11 +13,8 @@
 
 import { isElectron } from '../../../utils/electronUtil';
 import { onboardingState, userSettingsState, dispatcherState } from '../../../recoilModel';
-<<<<<<< HEAD
 import { colors } from '../../../colors';
-=======
 import { onboardingDisabled } from '../../../constants';
->>>>>>> 6d1e5b60
 
 import { container, section } from './styles';
 import { SettingToggle } from './SettingToggle';
@@ -113,47 +110,6 @@
             onChange={onLocaleChange}
           />
         </section>
-<<<<<<< HEAD
-        <h2>{formatMessage('Onboarding')}</h2>
-        <SettingToggle
-          checked={!complete}
-          description={formatMessage('Introduction of key concepts and user experience elements for Composer.')}
-          id="onboardingToggle"
-          image={images.onboarding}
-          title={formatMessage('Onboarding')}
-          onToggle={onOnboardingChange}
-        />
-        <TeachingBubble
-          calloutProps={{
-            hidden: !calloutIsShown,
-            role: 'status',
-            directionalHint: DirectionalHint.rightCenter,
-            isBeakVisible: false,
-          }}
-          styles={{
-            bodyContent: {
-              padding: '0px',
-            },
-            body: {
-              margin: '0px',
-            },
-          }}
-          target="#onboardingToggle"
-        >
-          <div
-            css={css`
-              display: flex;
-              align-items: center;
-            `}
-          >
-            <div
-              css={css`
-                font-size: 24px;
-                background: ${colors.gray(20)};
-                color: black;
-                padding: 4px;
-              `}
-=======
         {!onboardingDisabled && (
           <React.Fragment>
             <h2>{formatMessage('Onboarding')}</h2>
@@ -181,7 +137,6 @@
                 },
               }}
               target="#onboardingToggle"
->>>>>>> 6d1e5b60
             >
               <div
                 css={css`
@@ -192,7 +147,7 @@
                 <div
                   css={css`
                     font-size: 24px;
-                    background: ${NeutralColors.gray20};
+                    background: ${colors.gray(20)};
                     color: black;
                     padding: 4px;
                   `}
