--- conflicted
+++ resolved
@@ -11,13 +11,8 @@
 import { v4 as uuid } from 'uuid';
 import AdmZip from 'adm-zip';
 import portfinder from 'portfinder';
-<<<<<<< HEAD
-import { PublishPlugin } from '@botframework-composer/types';
-import { ExtensionRegistration } from '@bfc/extension';
-=======
 import { PublishPlugin, IExtensionRegistration } from '@botframework-composer/types';
 
->>>>>>> c0b7687f
 const stat = promisify(fs.stat);
 const readDir = promisify(fs.readdir);
 const removeFile = promisify(fs.unlink);
