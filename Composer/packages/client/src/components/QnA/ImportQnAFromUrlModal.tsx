--- conflicted
+++ resolved
@@ -78,11 +78,7 @@
       <div css={dialogWindow}>
         <Stack>
           <TextField
-<<<<<<< HEAD
-            data-testid={'ImportNewUrlToOverwriteQnAFile'}
-=======
             data-testid="ImportNewUrlToOverwriteQnAFile"
->>>>>>> 05de11a6
             errorMessage={formErrors.url}
             label={formatMessage('FAQ website (source)')}
             placeholder={formatMessage('Enter a URL to Import QnA resource')}
