// Copyright (c) Microsoft Corporation.
// Licensed under the MIT License.

import { useEffect, useState } from 'react';
import { LuFile, LgFile, DialogInfo, LgTemplateSamples } from '@bfc/shared';
import { useRecoilValue } from 'recoil';
import { LgTemplate } from '@bfc/shared';
import get from 'lodash/get';

import { useResolvers } from '../hooks/useResolver';
import { onChooseIntentKey, generateNewDialog, intentTypeKey, qnaMatcherKey } from '../utils/dialogUtil';
import { navigateTo } from '../utils/navigation';
import { schemasState, lgFilesState, dialogsState, localeState } from '../recoilModel';
import { Dispatcher } from '../recoilModel/dispatchers';

import { dispatcherState } from './../recoilModel/DispatcherWrapper';

function createTriggerApi(
  state: { projectId; schemas; dialogs; locale; lgFiles },
  dispatchers: Dispatcher, //TODO
  luFileResolver: (id: string) => LuFile | undefined,
  lgFileResolver: (id: string) => LgFile | undefined,
  dialogResolver: (id: string) => DialogInfo | undefined
) {
  const getDesignerIdFromDialogPath = (dialog, path) => {
    const value = get(dialog, path, '');
    const startIndex = value.lastIndexOf('_');
    const endIndex = value.indexOf('()');
    return value.substring(startIndex + 1, endIndex);
  };

  const createTriggerHandler = async (id, formData, url) => {
    const luFile = luFileResolver(id);
    const lgFile = lgFileResolver(id);
    const dialog = dialogResolver(id);
    const { createLuIntent, createLgTemplates, updateDialog, selectTo } = dispatchers;
    const { projectId, schemas, dialogs, locale, lgFiles } = state;
    if (!luFile) throw new Error(`lu file ${id} not found`);
    if (!lgFile) throw new Error(`lg file ${id} not found`);
    if (!dialog) throw new Error(`dialog ${id} not found`);
    const newDialog = generateNewDialog(dialogs, dialog.id, formData, schemas.sdk?.content);
    const index = get(newDialog, 'content.triggers', []).length - 1;
    if (formData.$kind === intentTypeKey && formData.triggerPhrases) {
      const intent = { Name: formData.intent, Body: formData.triggerPhrases };
      luFile && (await createLuIntent({ id: luFile.id, intent, projectId }));
    } else if (formData.$kind === qnaMatcherKey) {
      const designerId1 = getDesignerIdFromDialogPath(
        newDialog,
        `content.triggers[${index}].actions[0].actions[1].prompt`
      );
      const designerId2 = getDesignerIdFromDialogPath(
        newDialog,
        `content.triggers[${index}].actions[0].elseActions[0].activity`
      );
      const lgTemplates: LgTemplate[] = [
        LgTemplateSamples.TextInputPromptForQnAMatcher(designerId1) as LgTemplate,
        LgTemplateSamples.SendActivityForQnAMatcher(designerId2) as LgTemplate,
      ];
      await createLgTemplates({ id: lgFile.id, templates: lgTemplates, projectId });
    } else if (formData.$kind === onChooseIntentKey) {
      const designerId1 = getDesignerIdFromDialogPath(newDialog, `content.triggers[${index}].actions[4].prompt`);
      const designerId2 = getDesignerIdFromDialogPath(
        newDialog,
        `content.triggers[${index}].actions[5].elseActions[0].activity`
      );
      const lgTemplates1: LgTemplate[] = [
        LgTemplateSamples.TextInputPromptForOnChooseIntent(designerId1) as LgTemplate,
        LgTemplateSamples.SendActivityForOnChooseIntent(designerId2) as LgTemplate,
      ];

      let lgTemplates2: LgTemplate[] = [
        LgTemplateSamples.adaptiveCardJson as LgTemplate,
        LgTemplateSamples.whichOneDidYouMean as LgTemplate,
        LgTemplateSamples.pickOne as LgTemplate,
        LgTemplateSamples.getAnswerReadBack as LgTemplate,
        LgTemplateSamples.getIntentReadBack as LgTemplate,
      ];
      const commonlgFile = lgFiles.find(({ id }) => id === `common.${locale}`);

      lgTemplates2 = lgTemplates2.filter(
        (t) => commonlgFile?.templates.findIndex((clft) => clft.name === t.name) === -1
      );

      await createLgTemplates({ id: `common.${locale}`, templates: lgTemplates2, projectId });
      await createLgTemplates({ id: lgFile.id, templates: lgTemplates1, projectId });
    }
    const dialogPayload = {
      id: newDialog.id,
      projectId,
      content: newDialog.content,
    };
    await updateDialog(dialogPayload);
    if (url) {
      navigateTo(url);
    } else {
<<<<<<< HEAD
      selectTo(projectId, skillId, dialog.id, `triggers[${index}]`);
=======
      selectTo(projectId, `triggers[${index}]`);
>>>>>>> db6972cb
    }
  };
  return {
    createTrigger: createTriggerHandler,
  };
}

export function useTriggerApi(projectId: string) {
  const schemas = useRecoilValue(schemasState(projectId));
  const lgFiles = useRecoilValue(lgFilesState(projectId));
  const dialogs = useRecoilValue(dialogsState(projectId));
  const locale = useRecoilValue(localeState(projectId));

  const dispatchers = useRecoilValue(dispatcherState);
  const { luFileResolver, lgFileResolver, dialogResolver } = useResolvers(projectId);
  const [api, setApi] = useState(
    createTriggerApi(
      { projectId, schemas, dialogs, locale, lgFiles },
      dispatchers,
      luFileResolver,
      lgFileResolver,
      dialogResolver
    )
  );

  useEffect(() => {
    const newApi = createTriggerApi(
      { projectId, schemas, dialogs, locale, lgFiles },
      dispatchers,
      luFileResolver,
      lgFileResolver,
      dialogResolver
    );
    setApi(newApi);
    return () => {
      Object.keys(newApi).forEach((apiName) => {
        if (typeof newApi[apiName].flush === 'function') {
          newApi[apiName].flush();
        }
      });
    };
  }, [projectId, schemas, dialogs, locale, lgFiles]);

  return api;
}<|MERGE_RESOLUTION|>--- conflicted
+++ resolved
@@ -93,11 +93,7 @@
     if (url) {
       navigateTo(url);
     } else {
-<<<<<<< HEAD
-      selectTo(projectId, skillId, dialog.id, `triggers[${index}]`);
-=======
       selectTo(projectId, `triggers[${index}]`);
->>>>>>> db6972cb
     }
   };
   return {
