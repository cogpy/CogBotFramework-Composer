// Copyright (c) Microsoft Corporation.
// Licensed under the MIT License.

import path from 'path';

import md5 from 'md5';
import { copy, rmdir, emptyDir, readJson, pathExists, writeJson, mkdirSync, writeFileSync } from 'fs-extra';
import { Debugger } from 'debug';
import { IBotProject, PublishPlugin, JSONSchema7, IExtensionRegistration, PublishResponse, PublishResult } from '@botframework-composer/types';
import { AzureResourceTypes, AzureResourceDefinitions } from './resourceTypes';
import { mergeDeep } from './mergeDeep';
import { BotProjectDeploy, getAbsSettings, isProfileComplete } from './deploy';
import { BotProjectProvision } from './provision';
import { BackgroundProcessManager } from './backgroundProcessManager';
import { ProvisionConfig } from './provision';
import schema from './schema';
import { stringifyError, AzurePublishErrors, createCustomizeError } from './utils/errorHandler';
import { ProcessStatus } from './types';
import { authConfig, ResourcesItem } from '../types';

// This option controls whether the history is serialized to a file between sessions with Composer
// set to TRUE for history to be saved to disk
// set to FALSE for history to be cached in memory only
const PERSIST_HISTORY = false;
const getProvisionLogName = (name:string) => `provision.${name}.log`;
const instructions = `To create a publish configuration, follow the instructions in the README file in your bot project folder.`;

interface DeployResources {
  name: string;
  environment: string;
  accessToken: string;
  hostname?: string;
  luisResource?: string;
  subscriptionID: string;
  abs?: any;
}

interface PublishConfig {
  fullSettings: any;
  profileName: string; //profile name
  [key: string]: any;
}

interface ResourceType {
  key: string;
  // other keys TBD
  [key: string]: any;
}

interface ProvisionHistoryItem {
  profileName: string;
  jobId: string; // use for unique each provision
  projectId: string;
  time: Date;
  log: string[];
}

function publishResultFromStatus(procStatus: ProcessStatus): PublishResponse {
  const { status, message, log, comment, time } = procStatus;

  return {
    status,
    result: {
      message,
      log: log.map((item)=> `---\n${JSON.stringify(item, null, 2)}\n---\n`).join('\n'),
      comment,
      time: time.toString(),
      id: procStatus.id,
      status,
    }
  };
}

// Wrap the entire class definition in the export so the composer object can be available to it
export default async (composer: IExtensionRegistration): Promise<void> => {
  class AzurePublisher implements PublishPlugin<PublishConfig> {
    private historyFilePath: string;
    private publishHistories: Record<string, Record<string, PublishResult[]>>; // use botId profileName as key
    private provisionHistories: Record<string, Record<string, ProcessStatus>>;
    private mode: string;
    public schema: JSONSchema7;
    public instructions: string;
    public name: string;
    public description: string;
    public logger: Debugger;
    public hasView = true;
    public bundleId = 'publish'; /** host custom UI */

    constructor(mode: string, name: string, description: string, bundleId: string) {
      this.publishHistories = {};
      this.provisionHistories = {};
      this.historyFilePath = path.resolve(__dirname, '../../publishHistory.txt');
      if (PERSIST_HISTORY) {
        this.loadHistoryFromFile();
      }
      this.mode = mode || 'azurewebapp';
      this.schema = schema;
      this.instructions = instructions;
      this.name = name;
      this.description = description;
      this.logger = composer.log;
      this.bundleId = bundleId;
    }

    private baseRuntimeFolder = process.env.AZURE_PUBLISH_PATH || path.resolve(__dirname, `../../publishBots`);

    /*******************************************************************************************************************************/
    /* These methods generate all the necessary paths to various files  */
    /*******************************************************************************************************************************/

    // path to working folder containing all the assets
    private getRuntimeFolder = (key: string) => {
      return path.resolve(this.baseRuntimeFolder, `${key}`);
    };

    // path to the runtime code inside the working folder
    private getProjectFolder = (key: string, template: string) => {
      return path.resolve(this.baseRuntimeFolder, `${key}/${template}`);
    };

    // path to the declarative assets
    private getBotFolder = (key: string, template: string) =>
      path.resolve(this.getProjectFolder(key, template), 'ComposerDialogs');

    /*******************************************************************************************************************************/
    /* These methods deal with the publishing history displayed in the Composer UI */
    /*******************************************************************************************************************************/
    private async loadHistoryFromFile() {
      if (await pathExists(this.historyFilePath)) {
        this.publishHistories = await readJson(this.historyFilePath);
      }
    }

    private history = (botId: string, profileName: string): PublishResult[] => {
      if (this.publishHistories?.[botId]?.[profileName]) {
        return this.publishHistories[botId][profileName];
      }
      return [];
    };

    private updateHistory = async (botId: string, profileName: string, newHistory: PublishResult) => {
      if (!this.publishHistories[botId]) {
        this.publishHistories[botId] = {};
      }
      if (!this.publishHistories[botId][profileName]) {
        this.publishHistories[botId][profileName] = [];
      }
      this.publishHistories[botId][profileName].unshift(newHistory);
      if (PERSIST_HISTORY) {
        await writeJson(this.historyFilePath, this.publishHistories);
      }
    };

    private persistProvisionHistory = async (jobId: string, profileName:string, logPath: string) => {
      const currentStatus = BackgroundProcessManager.getStatus(jobId);
      const curr : ProvisionHistoryItem= {
        profileName: profileName,
        jobId: jobId,
        projectId: currentStatus.projectId,
        time: currentStatus.time,
        log: currentStatus.log,
      };
      await writeJson(logPath, curr, {spaces: 2});
    }

    /*******************************************************************************************************************************/
    /* These methods implement the publish actions */
    /*******************************************************************************************************************************/
    /**
     * Prepare a bot to be built and deployed by copying the runtime and declarative assets into a temporary folder
     * @param project
     * @param settings
     * @param srcTemplate
     * @param resourcekey
     */
    private init = async (project: any, srcTemplate: string, resourcekey: string, runtime: any) => {
      try {
        // point to the declarative assets (possibly in remote storage)
        const botFiles = project.getProject().files;

        if (runtime.key === 'csharp-azurewebapp-v2') {
          const buildFolder = this.getProjectFolder(resourcekey, this.mode)

          // clean up from any previous deploys
          await this.cleanup(resourcekey);

          // copy bot and runtime into projFolder
          await copy(srcTemplate, buildFolder);
        } else {
          const botFolder = this.getBotFolder(resourcekey, this.mode);
          const runtimeFolder = this.getRuntimeFolder(resourcekey);

          // clean up from any previous deploys
          await this.cleanup(resourcekey);

          // create the temporary folder to contain this project
          mkdirSync(runtimeFolder, { recursive: true });

          // create the ComposerDialogs/ folder
          mkdirSync(botFolder, { recursive: true });

          let manifestPath;
          for (const file of botFiles) {
            const pattern = /manifests\/[0-9A-z-]*.json/;
            if (file.relativePath.match(pattern)) {
              manifestPath = path.dirname(file.path);
            }
            // save bot files
            const filePath = path.resolve(botFolder, file.relativePath);
            if (!(await pathExists(path.dirname(filePath)))) {
              mkdirSync(path.dirname(filePath), { recursive: true });
            }
            writeFileSync(filePath, file.content);
          }

          // save manifest
          runtime.setSkillManifest(runtimeFolder, project.fileStorage, manifestPath, project.fileStorage, this.mode);

          // copy bot and runtime into projFolder
          await copy(srcTemplate, runtimeFolder);
        }

      } catch (error) {
        throw createCustomizeError(AzurePublishErrors.INITIALIZE_ERROR, `Error during init publish folder, ${error.message}`);
      }
    };

    /**
     * Remove any previous version of a project's working files
     * @param resourcekey
     */
    private async cleanup(resourcekey: string) {
      try{
        const projFolder = this.getRuntimeFolder(resourcekey);
        await emptyDir(projFolder);
        await rmdir(projFolder);
      } catch (error) {
        this.logger('$O', error);
      }
    }



    /**
     * Take the project from a given folder, build it, and push it to Azure.
     * @param project
     * @param runtime
     * @param botId
     * @param profileName
     * @param jobId
     * @param resourcekey
     * @param customizeConfiguration
     */
    private performDeploymentAction = async (
      project: IBotProject,
      settings: any,
      runtime: any,
      botId: string,
      profileName: string,
      jobId: string,
      resourcekey: string,
      customizeConfiguration: DeployResources
    ) => {
      const { subscriptionID, accessToken, name, environment, hostname, luisResource, abs } = customizeConfiguration;
      // Create the BotProjectDeploy object, which is used to carry out the deploy action.
      const azDeployer = new BotProjectDeploy({
        logger: (msg: any, ...args: any[]) => {
          this.logger(msg, ...args);
          if (msg?.message) {
            BackgroundProcessManager.updateProcess(jobId, 202, msg.message.replace(/\n$/, ''));
          }
        },
        accessToken: accessToken,
        projPath: this.getProjectFolder(resourcekey, this.mode),
        runtime: runtime,
      });

      // Perform the deploy
      await azDeployer.deploy(project, settings, profileName, name, environment, hostname, luisResource, abs);

      // If we've made it this far, the deploy succeeded!
      BackgroundProcessManager.updateProcess(jobId, 200, 'Success');

      // update status and history
      // get the latest status
      const status = BackgroundProcessManager.getStatus(jobId);
      // add it to the history
      await this.updateHistory(botId, profileName, publishResultFromStatus(status).result);
      // clean up the background process
      BackgroundProcessManager.removeProcess(jobId);
      // clean up post-deploy
      await this.cleanup(resourcekey);
    };

    /*******************************************************************************************************************************/
    /* These methods deploy bot to azure async */
    /*******************************************************************************************************************************/
    // move the init folder and publsih together and not wait in publish method. because init folder take a long time
    private asyncPublish = async (config: PublishConfig, project, resourcekey, jobId) => {
      const {
        // these are provided by Composer
        fullSettings, // all the bot's settings - includes sensitive values not included in projet.settings
        profileName, // the name of the publishing profile "My re Prod Slot"

        // these are specific to the azure publish profile shape
        subscriptionID,
        name,
        environment,
        hostname,
        luisResource,
        settings,
        accessToken,
        luResources,
        qnaResources,
        abs
      } = config;
      try{
          // get the appropriate runtime template which contains methods to build and configure the runtime
        const runtime = composer.getRuntimeByProject(project);
        // set runtime code path as runtime template folder path
        let runtimeCodePath = runtime.path;

        // If the project is using an "ejected" runtime, use that version of the code instead of the built-in template
        // TODO: this templatePath should come from the runtime instead of this magic parameter
        if (
          project.settings &&
          project.settings.runtime &&
          project.settings.runtime.customRuntime === true &&
          project.settings.runtime.path
        ) {
          runtimeCodePath = path.isAbsolute(project.settings.runtime.path) ? project.settings.runtime.path : path.resolve(project.dir, project.settings.runtime.path);
        }

        // Prepare the temporary project
        // this writes all the settings to the root settings/appsettings.json file
        await this.init(project, runtimeCodePath, resourcekey, runtime);

        // Merge all the settings
        // this combines the bot-wide settings, the environment specific settings, and 2 new fields needed for deployed bots
        // these will be written to the appropriate settings file inside the appropriate runtime plugin.
        const mergedSettings = mergeDeep(fullSettings, settings,{luResources, qnaResources});

        // Prepare parameters and then perform the actual deployment action
        const customizeConfiguration: DeployResources = {
          accessToken,
          subscriptionID,
          name,
          environment,
          hostname,
          luisResource,
          abs
        };
        await this.performDeploymentAction(
          project,
          mergedSettings,
          runtime,
          project.id,
          profileName,
          jobId,
          resourcekey,
          customizeConfiguration
        );
      } catch(err){
        this.logger('%O', err);
        BackgroundProcessManager.updateProcess(jobId, 500, stringifyError(err));
        await this.updateHistory(project.id, profileName, publishResultFromStatus(BackgroundProcessManager.getStatus(jobId)).result);
        BackgroundProcessManager.removeProcess(jobId);
        this.cleanup(resourcekey);
      }
    };

    /*******************************************************************************************************************************/
    /* These methods provision resources to azure async */
    /*******************************************************************************************************************************/
    asyncProvision = async (jobId: string, config: ProvisionConfig, project: IBotProject, user): Promise<void> => {
      const { subscription, name } = config;
      // Create the object responsible for actually taking the provision actions.
      const azureProvisioner = new BotProjectProvision({
        ...config,
        logger: (msg: any) => {
          this.logger(msg);
          BackgroundProcessManager.updateProcess(jobId, 202, msg.message);
        },
        tenantId: subscription.tenantId, // does the tenantId ever come back from the subscription API we use? it does not appear in my tests.
      });

      // perform the provision using azureProvisioner.create.
      // this will start the process, then return.
      // However, the process will continue in the background
      try {
        const provisionResults = await azureProvisioner.create(config);
        // GOT PROVISION RESULTS!
        // cast this into the right form for a publish profile
        const publishProfile = {
          name: config.hostname,
          environment: 'composer',
          hostname: config.hostname,
          luisResource: `${config.hostname}-luis`,
          runtimeIdentifier: 'win-x64',
          settings: {
            applicationInsights: {
              InstrumentationKey: provisionResults.appInsights?.instrumentationKey,
            },
            cosmosDb: provisionResults.cosmosDB,
            blobStorage: provisionResults.blobStorage,
            luis: {
              authoringKey: provisionResults.luisAuthoring?.authoringKey,
              authoringEndpoint: provisionResults.luisAuthoring?.authoringEndpoint,
              endpointKey: provisionResults.luisPrediction?.endpointKey,
              endpoint: provisionResults.luisPrediction?.endpoint,
              region: provisionResults.resourceGroup.location,
            },
            MicrosoftAppId: provisionResults.appId,
            MicrosoftAppPassword: provisionResults.appPassword,
          },
<<<<<<< HEAD
          bot: provisionResults.bot
=======
          subscriptionId: config.subscription.subscriptionId
>>>>>>> fd0beec0
        };

        this.logger(publishProfile);

        BackgroundProcessManager.updateProcess(jobId, 200, 'Provision completed successfully!', publishProfile);
      } catch (error) {
        BackgroundProcessManager.updateProcess(jobId, 500,
        `${stringifyError(error)}
        detail message can see ${getProvisionLogName(name)} in your bot folder`);
        // save provision history to log file.
        const provisionHistoryPath = path.resolve(project.dataDir, getProvisionLogName(name));
        await this.persistProvisionHistory(jobId, name, provisionHistoryPath);
      }
      // add in history
      this.addProvisionHistory(project.id, config.name, BackgroundProcessManager.getStatus(jobId));
      BackgroundProcessManager.removeProcess(jobId);
    };


    /**************************************************************************************************
     * plugin methods for publish
     *************************************************************************************************/
    publish = async (config: PublishConfig, project: IBotProject, metadata, user, getAccessToken) => {
      const {
        // these are provided by Composer
        profileName, // the name of the publishing profile "My Azure Prod Slot"

        // these are specific to the azure publish profile shape
        name,
        environment = 'composer',
        settings,
      } = config;

      const abs = getAbsSettings(config);
      const {luResources, qnaResources} = metadata;

      // get the bot id from the project
      const botId = project.id;

      // generate an id to track this deploy
      const jobId = BackgroundProcessManager.startProcess(
        202,
        project.id,
        profileName,
        'Accepted for publishing...',
        metadata.comment
      );

      // resource key to map to one provision resource
      const resourcekey = md5([project.name, name, environment].join());

      try {
        // authenticate with azure
        const accessToken = config.accessToken || await getAccessToken(authConfig.arm);

        // test creds, if not valid, return 500
        if (!accessToken) {
          throw new Error('Required field `accessToken` is missing from publishing profile.');
        }
        if (!settings) {
          throw new Error('Required field `settings` is missing from publishing profile.');
        }
        // verify publish profile
        isProfileComplete(config);

        this.asyncPublish({...config, accessToken, luResources, qnaResources, abs}, project, resourcekey, jobId);

        return publishResultFromStatus(BackgroundProcessManager.getStatus(jobId));

      } catch (err) {
        this.logger('%O', err);
        // can only can accessToken and settings missing. Because asyncPublish is not await.
        BackgroundProcessManager.updateProcess(jobId, 500, stringifyError(err));
        const status = publishResultFromStatus(BackgroundProcessManager.getStatus(jobId));
        await this.updateHistory(botId, profileName, status.result);
        BackgroundProcessManager.removeProcess(jobId);
        this.cleanup(resourcekey as string);

        return status;
      }
    };

    getHistory = async(config: PublishConfig, project: IBotProject, user) => {
      const profileName = config.profileName;
      const botId = project.id;
      return this.history(botId, profileName);
    };

    getStatus = async (config: PublishConfig, project: IBotProject, user) => {
      const profileName = config.profileName;
      const botId = project.id;
      // get status by Job ID first.
      if (config.jobId) {
        const status = BackgroundProcessManager.getStatus(config.jobId);
        if (status) {
          return publishResultFromStatus(status);
        }
      } else {
        // If job id was not present or failed to resolve the status, use the pid and profileName
        const status = BackgroundProcessManager.getStatusByName(project.id, profileName);
        if (status) {
          return publishResultFromStatus(status);
        }
      }
      // if ACTIVE status is found, look for recent status in history
      const current = this.history(botId, profileName);
      if (current.length > 0) {
        return {
          status: current[0].status,
          result: current[0]
        };
      }
      // finally, return a 404 if not found at all
      return {
        status: 404,
        result: {
          message: 'bot not published',
        }
      };
    };

    /**************************************************************************************************
     * plugin methods for provision
     *************************************************************************************************/
    provision = async (config: any, project: IBotProject, user, getAccessToken): Promise<ProcessStatus> => {
      const jobId = BackgroundProcessManager.startProcess(202, project.id, config.name, 'Creating Azure resources...');
      this.asyncProvision(jobId, config, project, user);
      return BackgroundProcessManager.getStatus(jobId);
    };

    getProvisionStatus = async (processName: string, project: IBotProject, user, jobId = ''): Promise<ProcessStatus> => {
      const botId = project.id;
      // get status by Job ID first.
      if (jobId) {
        const status = BackgroundProcessManager.getStatus(jobId);
        if (status) {
          return status;
        }
      } else {
        // If job id was not present or failed to resolve the status, use the pid and profileName
        const status = BackgroundProcessManager.getStatusByName(botId, processName);
        if (status) {
          return status;
        }
      }

      // if ACTIVE status is found, look for recent status in history
      return this.getProvisionHistory(botId, processName);
    };

    getResources = async (project: IBotProject, user): Promise<ResourcesItem[]> => {
      const recommendedResources:ResourcesItem[] = [];

      // add in the ALWAYS REQUIRED options

      // Always need an app registration (app id and password)
      recommendedResources.push({
        ...AzureResourceDefinitions[AzureResourceTypes.APP_REGISTRATION],
        required: true,
      });

      // always need hosting compute - either web app or functions
      if (this.mode === 'azurewebapp') {
        recommendedResources.push({
          ...AzureResourceDefinitions[AzureResourceTypes.WEBAPP],
          required: true,
        });
      } else {
        recommendedResources.push({
          ...AzureResourceDefinitions[AzureResourceTypes.AZUREFUNCTIONS],
          required: true,
        });
      }

      // Always need a bot service registration
      recommendedResources.push({
        ...AzureResourceDefinitions[AzureResourceTypes.BOT_REGISTRATION],
        required: true,
      });

      // Now add in optional items
      recommendedResources.push({
        ...AzureResourceDefinitions[AzureResourceTypes.COSMOSDB],
        required: false,
      });
      recommendedResources.push({
        ...AzureResourceDefinitions[AzureResourceTypes.APPINSIGHTS],
        required: false,
      });
      recommendedResources.push({
        ...AzureResourceDefinitions[AzureResourceTypes.BLOBSTORAGE],
        required: false,
      });

      // TODO: determine if QNA or LUIS is REQUIRED or OPTIONAL
      const requireLUIS = false;
      const requireQNA = false;

      recommendedResources.push({
        ...AzureResourceDefinitions[AzureResourceTypes.LUIS_AUTHORING],
        required: requireLUIS,
      });

      recommendedResources.push({
        ...AzureResourceDefinitions[AzureResourceTypes.LUIS_PREDICTION],
        required: requireLUIS,
      });

      recommendedResources.push({
        ...AzureResourceDefinitions[AzureResourceTypes.QNA],
        required: requireQNA,
      });

      return recommendedResources;
    };

    private addProvisionHistory = (botId:string, profileName: string, newValue:ProcessStatus) => {
      if(!this.provisionHistories[botId]){
        this.provisionHistories[botId] = {};
      }
      this.provisionHistories[botId][profileName] = newValue;
    }

    private getProvisionHistory = (botId:string, profileName:string) => {
      if (this.provisionHistories?.[botId]?.[profileName]) {
        return this.provisionHistories[botId][profileName];
      }
      return {
        id: '',
        projectId: botId,
        processName: profileName,
        time: new Date(),
        log:[],
        status: 500,
        message: 'not found',
      } as ProcessStatus;
    };
  }

  const azurePublish = new AzurePublisher('azurewebapp', 'azurePublish', 'Publish bot to Azure Web App (Preview)', 'azurePublish');
  const azureFunctionsPublish = new AzurePublisher(
    'azurefunctions',
    'azureFunctionsPublish',
    'Publish bot to Azure Functions (Preview)',
    'azureFunctionsPublish',
  );

  await composer.addPublishMethod(azurePublish);
  await composer.addPublishMethod(azureFunctionsPublish);
};<|MERGE_RESOLUTION|>--- conflicted
+++ resolved
@@ -413,11 +413,8 @@
             MicrosoftAppId: provisionResults.appId,
             MicrosoftAppPassword: provisionResults.appPassword,
           },
-<<<<<<< HEAD
           bot: provisionResults.bot
-=======
           subscriptionId: config.subscription.subscriptionId
->>>>>>> fd0beec0
         };
 
         this.logger(publishProfile);
