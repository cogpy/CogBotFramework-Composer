// Copyright (c) Microsoft Corporation.
// Licensed under the MIT License.
export * from './useDialogApi';
export * from './useFlowConfig';
export * from './useFormConfig';
export * from './useMenuConfig';
export * from './useRecognizerConfig';
export * from './useShellApi';

export * from './useApplicationApi';
<<<<<<< HEAD
export * from './useExtensionSettings';
export * from './useHttpClient';
export * from './useProjectApi';
=======
export * from './useProjectApi';
export * from './useHttpClient';
export * from './useTelemetryClient';
>>>>>>> bda71f9c
<|MERGE_RESOLUTION|>--- conflicted
+++ resolved
@@ -8,12 +8,7 @@
 export * from './useShellApi';
 
 export * from './useApplicationApi';
-<<<<<<< HEAD
 export * from './useExtensionSettings';
 export * from './useHttpClient';
 export * from './useProjectApi';
-=======
-export * from './useProjectApi';
-export * from './useHttpClient';
-export * from './useTelemetryClient';
->>>>>>> bda71f9c
+export * from './useTelemetryClient';