// Copyright (c) Microsoft Corporation.
// Licensed under the MIT License.

import { selector } from 'recoil';
import isEmpty from 'lodash/isEmpty';

import {
  botErrorState,
  botDisplayNameState,
  botProjectFileState,
  botProjectIdsState,
  dialogsState,
  projectMetaDataState,
  botNameIdentifierState,
} from '../atoms';

// Actions
export const botsForFilePersistenceSelector = selector({
  key: 'botsForFilePersistenceSelector',
  get: ({ get }) => {
    const botProjectIds = get(botProjectIdsState);
    return botProjectIds.filter((projectId: string) => {
      const { isRemote } = get(projectMetaDataState(projectId));
      const botError = get(botErrorState(projectId));
      return !botError && !isRemote;
    });
  },
});

// TODO: This selector would be modfied and leveraged by the project tree
export const botProjectSpaceSelector = selector({
  key: 'botProjectSpaceSelector',
  get: ({ get }) => {
    const botProjects = get(botProjectIdsState);
    const result = botProjects.map((projectId: string) => {
      const dialogs = get(dialogsState(projectId));
      const metaData = get(projectMetaDataState(projectId));
      const botError = get(botErrorState(projectId));
      const name = get(botDisplayNameState(projectId));
      const botNameId = get(botNameIdentifierState(projectId));
      return { dialogs, projectId, name, ...metaData, error: botError, botNameId };
    });
    return result;
  },
});

export const rootBotProjectIdSelector = selector({
  key: 'rootBotProjectIdSelector',
  get: ({ get }) => {
    const projectIds = get(botProjectIdsState);
    const rootBotId = projectIds[0];
<<<<<<< HEAD
=======
    const botProjectFile = get(botProjectFileState(rootBotId));

>>>>>>> 657a2833
    const metaData = get(projectMetaDataState(rootBotId));
    if (metaData.isRootBot && !isEmpty(botProjectFile)) {
      return rootBotId;
    }
  },
});<|MERGE_RESOLUTION|>--- conflicted
+++ resolved
@@ -49,11 +49,8 @@
   get: ({ get }) => {
     const projectIds = get(botProjectIdsState);
     const rootBotId = projectIds[0];
-<<<<<<< HEAD
-=======
     const botProjectFile = get(botProjectFileState(rootBotId));
 
->>>>>>> 657a2833
     const metaData = get(projectMetaDataState(rootBotId));
     if (metaData.isRootBot && !isEmpty(botProjectFile)) {
       return rootBotId;
