--- conflicted
+++ resolved
@@ -62,20 +62,8 @@
 
 export const settingsDispatcher = () => {
   const setSettings = useRecoilCallback<[string, DialogSetting], Promise<void>>(
-<<<<<<< HEAD
-    ({ set }: CallbackInterface) => async (projectId: string, settings: DialogSetting) => {
-      // set value in local storage
-      for (const property of SensitiveProperties) {
-        if (has(settings, property)) {
-          const propertyValue = get(settings, property, '');
-          settingStorage.setField(projectId, property, propertyValue);
-        }
-      }
-      set(settingsState(projectId), settings);
-=======
     (callbackHelpers: CallbackInterface) => async (projectId: string, settings: DialogSetting) => {
       setSettingState(callbackHelpers, projectId, settings);
->>>>>>> b3614dbf
     }
   );
 
@@ -141,32 +129,6 @@
     }
   );
 
-<<<<<<< HEAD
-  const updateSkillsInSetting = useRecoilCallback(
-    ({ set, snapshot }: CallbackInterface) => async (
-      skillName: string,
-      skillInfo: Partial<Skill>,
-      projectId: string
-    ) => {
-      const currentSettings: DialogSetting = await snapshot.getPromise(settingsState(projectId));
-      const matchedSkill = get(currentSettings, `skill[${skillName}]`, undefined);
-      if (matchedSkill) {
-        set(settingsState(projectId), {
-          ...currentSettings,
-          skill: {
-            ...currentSettings.skill,
-            [skillName]: {
-              ...matchedSkill,
-              ...skillInfo,
-            },
-          },
-        });
-      }
-    }
-  );
-
-=======
->>>>>>> b3614dbf
   return {
     setSettings,
     setRuntimeSettings,
