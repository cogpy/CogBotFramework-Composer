--- conflicted
+++ resolved
@@ -39,15 +39,9 @@
   BotProject,
   templateProjectsState,
   runtimeTemplatesState,
-<<<<<<< HEAD
   templateIdState,
 } from './../atoms';
-
-// import { logMessage } from './../dispatchers/shared';
-=======
-} from './../atoms/appState';
 import { logMessage } from './../dispatchers/shared';
->>>>>>> 7064ef94
 
 const checkProjectUpdates = async () => {
   const workers = [filePersistence, lgWorker, luWorker];
