// Copyright (c) Microsoft Corporation.
// Licensed under the MIT License.
import mergeWith from 'lodash/mergeWith';
import isArray from 'lodash/isArray';
// this is just a type import
// eslint-disable-next-line lodash/import-scope
import type { MergeWithCustomizer } from 'lodash';
import type { PluginConfig } from '@bfc/extension';
import composer from '@bfc/ui-plugin-composer';
import prompts from '@bfc/ui-plugin-prompts';
import selectDialog from '@bfc/ui-plugin-select-dialog';
import selectSkillDialog from '@bfc/ui-plugin-select-skill-dialog';
import lg from '@bfc/ui-plugin-lg';
import lu from '@bfc/ui-plugin-luis';
import crossTrained from '@bfc/ui-plugin-cross-trained';

<<<<<<< HEAD
export default [prompts, selectDialog, selectSkillDialog, lg, lu, crossTrained, expressions];
=======
const mergeArrays: MergeWithCustomizer = (objValue, srcValue, key) => {
  if (isArray(objValue)) {
    // merge recognizers into defaults
    if (key === 'recognizers') {
      return objValue.concat(srcValue);
    }

    // otherwise override other arrays
    return srcValue;
  }
};

const defaultPlugin: Required<PluginConfig> = {
  uiSchema: {},
  recognizers: [],
  flowWidgets: {},
};

export function mergePluginConfigs(...plugins: PluginConfig[]): Required<PluginConfig> {
  return mergeWith({}, defaultPlugin, ...plugins, mergeArrays);
}

export default mergePluginConfigs(composer, prompts, selectDialog, selectSkillDialog, lg, lu);
>>>>>>> 8c54fabf
<|MERGE_RESOLUTION|>--- conflicted
+++ resolved
@@ -14,9 +14,6 @@
 import lu from '@bfc/ui-plugin-luis';
 import crossTrained from '@bfc/ui-plugin-cross-trained';
 
-<<<<<<< HEAD
-export default [prompts, selectDialog, selectSkillDialog, lg, lu, crossTrained, expressions];
-=======
 const mergeArrays: MergeWithCustomizer = (objValue, srcValue, key) => {
   if (isArray(objValue)) {
     // merge recognizers into defaults
@@ -39,5 +36,4 @@
   return mergeWith({}, defaultPlugin, ...plugins, mergeArrays);
 }
 
-export default mergePluginConfigs(composer, prompts, selectDialog, selectSkillDialog, lg, lu);
->>>>>>> 8c54fabf
+export default mergePluginConfigs(composer, prompts, selectDialog, selectSkillDialog, lg, lu, crossTrained);