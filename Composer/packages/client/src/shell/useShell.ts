// Copyright (c) Microsoft Corporation.
// Licensed under the MIT License.

import { useMemo, useRef } from 'react';
import { ShellApi, ShellData, Shell, DialogSchemaFile } from '@bfc/shared';
import { useRecoilValue } from 'recoil';
import formatMessage from 'format-message';

import { updateRegExIntent, renameRegExIntent, updateIntentTrigger } from '../utils/dialogUtil';
import { getDialogData, setDialogData } from '../utils/dialogUtil';
import { isAbsHosted } from '../utils/envUtil';
import { dispatcherState, userSettingsState, clipboardActionsState, botStateByProjectIdSelector } from '../recoilModel';

import { useLgApi } from './lgApi';
import { useLuApi } from './luApi';
import { useQnaApi } from './qnaApi';
import { useTriggerApi } from './triggerApi';

const FORM_EDITOR = 'PropertyEditor';

type EventSource = 'FlowEditor' | 'PropertyEditor' | 'DesignPage';

export function useShell(source: EventSource): Shell {
  const dialogMapRef = useRef({});
<<<<<<< HEAD
  const {
    focusPath,
    breadcrumb,
    schemas,
    skills,
    botName,
    validatedDialogs: dialogs,
    luFiles,
    locale,
    lgFiles,
    dialogSchemas,
    designPageLocation,
    projectId,
    undoFunction: { undo, redo, commitChanges },
    qnaFiles,
  } = useRecoilValue(botStateByProjectIdSelector);

=======
  const botName = useRecoilValue(botNameState);
  const dialogs = useRecoilValue(validatedDialogsSelector);
  const dialogSchemas = useRecoilValue(dialogSchemasState);
  const luFiles = useRecoilValue(luFilesState);
  const qnaFiles = useRecoilValue(qnaFilesState);
  const projectId = useRecoilValue(projectIdState);
  const locale = useRecoilValue(localeState);
  const lgFiles = useRecoilValue(lgFilesState);
  const skills = useRecoilValue(skillsState);
  const schemas = useRecoilValue(schemasState);
  const designPageLocation = useRecoilValue(designPageLocationState);
  const breadcrumb = useRecoilValue(breadcrumbState);
  const focusPath = useRecoilValue(focusPathState);
>>>>>>> bc83c7e2
  const userSettings = useRecoilValue(userSettingsState);
  const clipboardActions = useRecoilValue(clipboardActionsState);
  const {
    updateDialog,
    updateDialogSchema,
    createDialogBegin,
    navTo,
    focusTo,
    selectTo,
    setVisualEditorSelection,
    setVisualEditorClipboard,
    addSkillDialogBegin,
    onboardingAddCoachMarkRef,
    updateUserSettings,
    setMessage,
    displayManifestModal,
  } = useRecoilValue(dispatcherState);

  const lgApi = useLgApi();
  const luApi = useLuApi();
  const qnaApi = useQnaApi();
  const triggerApi = useTriggerApi();
  const { dialogId, selected, focused, promptTab } = designPageLocation;

  const dialogsMap = useMemo(() => {
    return dialogs.reduce((result, dialog) => {
      result[dialog.id] = dialog.content;
      return result;
    }, {});
  }, [dialogs]);

  function updateRegExIntentHandler(id, intentName, pattern) {
    const dialog = dialogs.find((dialog) => dialog.id === id);
    if (!dialog) throw new Error(formatMessage(`dialog {dialogId} not found`, { dialogId }));
    const newDialog = updateRegExIntent(dialog, intentName, pattern);
    updateDialog({ id, content: newDialog.content, projectId });
  }

  function renameRegExIntentHandler(id: string, intentName: string, newIntentName: string) {
    const dialog = dialogs.find((dialog) => dialog.id === id);
    if (!dialog) throw new Error(`dialog ${dialogId} not found`);
    const newDialog = renameRegExIntent(dialog, intentName, newIntentName);
    updateDialog({ id, content: newDialog.content, projectId });
  }

  function updateIntentTriggerHandler(id: string, intentName: string, newIntentName: string) {
    const dialog = dialogs.find((dialog) => dialog.id === id);
    if (!dialog) throw new Error(`dialog ${dialogId} not found`);
    const newDialog = updateIntentTrigger(dialog, intentName, newIntentName);
    updateDialog({ id, content: newDialog.content, projectId });
  }

  function navigationTo(path) {
    navTo(projectId, path, breadcrumb);
  }

  function focusEvent(subPath) {
    selectTo(projectId, subPath);
  }

  function focusSteps(subPaths: string[] = [], fragment?: string) {
    let dataPath: string = subPaths[0];

    if (source === FORM_EDITOR) {
      // nothing focused yet, prepend the selected path
      if (!focused && selected) {
        dataPath = `${selected}.${dataPath}`;
      } else if (focused !== dataPath) {
        dataPath = `${focused}.${dataPath}`;
      }
    }

    focusTo(projectId, dataPath, fragment ?? '');
  }

  dialogMapRef.current = dialogsMap;

  const api: ShellApi = {
    getDialog: (dialogId: string) => {
      return dialogMapRef.current[dialogId];
    },
    saveDialog: (dialogId: string, newDialogData: any) => {
      dialogMapRef.current[dialogId] = newDialogData;
      updateDialog({
        id: dialogId,
        content: newDialogData,
        projectId,
      });
    },
    saveData: (newData, updatePath) => {
      let dataPath = '';
      if (source === FORM_EDITOR) {
        dataPath = updatePath || focused || '';
      }

      const updatedDialog = setDialogData(dialogMapRef.current, dialogId, dataPath, newData);
      const payload = {
        id: dialogId,
        content: updatedDialog,
        projectId,
      };
      dialogMapRef.current[dialogId] = updatedDialog;
      updateDialog(payload);
<<<<<<< HEAD

      //make sure focusPath always valid
      const data = getDialogData(dialogMapRef.current, dialogId, getFocusPath(selected, focused));
      if (typeof data === 'undefined') {
        /**
         * It's improper to fallback to `dialogId` directly:
         *   - If 'action' not exists at `focused` path, fallback to trigger path;
         *   - If 'trigger' not exists at `selected` path, fallback to dialog Id;
         *   - If 'dialog' not exists at `dialogId` path, fallback to main dialog.
         */
        navTo(projectId, dialogId, []);
      }
=======
>>>>>>> bc83c7e2
      commitChanges();
    },
    ...lgApi,
    ...luApi,
    ...qnaApi,
    ...triggerApi,
    updateRegExIntent: updateRegExIntentHandler,
    renameRegExIntent: renameRegExIntentHandler,
    updateIntentTrigger: updateIntentTriggerHandler,
    navTo: navigationTo,
    onFocusEvent: focusEvent,
    onFocusSteps: focusSteps,
    onSelect: setVisualEditorSelection,
    onCopy: setVisualEditorClipboard,
    createDialog: (actionsSeed) => {
      return new Promise((resolve) => {
        createDialogBegin(
          actionsSeed,
          (newDialog: string | null) => {
            resolve(newDialog);
          },
          projectId
        );
      });
    },
    addSkillDialog: () => {
      return new Promise((resolve) => {
        addSkillDialogBegin((newSkill: { manifestUrl: string } | null) => {
          resolve(newSkill);
        }, projectId);
      });
    },
    undo,
    redo,
    commitChanges,
    addCoachMarkRef: onboardingAddCoachMarkRef,
    updateUserSettings: updateUserSettings,
    announce: setMessage,
    displayManifestModal: (skillId) => displayManifestModal(skillId, projectId),
    updateDialogSchema: async (dialogSchema: DialogSchemaFile) => {
      updateDialogSchema(dialogSchema, projectId);
    },
  };

  const currentDialog = useMemo(() => dialogs.find((d) => d.id === dialogId), [dialogs, dialogId]);
  const editorData = useMemo(() => {
    return source === 'PropertyEditor'
      ? getDialogData(dialogsMap, dialogId, focused || selected || '')
      : getDialogData(dialogsMap, dialogId);
  }, [source, dialogsMap, dialogId, focused, selected]);

  const data: ShellData = currentDialog
    ? {
        data: editorData,
        locale,
        botName,
        projectId,
        dialogs,
        dialogSchemas,
        dialogId,
        focusPath,
        schemas,
        lgFiles,
        luFiles,
        qnaFiles,
        currentDialog,
        userSettings,
        designerId: editorData?.$designer?.id,
        focusedEvent: selected,
        focusedActions: focused ? [focused] : [],
        focusedSteps: focused ? [focused] : selected ? [selected] : [],
        focusedTab: promptTab,
        clipboardActions,
        hosted: !!isAbsHosted(),
        skills,
      }
    : ({} as ShellData);

  return {
    api,
    data,
  };
}<|MERGE_RESOLUTION|>--- conflicted
+++ resolved
@@ -22,7 +22,6 @@
 
 export function useShell(source: EventSource): Shell {
   const dialogMapRef = useRef({});
-<<<<<<< HEAD
   const {
     focusPath,
     breadcrumb,
@@ -40,21 +39,6 @@
     qnaFiles,
   } = useRecoilValue(botStateByProjectIdSelector);
 
-=======
-  const botName = useRecoilValue(botNameState);
-  const dialogs = useRecoilValue(validatedDialogsSelector);
-  const dialogSchemas = useRecoilValue(dialogSchemasState);
-  const luFiles = useRecoilValue(luFilesState);
-  const qnaFiles = useRecoilValue(qnaFilesState);
-  const projectId = useRecoilValue(projectIdState);
-  const locale = useRecoilValue(localeState);
-  const lgFiles = useRecoilValue(lgFilesState);
-  const skills = useRecoilValue(skillsState);
-  const schemas = useRecoilValue(schemasState);
-  const designPageLocation = useRecoilValue(designPageLocationState);
-  const breadcrumb = useRecoilValue(breadcrumbState);
-  const focusPath = useRecoilValue(focusPathState);
->>>>>>> bc83c7e2
   const userSettings = useRecoilValue(userSettingsState);
   const clipboardActions = useRecoilValue(clipboardActionsState);
   const {
@@ -158,21 +142,6 @@
       };
       dialogMapRef.current[dialogId] = updatedDialog;
       updateDialog(payload);
-<<<<<<< HEAD
-
-      //make sure focusPath always valid
-      const data = getDialogData(dialogMapRef.current, dialogId, getFocusPath(selected, focused));
-      if (typeof data === 'undefined') {
-        /**
-         * It's improper to fallback to `dialogId` directly:
-         *   - If 'action' not exists at `focused` path, fallback to trigger path;
-         *   - If 'trigger' not exists at `selected` path, fallback to dialog Id;
-         *   - If 'dialog' not exists at `dialogId` path, fallback to main dialog.
-         */
-        navTo(projectId, dialogId, []);
-      }
-=======
->>>>>>> bc83c7e2
       commitChanges();
     },
     ...lgApi,
