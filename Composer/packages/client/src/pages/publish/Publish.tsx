--- conflicted
+++ resolved
@@ -27,11 +27,7 @@
 import { PullDialog } from './pullDialog';
 
 const publishStatusInterval = 10000;
-<<<<<<< HEAD
-const generateComputedData = (botProjectData, publishHistoryList) => {
-=======
 const generateComputedData = (botProjectData, publishHistoryList, currentBotPublishTargetList) => {
->>>>>>> 271b9e2b
   const botSettingList: { projectId: string; setting: DialogSetting }[] = [];
   const statusList: IBotStatus[] = [];
   const botPublishTypesList: { projectId: string; publishTypes: PublishType[] }[] = [];
@@ -97,18 +93,12 @@
   const [publishDisabled, setPublishDisabled] = useState(false);
 
   const [showNotifications, setShowNotifications] = useState<Record<string, boolean>>({});
-<<<<<<< HEAD
-  // fill Settings, status, publishType, publish target for bot from botProjectMeta, publishHistory
-  const { botSettingList, statusList, botPublishTypesList } = useMemo(() => {
-    return generateComputedData(botProjectData, publishHistoryList);
-=======
   const [currentBotPublishTargetList, setCurrentBotPublishTargetList] = useState<
     { projectId: string; publishTarget: string }[]
   >([]);
   // fill Settings, status, publishType, publish target for bot from botProjectMeta, publishHistory
   const { botSettingList, statusList, botPublishTypesList } = useMemo(() => {
     return generateComputedData(botProjectData, publishHistoryList, currentBotPublishTargetList);
->>>>>>> 271b9e2b
   }, [botProjectData, publishHistoryList]);
 
   const [botStatusList, setBotStatusList] = useState<IBotStatus[]>(statusList);
@@ -387,8 +377,6 @@
   };
   const changePublishTarget = (publishTarget, currentBotStatus) => {
     const target = currentBotStatus.publishTargets.find((t) => t.name === publishTarget);
-<<<<<<< HEAD
-=======
     if (currentBotPublishTargetList.some((targetMap) => targetMap.projectId === currentBotStatus.id)) {
       setCurrentBotPublishTargetList(
         currentBotPublishTargetList.map((targetMap) => {
@@ -405,7 +393,6 @@
       ]);
     }
 
->>>>>>> 271b9e2b
     getPublishHistory(currentBotStatus.id, target);
   };
 
