--- conflicted
+++ resolved
@@ -3,19 +3,7 @@
 import keys from 'lodash/keys';
 import differenceWith from 'lodash/differenceWith';
 import isEqual from 'lodash/isEqual';
-<<<<<<< HEAD
-import {
-  DialogInfo,
-  DialogSchemaFile,
-  DialogSetting,
-  SkillManifest,
-  BotAssets,
-  //BotProjectSpace,
-  BotProjectFile,
-} from '@bfc/shared';
-=======
 import { DialogInfo, DialogSchemaFile, DialogSetting, SkillManifest, BotAssets, BotProjectFile } from '@bfc/shared';
->>>>>>> 3929685b
 
 import { LuFile, LgFile, QnAFile } from './../../../../lib/shared/src/types/indexers';
 import * as client from './http';
