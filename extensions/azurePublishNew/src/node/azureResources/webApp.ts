// Copyright (c) Microsoft Corporation.
// Licensed under the MIT License.

import { WebSiteManagementClient } from '@azure/arm-appservice';
import { TokenCredentials } from '@azure/ms-rest-js';
import { parseRuntimeKey } from '@bfc/shared';

<<<<<<< HEAD
import { ProvisionConfig, ProvisionWorkingSet, ResourceConfig, ResourceProvisionService } from '../types';
import {
  createCustomizeError,
  ProvisionErrors,
  stringifyError,
} from '../../../../azurePublish/src/node/utils/errorHandler';
=======
import { ProvisionConfig, ProvisionWorkingSet, ResourceDefinition, ResourceProvisionService } from '../types';

import { AZURE_HOSTING_GROUP_NAME, S1_STANDARD_TIER } from './constants';

export const webAppResourceDefinition: ResourceDefinition = {
  key: 'webApp',
  description:
    'App Service Web Apps lets you quickly build, deploy, and scale enterprise-grade web, mobile, and API apps running on any platform. Hosting for your bot.',
  text: 'App Services',
  tier: S1_STANDARD_TIER,
  group: AZURE_HOSTING_GROUP_NAME,
};
>>>>>>> 0f328855

type WebAppResourceConfig = ResourceConfig & {
  key: 'webApp';
  resourceGroupName: string;
  location: string;
  webAppName: string;
  appServicePlanName: string;
  operatingSystem: string;
};

const webAppProvisionMethod = (provisionConfig: ProvisionConfig) => {
  const tokenCredentials = new TokenCredentials(provisionConfig.accessToken);
  const webSiteManagementClient = new WebSiteManagementClient(tokenCredentials, provisionConfig.subscriptionId);

  return async (
    resourceConfig: WebAppResourceConfig,
    workingSet: ProvisionWorkingSet
  ): Promise<ProvisionWorkingSet> => {
    const { resourceGroupName, webAppName, operatingSystem, location } = resourceConfig;
    try {
      const webAppResult = await webSiteManagementClient.webApps.createOrUpdate(resourceGroupName, webAppName, {
        name: webAppName,
        serverFarmId: workingSet.appService.appServicePlanName,
        location: location,
        kind: operatingSystem === 'linux' ? 'app,linux' : 'app',
        siteConfig: {
          webSocketsEnabled: true,
          appSettings: [
            {
              name: 'WEBSITE_NODE_DEFAULT_VERSION',
              value: '10.14.1',
            },
          ],
          cors: {
            allowedOrigins: ['https://botservice.hosting.portal.azure.net', 'https://hosting.onecloud.azure-test.net/'],
          },
        },
      });
      const hostname = webAppResult?.hostNames?.[0];
      return { ...workingSet, webAppResult: { hostname: hostname } };
    } catch (err) {
      throw createCustomizeError(ProvisionErrors.CREATE_WEB_APP_ERROR, stringifyError(err));
    }
  };
};

export const getWebAppProvisionService = (config: ProvisionConfig): ResourceProvisionService => {
  return {
    getDependencies: () => ['servicePlan'],
    getRecommendationForProject: (project) => {
      const { runtimeType } = parseRuntimeKey(project.settings?.runtime?.key);
      return runtimeType !== 'functions' ? 'required' : 'notAllowed';
    },
    provision: webAppProvisionMethod(config),
    canPollStatus: true,
  };
};<|MERGE_RESOLUTION|>--- conflicted
+++ resolved
@@ -5,15 +5,18 @@
 import { TokenCredentials } from '@azure/ms-rest-js';
 import { parseRuntimeKey } from '@bfc/shared';
 
-<<<<<<< HEAD
-import { ProvisionConfig, ProvisionWorkingSet, ResourceConfig, ResourceProvisionService } from '../types';
+import {
+  ProvisionConfig,
+  ProvisionWorkingSet,
+  ResourceConfig,
+  ResourceDefinition,
+  ResourceProvisionService,
+} from '../types';
 import {
   createCustomizeError,
   ProvisionErrors,
   stringifyError,
 } from '../../../../azurePublish/src/node/utils/errorHandler';
-=======
-import { ProvisionConfig, ProvisionWorkingSet, ResourceDefinition, ResourceProvisionService } from '../types';
 
 import { AZURE_HOSTING_GROUP_NAME, S1_STANDARD_TIER } from './constants';
 
@@ -25,7 +28,6 @@
   tier: S1_STANDARD_TIER,
   group: AZURE_HOSTING_GROUP_NAME,
 };
->>>>>>> 0f328855
 
 type WebAppResourceConfig = ResourceConfig & {
   key: 'webApp';
