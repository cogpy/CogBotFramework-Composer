--- conflicted
+++ resolved
@@ -211,7 +211,6 @@
   }
 };
 
-<<<<<<< HEAD
 export const navigateToSkillBot = (rootProjectId: string, skillId: string, mainDialog?: string) => {
   if (rootProjectId && skillId) {
     let url = `/bot/${rootProjectId}/skill/${skillId}`;
@@ -220,12 +219,8 @@
   }
 };
 
-export const loadProjectData = (response) => {
-  const { files, botName, settings, id: projectId } = response.data;
-=======
 export const loadProjectData = (data) => {
-  const { files, botName, settings, skills: skillContent, id: projectId } = data;
->>>>>>> df48c570
+  const { files, botName, settings, id: projectId } = data;
   const mergedSettings = getMergedSettings(projectId, settings);
   const storedLocale = languageStorage.get(botName)?.locale;
   const locale = settings.languages.includes(storedLocale) ? storedLocale : settings.defaultLanguage;
