// Copyright (c) Microsoft Corporation.
// Licensed under the MIT License.

import { FeedName, webAppRuntimeKey, functionsRuntimeKey } from '@botframework-composer/types/src';
import formatMessage from 'format-message';
import { IDropdownOption } from 'office-ui-fabric-react/lib/Dropdown';

export const BASEPATH = process.env.PUBLIC_URL || '/';
export const BASEURL = `${process.env.PUBLIC_URL || ''}/api`;

//the count about the undo/redo
export const UNDO_LIMIT = 10;

export const Tips = {
  get PROJECT_NAME() {
    return formatMessage(
      `Create a name for the project which will be used to name the application: (projectname-environment-LUfilename)`
    );
  },
  get ENVIRONMENT() {
    return formatMessage(
      `When multiple people are working with models you want to be able to work with models independently from each other tied to the source control.`
    );
  },
  get AUTHORING_KEY() {
    return formatMessage('An authoring key is created automatically when you create a LUIS account.');
  },
  get SUBSCRIPTION_KEY() {
    return formatMessage('A subscription key is created when you create a QnA Maker resource.');
  },
  get AUTHORING_REGION() {
    return formatMessage('Authoring region to use (e.g. westus, westeurope, australiaeast)');
  },
  get QNA_REGION() {
    return formatMessage('Authoring region to use (westus)  (QnA maker resource location)');
  },
  get DEFAULT_LANGUAGE() {
    return formatMessage(
      `Configures default language model to use if there is no culture code in the file name (Default: en-us)`
    );
  },
};

export const LUIS_REGIONS: IDropdownOption[] = [
  {
    key: 'westus',
    text: formatMessage('westus'),
  },
  {
    key: 'westeurope',
    text: formatMessage('westeurope'),
  },
  {
    key: 'australiaeast',
    text: formatMessage('australiaeast'),
  },
];

export const Links = {
  LUIS: 'https://docs.microsoft.com/en-us/azure/cognitive-services/luis/luis-concept-keys?tabs=V2',
  QNA: 'https://docs.microsoft.com/en-us/azure/cognitive-services/qnamaker/concepts/azure-resources#keys-in-qna-maker',
};

export const Text = {
  get DEPLOY() {
    return formatMessage(`Your bot is using LUIS and QNA for natural language understanding.`);
  },
  get LUISDEPLOY() {
    return formatMessage(
      `If you already have a LUIS account, provide the information below. If you do not have an account yet, create a (free) account first.`
    );
  },
  get QNADEPLOY() {
    return formatMessage(
      `If you already have a QNA account, provide the information below. If you do not have an account yet, create a (free) account first.`
    );
  },
  get LUISDEPLOYSUCCESS() {
    return formatMessage('Congratulations! Your model is successfully published.');
  },
  get LUISDEPLOYFAILURE() {
    return formatMessage('Sorry, something went wrong with publishing. Try again or exit out of this task.');
  },
  get CONNECTBOTFAILURE() {
    return formatMessage('Sorry, something went wrong with connecting bot runtime');
  },
  get DOTNETFAILURE() {
    return formatMessage('Composer needs .NET Core SDK');
  },
};

export enum LuisConfig {
  STORAGE_KEY = 'luisConfig',
  AUTHORING_KEY = 'authoringKey',
  ENVIRONMENT = 'environment',
  PROJECT_NAME = 'name',
  REGION = 'authoringRegion',
  LANGUAGE = 'defaultLanguage',
}

export enum QnaConfig {
  SUBSCRIPTION_KEY = 'subscriptionKey',
}

export const FileTypes = {
  FOLDER: 'folder',
  FILE: 'file',
  BOT: 'bot',
  UNKNOWN: 'unknown',
};

export const OpenStatus = {
  NEW: 'New',
  SAVEAS: 'Save as',
  OPEN: 'Open',
  CLOSE: '',
};

export enum BotStatus {
  queued = 'queued',
  connected = 'connected',
  inactive = 'inactive',
  publishing = 'publishing',
  published = 'published',
  starting = 'starting',
  pending = 'pending',
  failed = 'failed',
  stopping = 'stopping',
}

export enum CreationFlowStatus {
  NEW = 'New',
  NEW_FROM_SCRATCH = 'Scratch',
  NEW_FROM_TEMPLATE = 'Template',
  SAVEAS = 'Save as',
  OPEN = 'Open',
  CLOSE = 'Close',
}

export type CreationFlowType = 'Bot' | 'Skill';

export const Steps = {
  CREATE: 'CREATE',
  DEFINE: 'DEFINE',
  LOCATION: 'LOCATION',
  NONE: 'NONE',
};

export const BotStatusesCopy = {
  get connected() {
    return formatMessage('Running');
  },
  get publishing() {
    return formatMessage('Building');
  },
  get published() {
    return formatMessage('Starting');
  },
  get inactive() {
    return formatMessage('Inactive');
  },
  get failed() {
    return formatMessage('Failed to start');
  },
  get loading() {
    return formatMessage('Building');
  },
  get queued() {
    return formatMessage('Queued');
  },
  get starting() {
    return formatMessage('Starting');
  },
  get stopping() {
    return formatMessage('Stopping');
  },
  get pending() {
    return formatMessage('Status pending');
  },
};

export const DialogCreationCopy = {
  get CREATE_NEW_BOT() {
    return {
      title: formatMessage('Create bot from template or scratch?'),
      subText: formatMessage('You can create a new bot from scratch with Composer, or start with a template.'),
    };
  },
  get CREATE_NEW_BOT_V2() {
    return {
      title: formatMessage('Select a template'),
      subText: formatMessage("Microsoft's templates offer best practices for developing conversational bots."),
    };
  },
  get CREATE_NEW_SKILLBOT() {
    return {
      title: formatMessage('Create a skill in your bot'),
      subText: '',
    };
  },
  get DEFINE_CONVERSATION_OBJECTIVE() {
    return {
      title: formatMessage('Define conversation objective'),
      subText: formatMessage(
        `What can the user accomplish through this conversation? For example, BookATable, OrderACoffee etc.`
      ),
    };
  },
  get DEFINE_BOT_PROJECT() {
    return {
      title: formatMessage('Create a bot project'),
      subText: formatMessage(`Specify a name, description, and location for your new bot project.`),
    };
  },
  get DEFINE_DIALOG() {
    return {
      title: formatMessage('Create a dialog'),
      subText: formatMessage(`Specify a name and description for your new dialog.`),
    };
  },
  get SELECT_LOCATION() {
    return {
      title: formatMessage('Select a Bot'),
      subText: formatMessage('Which bot do you want to open?'),
    };
  },
  get SELECT_DESTINATION() {
    return {
      title: formatMessage('Set destination folder'),
      subText: formatMessage('Choose a location for your new bot project.'),
    };
  },
  get IMPORT_QNA() {
    return {
      title: formatMessage('Create New Knowledge Base'),
      subText: formatMessage(
        'Extract question-and-answer pairs from an online FAQ, product manuals, or other files. Supported formats are .tsv, .pdf, .doc, .docx, .xlsx, containing questions and answers in sequence. Learn more about knowledge base sources. Skip this step to add questions and answers manually after creation. The number of sources and file size you can add depends on the QnA service SKU you choose. Learn more about QnA Maker SKUs.'
      ),
    };
  },
  get IMPORT_BOT_PROJECT() {
    return {
      title: formatMessage('Import your bot to new project'),
      subText: formatMessage(`Specify a name, description, and location for your new bot project.`),
    };
  },
};

export const DialogDeleting = {
  get NO_LINKED_TITLE() {
    return formatMessage('This will delete the Dialog and its contents. Do you wish to continue?');
  },
  get TITLE() {
    return formatMessage('Warning!');
  },
  get CONTENT() {
    return formatMessage(
      `The dialog you have tried to delete is currently used in the below dialog(s). Removing this dialog will cause your Bot to malfunction without additional action.`
    );
  },
  get CONFIRM_CONTENT() {
    return formatMessage('Do you wish to continue?');
  },
};

export const MultiLanguagesDialog = {
  get ADD_DIALOG() {
    return {
      title: formatMessage('Copy content for translation'),
      subText: formatMessage(
        `Composer cannot yet translate your bot automatically.\nTo create a translation manually, Composer will create a copy of your bot’s content with the name of the additional language. This content can then be translated without affecting the original bot logic or flow and you can switch between languages to ensure the responses are correctly and appropriately translated.`
      ),
      selectDefaultLangTitle: formatMessage(
        'This language will be copied and used as the basis (and fallback language) for the translation.'
      ),
      selectionTitle: formatMessage('To which language will you be translating your bot?'),
      searchPlaceHolder: formatMessage('Search'),
      whenDoneText: formatMessage(
        'When done, switch to the newly created language and start the (manual) translation process.'
      ),
    };
  },
  get DELETE_DIALOG() {
    return {
      title: formatMessage('Select language to delete'),
      subText: formatMessage(
        `When deleting a language, only the content will be removed. The flow and logic of the conversation and dialog will remain functional.`
      ),
    };
  },
};

export const addSkillDialog = {
  get SKILL_MANIFEST_FORM() {
    return {
      title: formatMessage('Add a skill'),
      subText: formatMessage('Enter a manifest url to add a new skill to your bot.'),
    };
  },
  get SKILL_MANIFEST_FORM_EDIT() {
    return {
      title: formatMessage('Edit a skill'),
      subText: formatMessage('Enter a manifest url to add a new skill to your bot.'),
    };
  },
};

export const repairSkillDialog = (name: string) => {
  return {
    title: formatMessage('Link to this skill has been broken'),
    subText: formatMessage('{name} cannot be found at the location.', { name }),
  };
};

export const removeSkillDialog = () => {
  return {
    title: formatMessage('Warning'),
    subText: formatMessage(
      'The skill you tried to remove from the project is currently used in the below bot(s). Removing this skill won’t delete the files, but it will cause your Bot to malfunction without additional action.'
    ),
    subTextNoUse: formatMessage(
      'You are about to remove the skill from this project. Removing this skill won’t delete the files.'
    ),
    footerText: formatMessage('Do you wish to continue?'),
  };
};

export const SupportedFileTypes = [
  'accdb',
  'csv',
  'docx',
  'dotx',
  'mpt',
  'odt',
  'one',
  'onepkg',
  'onetoc',
  'pptx',
  'pub',
  'vsdx',
  'xls',
  'xlsx',
  'xsn',
];

export const USER_TOKEN_STORAGE_KEY = 'composer.userToken';

export enum AppUpdaterStatus {
  IDLE,
  UPDATE_AVAILABLE,
  UPDATE_UNAVAILABLE,
  UPDATE_IN_PROGRESS,
  UPDATE_FAILED,
  UPDATE_SUCCEEDED,
}

export const EmptyBotTemplateId = 'EmptyBot';

export const nameRegex = /^[a-zA-Z0-9-_]+$/;

export const nameRegexV2 = /^[a-zA-Z0-9_]+$/;

export const invalidNameCharRegex = /[^a-z^A-Z^0-9^_]/g;

export const authConfig = {
  // for web login
  clientId: process.env.WEBLOGIN_CLIENTID,
  scopes: [
    'https://management.core.windows.net/user_impersonation',
    'https://graph.microsoft.com/Application.ReadWrite.All',
  ],
  tenantId: process.env.WEBLOGIN_TENANTID,
  redirectUrl: process.env.WEBLOGIN_REDIRECTURL,
};

export const armScopes = {
  scopes: ['https://management.core.windows.net/user_impersonation'],
  targetResource: 'https://management.core.windows.net/',
};
export const graphScopes = {
  scopes: ['https://graph.microsoft.com/Application.ReadWrite.All'],
  targetResource: 'https://graph.microsoft.com/',
};

export const authUrl = `https://login.microsoftonline.com/${authConfig.tenantId}/oauth2/v2.0/authorize`;

export const triggerNotSupportedWarning = () =>
  formatMessage(
    'This trigger type is not supported by the RegEx recognizer. To ensure this trigger is fired, change the recognizer type.'
  );

export const feedDictionary: { [key in FeedName]: string } = {
  firstPartyCsharp:
    'https://registry.npmjs.org/-/v1/search?text=conversationalcore+scope:microsoft&size=100&from=0&quality=0.65&popularity=0.98&maintenance=0.5',
  firstPartyNode: '',
};

// TODO: replace language options with available languages pertinent to the selected template (issue #5554)
export const defaultPrimaryLanguage = 'english';

export const mockLanguageOptions: IDropdownOption[] = [
  { key: defaultPrimaryLanguage, text: 'English' },
  { key: 'spanish', text: 'Spanish' },
];

export const defaultRuntime = 'azureWebApp';

export const runtimeOptions: IDropdownOption[] = [
<<<<<<< HEAD
  { key: webAppRuntimeKey, text: 'Azure Web App' },
  { key: functionsRuntimeKey, text: 'Azure Functions' },
];
=======
  { key: defaultRuntime, text: 'Azure Web App' },
  { key: 'azureFunctions', text: 'Azure Functions' },
];

export const onboardingDisabled = true;
>>>>>>> 35b5d894
<|MERGE_RESOLUTION|>--- conflicted
+++ resolved
@@ -406,14 +406,8 @@
 export const defaultRuntime = 'azureWebApp';
 
 export const runtimeOptions: IDropdownOption[] = [
-<<<<<<< HEAD
   { key: webAppRuntimeKey, text: 'Azure Web App' },
   { key: functionsRuntimeKey, text: 'Azure Functions' },
 ];
-=======
-  { key: defaultRuntime, text: 'Azure Web App' },
-  { key: 'azureFunctions', text: 'Azure Functions' },
-];
-
-export const onboardingDisabled = true;
->>>>>>> 35b5d894
+
+export const onboardingDisabled = true;