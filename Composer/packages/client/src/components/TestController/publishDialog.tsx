// Copyright (c) Microsoft Corporation.
// Licensed under the MIT License.

/** @jsx jsx */
import { jsx, css } from '@emotion/core';
import React, { useCallback } from 'react';
import { Dialog, DialogType } from 'office-ui-fabric-react/lib/Dialog';
import { FontWeights, FontSizes } from 'office-ui-fabric-react/lib/Styling';
import { DialogFooter } from 'office-ui-fabric-react/lib/Dialog';
import { PrimaryButton, DefaultButton } from 'office-ui-fabric-react/lib/Button';
import { TextField } from 'office-ui-fabric-react/lib/TextField';
import { Link } from 'office-ui-fabric-react/lib/Link';
import { IconButton } from 'office-ui-fabric-react/lib/Button';
import { Stack } from 'office-ui-fabric-react/lib/Stack';
import { TooltipHost } from 'office-ui-fabric-react/lib/Tooltip';
import formatMessage from 'format-message';

<<<<<<< HEAD
import { dialog, dialogModal } from '../../pages/language-understanding/styles';
import { PublishComponent } from '../../pages/language-understanding/publish-luis-modal';
=======
import { Text, Tips, Links, nameRegex } from '../../constants';
import { FieldConfig, useForm } from '../../hooks/useForm';
import { ILuisConfig } from '../../store/types';

// -------------------- Styles -------------------- //
const textFieldLabel = css`
  font-weight: ${FontWeights.semibold};
`;

const dialogSubTitle = css`
  font-size: ${FontSizes.medium};
  font-weight: ${FontWeights.semibold};
`;

const dialogContent = css`
  margin-top: 20px;
  margin-bottom: 50px;
`;

const dialog = {
  title: {
    fontWeight: FontWeights.bold,
  },
};

const dialogModal = {
  main: {
    maxWidth: '450px !important',
  },
};

interface LuisFormData {
  name: string;
  authoringKey: string;
  endpointKey: string;
  authoringRegion: string;
  defaultLanguage: string;
  environment: string;
  endpoint: string;
  authoringEndpoint: string;
}

const validate = (value: string) => {
  if (!nameRegex.test(value)) {
    return formatMessage('Spaces and special characters are not allowed. Use letters, numbers, -, or _.');
  }
};

// eslint-disable-next-line react/display-name
const onRenderLabel = (info) => (props) => (
  <Stack horizontal verticalAlign="center">
    <span css={textFieldLabel}>{props.label}</span>
    <TooltipHost calloutProps={{ gapSpace: 0 }} content={info}>
      <IconButton iconProps={{ iconName: 'Info' }} styles={{ root: { marginBottom: -3 } }} />
    </TooltipHost>
  </Stack>
);
>>>>>>> 5574e3ec

interface IPublishLuisDialogProps {
  botName: string;
  isOpen: boolean;
  config: ILuisConfig;
  onDismiss: () => void;
  onPublish: (data: LuisFormData) => void;
}

export const PublishLuisDialog: React.FC<IPublishLuisDialogProps> = (props) => {
  const { isOpen, onDismiss, onPublish, botName, config } = props;

  const luisFormConfig: FieldConfig<LuisFormData> = {
    name: {
      required: true,
      validate: validate,
      defaultValue: config.name || botName,
    },
    authoringKey: {
      required: true,
      validate: validate,
      defaultValue: config.authoringKey,
    },
    endpointKey: {
      required: false,
      defaultValue: config.endpointKey,
    },
    authoringRegion: {
      required: true,
      defaultValue: config.authoringRegion || 'westus',
    },
    defaultLanguage: {
      required: true,
      defaultValue: config.defaultLanguage || 'en-us',
    },
    environment: {
      required: true,
      validate: validate,
      defaultValue: config.environment,
    },
    endpoint: {
      required: false,
      defaultValue: config.endpoint,
    },
    authoringEndpoint: {
      required: false,
      defaultValue: config.authoringEndpoint,
    },
  };

  const { formData, formErrors, hasErrors, updateField } = useForm(luisFormConfig, { validateOnMount: true });

  const handlePublish = useCallback(
    (e) => {
      e.preventDefault();
      if (hasErrors) {
        return;
      }

      onPublish(formData);
    },
    [hasErrors, formData]
  );

  return (
    <Dialog
      dialogContentProps={{
        type: DialogType.normal,
        title: formatMessage('Publish models'),
        styles: dialog,
      }}
      hidden={!isOpen}
      modalProps={{
        isBlocking: false,
        isModeless: true,
        styles: dialogModal,
      }}
      onDismiss={onDismiss}
    >
<<<<<<< HEAD
      <PublishComponent botName={botName} onDismiss={onDismiss} onPublish={onPublish} />
=======
      <div css={dialogSubTitle}>
        {Text.LUISDEPLOY}{' '}
        <Link href={Links.LUIS} target="_blank">
          {formatMessage('Learn more.')}
        </Link>
      </div>
      <form css={dialogContent} onSubmit={handlePublish}>
        <Stack gap={20}>
          <TextField
            data-testid="ProjectNameInput"
            errorMessage={formErrors.name}
            label={formatMessage('What is the name of your bot?')}
            value={formData.name}
            onChange={(_e, val) => updateField('name', val)}
            onRenderLabel={onRenderLabel(Tips.PROJECT_NAME)}
          />
          <TextField
            data-testid="EnvironmentInput"
            errorMessage={formErrors.environment}
            label={formatMessage('Environment')}
            value={formData.environment}
            onChange={(_e, val) => updateField('environment', val)}
            onRenderLabel={onRenderLabel(Tips.ENVIRONMENT)}
          />
          <TextField
            data-testid="AuthoringKeyInput"
            errorMessage={formErrors.authoringKey}
            label={formatMessage('LUIS Authoring key:')}
            value={formData.authoringKey}
            onChange={(_e, val) => updateField('authoringKey', val)}
            onRenderLabel={onRenderLabel(Tips.AUTHORING_KEY)}
          />
          <TextField
            disabled
            errorMessage={formErrors.authoringRegion}
            label={formatMessage('Authoring Region')}
            value={formData.authoringRegion}
            onRenderLabel={onRenderLabel(Tips.AUTHORING_REGION)}
          />
          <TextField
            disabled
            errorMessage={formErrors.defaultLanguage}
            label={formatMessage('Default Language')}
            value={formData.defaultLanguage}
            onRenderLabel={onRenderLabel(Tips.DEFAULT_LANGUAGE)}
          />
        </Stack>
      </form>
      <DialogFooter>
        <PrimaryButton disabled={hasErrors} text={formatMessage('OK')} onClick={handlePublish} />
        <DefaultButton data-testid={'publish-LUIS-models-cancel'} text={formatMessage('Cancel')} onClick={onDismiss} />
      </DialogFooter>
>>>>>>> 5574e3ec
    </Dialog>
  );
};<|MERGE_RESOLUTION|>--- conflicted
+++ resolved
@@ -15,13 +15,9 @@
 import { TooltipHost } from 'office-ui-fabric-react/lib/Tooltip';
 import formatMessage from 'format-message';
 
-<<<<<<< HEAD
-import { dialog, dialogModal } from '../../pages/language-understanding/styles';
-import { PublishComponent } from '../../pages/language-understanding/publish-luis-modal';
-=======
 import { Text, Tips, Links, nameRegex } from '../../constants';
 import { FieldConfig, useForm } from '../../hooks/useForm';
-import { ILuisConfig } from '../../store/types';
+import { IConfig } from '../../store/types';
 
 // -------------------- Styles -------------------- //
 const textFieldLabel = css`
@@ -50,9 +46,10 @@
   },
 };
 
-interface LuisFormData {
+interface FormData {
   name: string;
   authoringKey: string;
+  subscriptionKey: string;
   endpointKey: string;
   authoringRegion: string;
   defaultLanguage: string;
@@ -76,20 +73,19 @@
     </TooltipHost>
   </Stack>
 );
->>>>>>> 5574e3ec
 
 interface IPublishLuisDialogProps {
   botName: string;
   isOpen: boolean;
-  config: ILuisConfig;
+  config: IConfig;
   onDismiss: () => void;
-  onPublish: (data: LuisFormData) => void;
+  onPublish: (data: FormData) => void;
 }
 
 export const PublishLuisDialog: React.FC<IPublishLuisDialogProps> = (props) => {
   const { isOpen, onDismiss, onPublish, botName, config } = props;
 
-  const luisFormConfig: FieldConfig<LuisFormData> = {
+  const luisFormConfig: FieldConfig<FormData> = {
     name: {
       required: true,
       validate: validate,
@@ -99,6 +95,11 @@
       required: true,
       validate: validate,
       defaultValue: config.authoringKey,
+    },
+    subscriptionKey: {
+      required: true,
+      validate: validate,
+      defaultValue: config.subscriptionKey,
     },
     endpointKey: {
       required: false,
@@ -156,9 +157,6 @@
       }}
       onDismiss={onDismiss}
     >
-<<<<<<< HEAD
-      <PublishComponent botName={botName} onDismiss={onDismiss} onPublish={onPublish} />
-=======
       <div css={dialogSubTitle}>
         {Text.LUISDEPLOY}{' '}
         <Link href={Links.LUIS} target="_blank">
@@ -192,6 +190,14 @@
             onRenderLabel={onRenderLabel(Tips.AUTHORING_KEY)}
           />
           <TextField
+            data-testid="SubscriptionKeyInput"
+            errorMessage={formErrors.subscriptionKey}
+            label={formatMessage('QNA Subscription key:')}
+            value={formData.authoringKey}
+            onChange={(_e, val) => updateField('subscriptionKey', val)}
+            onRenderLabel={onRenderLabel(Tips.SUBSCRIPTION_KEY)}
+          />
+          <TextField
             disabled
             errorMessage={formErrors.authoringRegion}
             label={formatMessage('Authoring Region')}
@@ -211,7 +217,6 @@
         <PrimaryButton disabled={hasErrors} text={formatMessage('OK')} onClick={handlePublish} />
         <DefaultButton data-testid={'publish-LUIS-models-cancel'} text={formatMessage('Cancel')} onClick={onDismiss} />
       </DialogFooter>
->>>>>>> 5574e3ec
     </Dialog>
   );
 };