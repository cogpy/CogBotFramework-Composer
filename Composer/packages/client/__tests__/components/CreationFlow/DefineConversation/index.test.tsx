--- conflicted
+++ resolved
@@ -6,24 +6,16 @@
 
 import { renderWithRecoil } from '../../../testUtils';
 import { StorageFolder } from '../../../../src/store/types';
-<<<<<<< HEAD
-import DefineConversation from '../../../../src/components/CreationFlow/DefineConversation';
 import { templateIdState } from '../../../../src/recoilModel';
-=======
 import DefineConversation from '../../../../src/components/CreationFlow/DefineConversation/DefineConversation';
->>>>>>> e5f1acad
 
 describe('<DefineConversation/>', () => {
   const onCurrentPathUpdateMock = jest.fn();
   const onSubmitMock = jest.fn();
   const onDismissMock = jest.fn();
-<<<<<<< HEAD
-  let locationMock;
-=======
   const createFolder = jest.fn();
   const updateFolder = jest.fn();
-  let storeContext, locationMock;
->>>>>>> e5f1acad
+  let locationMock;
   const focusedStorageFolder: StorageFolder = {
     name: 'Desktop',
     parent: '/test-folder',
@@ -57,23 +49,6 @@
     );
   }
 
-<<<<<<< HEAD
-=======
-  beforeEach(() => {
-    locationMock = {};
-    storeContext = {
-      actions: {
-        saveTemplateId: saveTemplateMock,
-      },
-      state: {
-        templateId: 'EchoBot',
-        focusedStorageFolder: '',
-        storages: [{ id: 'default' }],
-      },
-    };
-  });
-
->>>>>>> e5f1acad
   it('should render the component', () => {
     const component = renderComponent();
     expect(component.container).toBeDefined();
