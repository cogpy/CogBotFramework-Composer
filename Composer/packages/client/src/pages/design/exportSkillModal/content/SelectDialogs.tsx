--- conflicted
+++ resolved
@@ -10,12 +10,8 @@
 import formatMessage from 'format-message';
 
 import { ContentProps } from '../constants';
-<<<<<<< HEAD
 import { colors } from '../../../../colors';
-import { dispatcherState, validateDialogsSelectorFamily } from '../../../../recoilModel';
-=======
 import { dispatcherState, dialogsSelectorFamily } from '../../../../recoilModel';
->>>>>>> 6d1e5b60
 
 import { SelectItems } from './SelectItems';
 
