// Copyright (c) Microsoft Corporation.
// Licensed under the MIT License.

/** @jsx jsx */
import { jsx } from '@emotion/core';
import React, { useEffect, useMemo, useRef, useState } from 'react';
import formatMessage from 'format-message';
import { Dialog, DialogFooter, DialogType } from 'office-ui-fabric-react/lib/Dialog';
import { DefaultButton, PrimaryButton } from 'office-ui-fabric-react/lib/Button';
import { JSONSchema7 } from '@bfc/extension-client';
import { Link } from 'office-ui-fabric-react/lib/components/Link';
import { useRecoilValue } from 'recoil';
import { SkillManifestFile } from '@bfc/shared';

import {
  dispatcherState,
  skillManifestsState,
  qnaFilesSelectorFamily,
  dialogsSelectorFamily,
  dialogSchemasState,
<<<<<<< HEAD
  luFilesState,
  currentTargetState,
=======
  luFilesSelectorFamily,
>>>>>>> f918a727
} from '../../../recoilModel';

import { editorSteps, ManifestEditorSteps, order } from './constants';
import { generateSkillManifest } from './generateSkillManifest';
import { styles } from './styles';
import {
  getTenantIdFromCache,
  getTokenFromCache,
  isGetTokenFromUser,
  isShowAuthDialog,
  setTenantId,
} from '../../../utils/auth';
import { AuthClient } from '../../../utils/authClient';
import { createNotification } from '../../../recoilModel/dispatchers/notification';
import { getPendingNotificationCardProps, getPendingNotificationSkillCardProps } from '../../publish/Notifications';
import { AuthDialog } from '../../../components/Auth/AuthDialog';
import { navigate } from '@reach/router';

interface ExportSkillModalProps {
  isOpen: boolean;
  onDismiss: () => void;
  onSubmit: () => void;
  projectId: string;
}

const ExportSkillModal: React.FC<ExportSkillModalProps> = ({ onSubmit, onDismiss: handleDismiss, projectId }) => {
  const dialogs = useRecoilValue(dialogsSelectorFamily(projectId));
  const dialogSchemas = useRecoilValue(dialogSchemasState(projectId));
<<<<<<< HEAD
  const luFiles = useRecoilValue(luFilesState(projectId));
  const qnaFiles = useRecoilValue(qnaFilesState(projectId));
  const currentTarget = useRecoilValue(currentTargetState(projectId));
=======
  const luFiles = useRecoilValue(luFilesSelectorFamily(projectId));
  const qnaFiles = useRecoilValue(qnaFilesSelectorFamily(projectId));
>>>>>>> f918a727
  const skillManifests = useRecoilValue(skillManifestsState(projectId));
  const { updateSkillManifest } = useRecoilValue(dispatcherState);

  const [editingId, setEditingId] = useState<string>();
  const [currentStep, setCurrentStep] = useState(0);
  const [errors, setErrors] = useState({});
  const [schema, setSchema] = useState<JSONSchema7>({});

  const [skillManifest, setSkillManifest] = useState<Partial<SkillManifestFile>>({});
  const { content = {}, id } = skillManifest;

  const [selectedDialogs, setSelectedDialogs] = useState<any[]>([]);
  const [selectedTriggers, setSelectedTriggers] = useState<any[]>([]);

  const editorStep = order[currentStep];
  const { buttons = [], content: Content, editJson, helpLink, subText, title, validate } = editorSteps[editorStep];

  const handleGenerateManifest = () => {
    const manifest = generateSkillManifest(
      schema,
      skillManifest,
      dialogs,
      dialogSchemas,
      luFiles,
      qnaFiles,
      selectedTriggers,
      selectedDialogs,
      currentTarget,
      projectId
    );
    setSkillManifest(manifest);
  };

  const handleEditJson = () => {
    const step = order.findIndex((step) => step === ManifestEditorSteps.MANIFEST_REVIEW);
    if (step >= 0) {
      setCurrentStep(step);
      setErrors({});
    }
  };

  const handleTriggerPublish = async () => {
    navigate(`/bot/${projectId}/publish/all`);
    // get token
    // setShowAuthDialog(true);
    // let token = '';
    // // TODO: this logic needs to be moved into the Azure publish extensions
    // if (isGetTokenFromUser()) {
    //   token = getTokenFromCache('accessToken');
    // } else {
    //   let tenant = getTenantIdFromCache();
    //   if (!tenant) {
    //     const tenants = await AuthClient.getTenants();
    //     tenant = tenants?.[0]?.tenantId;
    //     setTenantId(tenant);
    //   }
    //   token = await AuthClient.getARMTokenForTenant(tenant);
    // }
    // // const notification = createNotification(getPendingNotificationSkillCardProps());
    // // addNotification(notification);
    // await publishToTarget(projectId, currentTarget, {}, null, token);
  };

  const handleSave = () => {
    const manifest = generateSkillManifest(
      schema,
      skillManifest,
      dialogs,
      dialogSchemas,
      luFiles,
      qnaFiles,
      selectedTriggers,
      selectedDialogs,
      currentTarget,
      projectId
    );
    if (manifest.content && manifest.id) {
      updateSkillManifest(manifest as SkillManifestFile, projectId);
    }
  };

  const handleNext = (options?: { dismiss?: boolean; id?: string; save?: boolean }) => {
    const validated =
      typeof validate === 'function' ? validate({ content, editingId, id, schema, skillManifests }) : errors;

    if (!Object.keys(validated).length) {
      setCurrentStep((current) => (current + 1 < order.length ? current + 1 : current));
      options?.save && handleSave();
      options?.id && setEditingId(options.id);
      options?.dismiss && handleDismiss();
      setErrors({});
    } else {
      setErrors(validated);
    }
  };

  return (
    <Dialog
      dialogContentProps={{
        type: DialogType.close,
        title: title(),
        styles: styles.dialog,
      }}
      hidden={false}
      modalProps={{
        isBlocking: false,
        styles: styles.modal,
      }}
      onDismiss={handleDismiss}
    >
      <div css={styles.container}>
        <p>
          {typeof subText === 'function' && subText()}
          {helpLink && (
            <React.Fragment>
              {!!subText && <React.Fragment>&nbsp;</React.Fragment>}
              <Link href={helpLink} rel="noopener noreferrer" target="_blank">
                {formatMessage('Learn more')}
              </Link>
            </React.Fragment>
          )}
        </p>
        <div css={styles.content}>
          <Content
            completeStep={handleNext}
            editJson={handleEditJson}
            errors={errors}
            manifest={skillManifest}
            projectId={projectId}
            schema={schema}
            setErrors={setErrors}
            setSchema={setSchema}
            setSelectedDialogs={setSelectedDialogs}
            setSelectedTriggers={setSelectedTriggers}
            setSkillManifest={setSkillManifest}
            skillManifests={skillManifests}
            value={content}
            onChange={(manifestContent) => setSkillManifest({ ...skillManifest, content: manifestContent })}
          />
        </div>
        <DialogFooter>
          <div css={styles.buttonContainer}>
            <div>
              {buttons.map(({ disabled, primary, text, onClick }, index) => {
                const Button = primary ? PrimaryButton : DefaultButton;
                const isDisabled = typeof disabled === 'function' ? disabled({ manifest: skillManifest }) : !!disabled;

                return (
                  <Button
                    key={index}
                    disabled={isDisabled}
                    styles={{ root: { marginLeft: '8px' } }}
                    text={text()}
                    onClick={onClick({
                      generateManifest: handleGenerateManifest,
                      setCurrentStep,
                      manifest: skillManifest,
                      onDismiss: handleDismiss,
                      onNext: handleNext,
                      onSave: handleSave,
                      onPublish: handleTriggerPublish,
                      onSubmit,
                    })}
                  />
                );
              })}
            </div>
            {editJson && <DefaultButton text={formatMessage('Edit in JSON')} onClick={handleEditJson} />}
          </div>
        </DialogFooter>
        {/* {clickPublish && isShowAuthDialog(false) && (
          <AuthDialog
            needGraph={false}
            next={() => {
              // setDialogHidden(false);
            }}
            onDismiss={() => {
              setShowAuthDialog(false);
            }}
          />
        )} */}
      </div>
    </Dialog>
  );
};

export default ExportSkillModal;<|MERGE_RESOLUTION|>--- conflicted
+++ resolved
@@ -18,12 +18,8 @@
   qnaFilesSelectorFamily,
   dialogsSelectorFamily,
   dialogSchemasState,
-<<<<<<< HEAD
-  luFilesState,
   currentTargetState,
-=======
   luFilesSelectorFamily,
->>>>>>> f918a727
 } from '../../../recoilModel';
 
 import { editorSteps, ManifestEditorSteps, order } from './constants';
@@ -52,14 +48,9 @@
 const ExportSkillModal: React.FC<ExportSkillModalProps> = ({ onSubmit, onDismiss: handleDismiss, projectId }) => {
   const dialogs = useRecoilValue(dialogsSelectorFamily(projectId));
   const dialogSchemas = useRecoilValue(dialogSchemasState(projectId));
-<<<<<<< HEAD
-  const luFiles = useRecoilValue(luFilesState(projectId));
-  const qnaFiles = useRecoilValue(qnaFilesState(projectId));
   const currentTarget = useRecoilValue(currentTargetState(projectId));
-=======
   const luFiles = useRecoilValue(luFilesSelectorFamily(projectId));
   const qnaFiles = useRecoilValue(qnaFilesSelectorFamily(projectId));
->>>>>>> f918a727
   const skillManifests = useRecoilValue(skillManifestsState(projectId));
   const { updateSkillManifest } = useRecoilValue(dispatcherState);
 
