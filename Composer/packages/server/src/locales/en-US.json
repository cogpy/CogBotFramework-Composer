{
  "0_bytes_a1e1cdb3": {
    "message": "0 Bytes"
  },
  "5_minute_intro_7ea06d2b": {
    "message": "5 Minute Intro"
  },
  "ErrorInfo_part1": {
    "message": "An error occurred in the form editor!"
  },
  "ErrorInfo_part2": {
    "message": "This is likely due to malformed data or missing functionality in Composer."
  },
  "ErrorInfo_part3": {
    "message": "Try navigating to another node in the visual editor."
  },
  "a_dialog_file_must_have_a_name_123ff67d": {
    "message": "a dialog file must have a name"
  },
  "a_form_dialog_enables_your_bot_to_collect_pieces_o_fdd3fe56": {
    "message": "A form dialog enables your bot to collect pieces of information ."
  },
  "a_knowledge_base_name_cannot_contain_spaces_or_spe_91dd53ac": {
    "message": "A knowledge base name cannot contain spaces or special characters. Use letters, numbers, -, or _."
  },
  "a_minimap_gives_an_overview_of_your_source_code_fo_9a897f4f": {
    "message": "A minimap gives an overview of your source code for quick navigation and code understanding."
  },
  "a_newer_version_of_the_provisioning_scripts_has_be_85d3ad94": {
    "message": "A newer version of the provisioning scripts has been found, and this project can be updated to the latest."
  },
  "a_profile_with_that_name_already_exists_7c559958": {
    "message": "A profile with that name already exists."
  },
  "a_property_is_a_piece_of_information_that_your_bot_eccd34bf": {
    "message": "A property is a piece of information that your bot will collect. The property name is the name used in Composer; it is not necessarily the same text that will appear in your bot''s messages."
  },
  "a_publishing_profile_provides_the_secure_connectiv_e203980e": {
    "message": "A publishing profile provides the secure connectivity required to publish your bot. "
  },
  "a_schema_or_form_is_the_list_of_properties_your_bo_8e107996": {
    "message": "A schema, or form, is the list of properties your bot will collect."
  },
  "a_skill_bot_that_can_be_called_from_a_host_bot_a833d0": {
    "message": "A skill bot that can be called from a host bot."
  },
  "a_subscription_key_is_created_when_you_create_a_qn_37a6926f": {
    "message": "A subscription key is created when you create a QnA Maker resource."
  },
  "a_valid_url_should_start_with_http_or_https_327b1a30": {
    "message": "A valid URL should start with http:// or https://"
  },
  "about_70c18bba": {
    "message": "About"
  },
  "accepted_values_b4224bcd": {
    "message": "Accepted values"
  },
  "accepting_40ba3b70": {
    "message": "Accepting"
  },
  "accepts_multiple_values_73658f63": {
    "message": "Accepts multiple values"
  },
  "access_external_resources_7e37fe21": {
    "message": "Access external resources"
  },
  "action_created_f80af9a0": {
    "message": "Action created"
  },
  "action_deleted_a10c002b": {
    "message": "Action deleted"
  },
  "action_focused_400ee4af": {
    "message": "Action focused"
  },
  "action_unfocused_18a2800e": {
    "message": "Action unfocused"
  },
  "actions_copied_2821ab27": {
    "message": "Actions copied"
  },
  "actions_created_6c5acc11": {
    "message": "Actions created"
  },
  "actions_cut_929f4c37": {
    "message": "Actions cut"
  },
  "actions_define_b_how_the_bot_responds_b_to_a_certa_890a71f4": {
    "message": "Actions define <b>how the bot responds</b> to a certain trigger."
  },
  "actions_deleted_355c359a": {
    "message": "Actions deleted"
  },
  "actions_disabled_c1accfb6": {
    "message": "Actions disabled"
  },
  "actions_efcde10d": {
    "message": "Actions"
  },
  "actions_enabled_8e9ec02d": {
    "message": "Actions enabled"
  },
  "actions_moved_d7777b29": {
    "message": "Actions moved"
  },
  "active_language_6d001457": {
    "message": "Active language"
  },
  "activities_125193f7": {
    "message": "Activities"
  },
  "activities_activity_received_cff408b2": {
    "message": "Activities (Activity received)"
  },
  "activity_13915493": {
    "message": "Activity"
  },
  "activity_received_2f20fa9d": {
    "message": "Activity received"
  },
  "adapters_fd4173b1": {
    "message": "Adapters"
  },
  "adaptive_card_785723e3": {
    "message": "Adaptive card"
  },
  "adaptive_dialog_61a05dde": {
    "message": "Adaptive dialog"
  },
  "add_8523c19b": {
    "message": "Add"
  },
  "add_a_dialog_e378aa3a": {
    "message": "Add a dialog"
  },
  "add_a_new_key_5c208c29": {
    "message": "Add a new key"
  },
  "add_a_new_trigger_a82d3db8": {
    "message": "Add a new trigger"
  },
  "add_a_new_value_24ca14ac": {
    "message": "Add a new value"
  },
  "add_a_publishing_profile_e926460e": {
    "message": "Add a publishing profile"
  },
  "add_a_skill_46d2b71c": {
    "message": "Add a skill"
  },
  "add_a_trigger_c6861401": {
    "message": "Add a trigger"
  },
  "add_a_welcome_message_9e1480b2": {
    "message": "Add a welcome message"
  },
  "add_alternative_phrasing_17e0304c": {
    "message": "+ Add alternative phrasing"
  },
  "add_an_intent_trigger_a9acc149": {
    "message": "Add an intent trigger"
  },
  "add_custom_a376ce51": {
    "message": "Add Custom"
  },
  "add_custom_runtime_6b73dc44": {
    "message": "Add custom runtime"
  },
  "add_more_to_this_response_d45bdfda": {
    "message": "Add more to this response"
  },
  "add_multiple_comma_separated_synonyms_2639283f": {
    "message": "Add multiple comma-separated synonyms"
  },
  "add_new_916f2665": {
    "message": "Add new"
  },
  "add_new_answer_9de3808e": {
    "message": "Add new answer"
  },
  "add_new_attachment_546a68c": {
    "message": "Add new attachment"
  },
  "add_new_extension_19b82b77": {
    "message": "Add new extension"
  },
  "add_new_knowledge_base_1a3afed3": {
    "message": "Add new knowledge base"
  },
  "add_new_propertyname_bedf7dc6": {
    "message": "Add new { propertyName }"
  },
  "add_new_question_85612b7f": {
    "message": "Add new question"
  },
  "add_new_validation_rule_here_eb675ccf": {
    "message": "Add new validation rule here"
  },
  "add_new_variation_e49425ea": {
    "message": "Add new variation"
  },
  "add_property_d381eba3": {
    "message": "Add Property"
  },
  "add_qna_pair_16c228f0": {
    "message": "+ Add QnA Pair"
  },
  "add_some_example_phrases_to_trigger_this_intent_pl_568eaf51": {
    "message": "> add some example phrases to trigger this intent:\n> - please tell me the weather\n> - what is the weather like in '{'city=Seattle'}'\n\n> entity definitions:\n> @ ml city"
  },
  "add_some_expected_user_responses_please_remind_me__31dc5c07": {
    "message": "> add some expected user responses:\n> - Please remind me to '{'itemTitle=buy milk'}'\n> - remind me to '{'itemTitle'}'\n> - add '{'itemTitle'}' to my todo list\n>\n> entity definitions:\n> @ ml itemTitle\n"
  },
  "add_suggested_action_baf855ca": {
    "message": "Add suggested action"
  },
  "add_welcome_message_49d9ded9": {
    "message": "Add welcome message"
  },
  "advanced_events_2cbfa47d": {
    "message": "Advanced Events"
  },
  "advanced_options_4dcc8385": {
    "message": "Advanced options"
  },
  "advanced_settings_view_json_b83638b4": {
    "message": "Advanced Settings View (json)"
  },
  "all_4321c3a1": {
    "message": "All"
  },
  "an_authoring_key_is_created_automatically_when_you_21cf77aa": {
    "message": "An authoring key is created automatically when you create a LUIS account."
  },
  "an_error_occurred_connecting_initializing_the_dire_fc7b50be": {
    "message": "An error occurred connecting initializing the DirectLine server"
  },
  "an_error_occurred_parsing_the_transcript_for_a_con_a47395c3": {
    "message": "An error occurred parsing the transcript for a conversation"
  },
  "an_error_occurred_receiving_an_activity_from_the_b_d734a7d": {
    "message": "An error occurred receiving an activity from the bot."
  },
  "an_error_occurred_saving_the_transcript_to_disk_f5cb0f7c": {
    "message": "An error occurred saving the transcript to disk."
  },
  "an_error_occurred_saving_transcripts_be37b977": {
    "message": "An error occurred saving transcripts"
  },
  "an_error_occurred_sending_conversation_update_acti_85be9b0f": {
    "message": "An error occurred sending conversation update activity to the bot"
  },
  "an_error_occurred_starting_a_new_conversation_7586fd9f": {
    "message": "An error occurred starting a new conversation"
  },
  "an_error_occurred_trying_to_save_the_transcript_to_a6efda6f": {
    "message": "An error occurred trying to save the transcript to disk"
  },
  "an_error_occurred_validating_the_microsoft_app_id__c2b9dc19": {
    "message": "An error occurred validating the Microsoft App Id and Microsoft App Password."
  },
  "animation_card_1a7d75ff": {
    "message": "Animation card"
  },
  "answer_4620913f": {
    "message": "Answer"
  },
  "answer_is_content_c6af84ad": {
    "message": "Answer is { content }"
  },
  "answer_is_required_da652c05": {
    "message": "Answer is required"
  },
  "any_constant_or_expression_to_evaluate_ba2017b1": {
    "message": "Any constant or expression to evaluate."
  },
  "any_or_expression_acad7d37": {
    "message": "Any or expression"
  },
  "any_string_f22dc2e1": {
    "message": "any string"
  },
  "app_id_password_424f613a": {
    "message": "App Id / Password"
  },
  "application_language_f100f3e0": {
    "message": "Application language"
  },
  "application_language_settings_26f82dfc": {
    "message": "Application Language settings"
  },
  "application_settings_39e840c6": {
    "message": "Application Settings"
  },
  "application_updates_bdf5f8b6": {
    "message": "Application Updates"
  },
  "apr_9_2020_3c8b47d7": {
    "message": "Apr 9, 2020"
  },
  "are_you_sure_you_want_to_exit_the_onboarding_produ_c2de1b23": {
    "message": "Are you sure you want to exit the Onboarding Product Tour? You can restart the tour in the onboarding settings."
  },
  "are_you_sure_you_want_to_remove_form_dialog_schema_67c927ce": {
    "message": "Are you sure you want to remove form dialog schema \"{ id }\"?"
  },
  "are_you_sure_you_want_to_remove_propertyname_8a793e4f": {
    "message": "Are you sure you want to remove \"{ propertyName }\"?"
  },
  "are_you_sure_you_want_to_remove_this_property_5bfb9cb5": {
    "message": "Are you sure you want to remove this property?"
  },
  "are_you_sure_you_want_to_start_over_your_progress__3b7cde9b": {
    "message": "Are you sure you want to start over? Your progress will be lost."
  },
  "are_you_sure_you_want_to_stop_current_runtime_and__a5f883b2": {
    "message": "Are you sure you want to stop current runtime and replace them?"
  },
  "are_you_sure_you_want_to_uninstall_these_extension_cf6265e8": {
    "message": "Are you sure you want to uninstall these extensions?"
  },
  "array_643947ee": {
    "message": "Array"
  },
  "array_constant_8829b2ec": {
    "message": "Array constant."
  },
  "array_or_expression_c52b2ecc": {
    "message": "Array or expression"
  },
  "array_or_expression_to_evaluate_87d9328b": {
    "message": "Array or expression to evaluate."
  },
  "ask_a_question_92ef7e0c": {
    "message": "Ask a question"
  },
  "ask_activity_82c174e2": {
    "message": "Ask Activity"
  },
  "at_least_one_question_is_required_6f287e04": {
    "message": "At least one question is required"
  },
  "attachment_input_e0ece49c": {
    "message": "Attachment Input"
  },
  "attachment_layout_b42b242": {
    "message": "Attachment layout"
  },
  "attachments_694cf227": {
    "message": "Attachments"
  },
  "audio_card_8587cf83": {
    "message": "Audio card"
  },
  "australiaeast_f3227a31": {
    "message": "australiaeast"
  },
  "authoring_canvas_18802e39": {
    "message": "Authoring canvas"
  },
  "authoring_region_to_use_e_g_westus_westeurope_aust_d43d5245": {
    "message": "Authoring region to use (e.g. westus, westeurope, australiaeast)"
  },
  "authoring_region_to_use_westus_qna_maker_resource__4588c2f9": {
    "message": "Authoring region to use (westus)  (QnA maker resource location)"
  },
  "auto_update_86eb33b0": {
    "message": "Auto update"
  },
  "automatically_generate_dialogs_that_collect_inform_e7cf619e": {
    "message": "Automatically generate dialogs that collect information from a user to manage conversations."
  },
  "azure_bot_service_channels_5b358c1c": {
    "message": "Azure Bot Service channels"
  },
  "back_2900f52a": {
    "message": "Back"
  },
  "been_used_5daccdb2": {
    "message": "Been used"
  },
  "begin_a_new_dialog_60249bd8": {
    "message": "Begin a new dialog"
  },
  "begin_a_remote_skill_dialog_93e47189": {
    "message": "Begin a remote skill dialog."
  },
  "begin_dialog_12e2becf": {
    "message": "Begin Dialog"
  },
  "begin_dialog_event_285bc650": {
    "message": "Begin dialog event"
  },
  "begindialog_a5594562": {
    "message": "BeginDialog"
  },
  "ben_brown_99c12d19": {
    "message": "Ben Brown"
  },
  "boolean_6000988a": {
    "message": "Boolean"
  },
  "boolean_condition_b65450ca": {
    "message": "Boolean condition"
  },
  "boolean_constant_7d3fcbf6": {
    "message": "Boolean constant"
  },
  "boolean_constant_8d950af8": {
    "message": "Boolean constant."
  },
  "boolean_constant_or_expression_to_evaluate_86d77849": {
    "message": "Boolean constant or expression to evaluate."
  },
  "boolean_field_602934c9": {
    "message": "boolean field"
  },
  "boolean_or_expression_6bd88208": {
    "message": "Boolean or expression"
  },
  "boolean_value_98d39ea1": {
    "message": "Boolean value."
  },
  "bot_416bf08d": {
    "message": "bot"
  },
  "bot_7926b66d": {
    "message": "Bot"
  },
  "bot_asks_5e9f0202": {
    "message": "Bot Asks"
  },
  "bot_content_was_successfully_imported_5a07ae64": {
    "message": "Bot content was successfully imported."
  },
  "bot_controller_319b408d": {
    "message": "Bot Controller"
  },
  "bot_endpoint_not_available_in_the_request_43c381f8": {
    "message": "Bot endpoint not available in the request"
  },
  "bot_files_created_986109df": {
    "message": "Bot files created"
  },
  "bot_framework_composer_enables_developers_and_mult_ce0e42a9": {
    "message": "Bot Framework Composer enables developers and multi-disciplinary teams to build all kinds of conversational experiences, using the latest components from the Bot Framework: SDK, LG, LU, and declarative file formats, all without writing code."
  },
  "bot_framework_composer_fae721be": {
    "message": "Bot Framework Composer"
  },
  "bot_framework_composer_icon_gray_fa72d3d6": {
    "message": "bot framework composer icon gray"
  },
  "bot_framework_composer_is_a_visual_authoring_canva_c3947d91": {
    "message": "Bot Framework Composer is a visual authoring canvas for building bots and other types of conversational application with the Microsoft Bot Framework technology stack. With Composer you will find everything you need to build a modern, state-of-the-art conversational experience."
  },
  "bot_framework_composer_is_an_open_source_visual_au_2be2e02b": {
    "message": "Bot Framework Composer is an open-source visual authoring canvas for developers and multi-disciplinary teams to build bots. Composer integrates LUIS and QnA Maker, and allows sophisticated composition of bot replies using language generation."
  },
  "bot_framework_provides_the_most_comprehensive_expe_e34a7f5d": {
    "message": "Bot Framework provides the most comprehensive experience for building conversational applications."
  },
  "bot_is_botname_c5af0c89": {
    "message": "Bot is { botName }"
  },
  "bot_language_6cf30c2": {
    "message": "Bot language"
  },
  "bot_language_active_7cf9dc78": {
    "message": "Bot language (active)"
  },
  "bot_management_and_configurations_b7dadd69": {
    "message": "Bot management and configurations"
  },
  "bot_name_cannot_not_start_with_a_number_d70239": {
    "message": "Bot name cannot not start with a number"
  },
  "bot_name_is_botname_a28c2d05": {
    "message": "Bot name is { botName }"
  },
  "bot_project_file_does_not_exist_a0864a2c": {
    "message": "Bot project file does not exist."
  },
  "bot_projects_settings_list_view_ab58e5d": {
    "message": "Bot projects settings list View"
  },
  "bot_projects_settings_navigation_pane_c2074a5f": {
    "message": "Bot Projects Settings Navigation Pane"
  },
  "bot_responses_4617b4a2": {
    "message": "Bot responses"
  },
  "bot_responses_c4e63601": {
    "message": "Bot Responses"
  },
  "bot_settings_3751e1b2": {
    "message": "Bot settings"
  },
  "bot_settings_ce2783e4": {
    "message": "Bot Settings"
  },
  "branch_if_else_391e5681": {
    "message": "Branch: If/else"
  },
  "branch_if_else_992cf9bf": {
    "message": "Branch: If/Else"
  },
  "branch_if_else_f6a36f1d": {
    "message": "Branch: if/else"
  },
  "branch_switch_multiple_options_95c6a326": {
    "message": "Branch: Switch (multiple options)"
  },
  "break_out_of_loop_ab30157c": {
    "message": "Break out of loop"
  },
  "build_your_first_bot_f9c3e427": {
    "message": "Build your first bot"
  },
  "building_5e8a3c1d": {
    "message": "Building"
  },
  "building_runtime_22f11a1f": {
    "message": "Building runtime"
  },
  "bytes_74acea97": {
    "message": "Bytes"
  },
  "calculating_17b21be7": {
    "message": "Calculating..."
  },
  "cancel_all_active_dialogs_335b1623": {
    "message": "Cancel all active dialogs"
  },
  "cancel_all_dialogs_32144c45": {
    "message": "Cancel All Dialogs"
  },
  "cancel_caeb1e68": {
    "message": "Cancel"
  },
  "cancel_dialog_event_cc671dee": {
    "message": "Cancel dialog event"
  },
  "cannot_find_a_matching_conversation_d6344e4a": {
    "message": "Cannot find a matching conversation."
  },
  "cannot_parse_attachment_c3e552a5": {
    "message": "Cannot parse attachment."
  },
  "cannot_post_activity_conversation_not_found_c1e26d2d": {
    "message": "Cannot post activity. Conversation not found."
  },
  "cannot_upload_file_conversation_not_found_8a983504": {
    "message": "Cannot upload file. Conversation not found."
  },
  "carousal_c65edfcd": {
    "message": "Carousal"
  },
  "change_recognizer_3145b93d": {
    "message": "Change Recognizer"
  },
  "check_for_updates_and_install_them_automatically_50337340": {
    "message": "Check for updates and install them automatically."
  },
  "choice_input_f75a2353": {
    "message": "Choice Input"
  },
  "choice_name_fe8411f4": {
    "message": "Choice Name"
  },
  "choose_a_location_for_your_new_bot_project_e979f2d5": {
    "message": "Choose a location for your new bot project."
  },
  "choose_a_template_for_your_bot_47ed06a8": {
    "message": "Choose a template for your bot"
  },
  "choose_how_to_create_your_bot_a97f7b3e": {
    "message": "Choose how to create your bot"
  },
  "choose_one_2c4277df": {
    "message": "Choose One"
  },
  "choose_publishing_profile_ee7ecc78": {
    "message": "Choose publishing profile"
  },
  "choose_subscription_3d78d10d": {
    "message": "Choose subscription"
  },
  "chris_whitten_11df1f35": {
    "message": "Chris Whitten"
  },
  "clear_all_da755751": {
    "message": "Clear all"
  },
  "click_on_the_b_add_b_button_in_the_toolbar_and_sel_4daf351a": {
    "message": "Click on the <b>Add</b> button in the toolbar, and select <b>Add a new trigger</b>. In the <b>Create a trigger</b> wizard, set the <b>Trigger Type</b> to <i>Intent recognized</i> and configure the <b>Trigger Name</b> and <b>Trigger Phrases</b>. Then add actions in the Visual Editor."
  },
  "click_the_b_add_b_button_in_the_toolbar_and_select_79001156": {
    "message": "Click the <b>Add</b> button in the toolbar, and select <b>Add a new trigger</b> from the dropdown menu."
  },
  "click_to_sort_by_file_type_1b0c9bd": {
    "message": "Click to sort by file type"
  },
  "close_d634289d": {
    "message": "Close"
  },
  "collapse_34080b4d": {
    "message": "Collapse"
  },
  "collapse_debug_panel_6f1c5869": {
    "message": "Collapse debug panel"
  },
  "collapse_navigation_17228b95": {
    "message": "Collapse Navigation"
  },
  "comment_7ef1428e": {
    "message": "Comment"
  },
  "comments_e07bcbe3": {
    "message": "Comments"
  },
  "common_7911ab4b": {
    "message": "Common"
  },
  "component_stacktrace_e24b1983": {
    "message": "Component Stacktrace:"
  },
  "composer_cannot_yet_translate_your_bot_automatical_2d54081b": {
    "message": "Composer cannot yet translate your bot automatically.\nTo create a translation manually, Composer will create a copy of your bot’s content with the name of the additional language. This content can then be translated without affecting the original bot logic or flow and you can switch between languages to ensure the responses are correctly and appropriately translated."
  },
  "composer_includes_a_telemetry_feature_that_collect_8fd7bfbf": {
    "message": "Composer includes a telemetry feature that collects usage information. It is important that the Composer team understands how the tool is being used so that it can be improved."
  },
  "composer_introduction_98a93701": {
    "message": "Composer introduction"
  },
  "composer_is_up_to_date_9118257d": {
    "message": "Composer is up to date."
  },
  "composer_language_is_the_language_of_composer_ui_c23a57b6": {
    "message": "Composer language is the language of Composer UI"
  },
  "composer_logo_ba2048a0": {
    "message": "Composer Logo"
  },
  "composer_needs_net_core_sdk_46e2a8ae": {
    "message": "Composer needs .NET Core SDK"
  },
  "composer_settings_31b04099": {
    "message": "Composer Settings"
  },
  "composer_will_restart_88ee8dc3": {
    "message": "Composer will restart."
  },
  "composer_will_update_the_next_time_you_close_the_a_d74264a1": {
    "message": "Composer will update the next time you close the app."
  },
  "conditionalselector_ed2031f0": {
    "message": "ConditionalSelector"
  },
  "configure_adapter_2f621249": {
    "message": "Configure adapter"
  },
  "configure_composer_to_start_your_bot_using_runtime_fe37dadf": {
    "message": "Configure Composer to start your bot using runtime code you can customize and control."
  },
  "configure_ecb97e30": {
    "message": "Configure"
  },
  "configured_8d0f4dc8": {
    "message": "Configured"
  },
  "configures_default_language_model_to_use_if_there__f09f1acd": {
    "message": "Configures default language model to use if there is no culture code in the file name (Default: en-us)"
  },
  "confirm_6556b3a6": {
    "message": "Confirm"
  },
  "confirm_choices_db8e99fb": {
    "message": "Confirm Choices"
  },
  "confirm_input_bf996e7a": {
    "message": "Confirm Input"
  },
  "confirmation_fec87d65": {
    "message": "Confirmation"
  },
  "confirmation_modal_must_have_a_title_b0816e0b": {
    "message": "Confirmation modal must have a title."
  },
  "congratulations_your_model_is_successfully_publish_52ebc297": {
    "message": "Congratulations! Your model is successfully published."
  },
  "connect_a_remote_skill_10cf0724": {
    "message": "Connect a remote skill"
  },
  "connect_to_a_skill_53c9dff0": {
    "message": "Connect to a skill"
  },
  "connect_to_qna_knowledgebase_4b324132": {
    "message": "Connect to QnA Knowledgebase"
  },
  "connect_your_bot_to_other_messaging_services_c7f6aed6": {
    "message": "Connect your bot to other messaging services."
  },
  "connecting_to_b_source_b_to_import_bot_content_106cf675": {
    "message": "Connecting to <b>{ source }</b> to import bot content..."
  },
  "connecting_to_b_targetname_b_to_import_bot_content_65d8db95": {
    "message": "Connecting to <b>{ targetName }</b> to import bot content..."
  },
  "continue_ac067716": {
    "message": "Continue"
  },
  "continue_loop_22635585": {
    "message": "Continue loop"
  },
  "conversation_ended_a8bd37dd": {
    "message": "Conversation ended"
  },
  "conversation_ended_endofconversation_activity_41d0c83f": {
    "message": "Conversation ended (EndOfConversation activity)"
  },
  "conversation_id_cannot_be_updated_2a973f13": {
    "message": "Conversation ID cannot be updated."
  },
  "conversation_invoked_e960884e": {
    "message": "Conversation invoked"
  },
  "conversation_invoked_invoke_activity_71efde42": {
    "message": "Conversation invoked (Invoke activity)"
  },
  "conversationupdate_activity_9e94bff5": {
    "message": "ConversationUpdate activity"
  },
  "copy_9748f9f": {
    "message": "Copy"
  },
  "copy_content_for_translation_7affbcbb": {
    "message": "Copy content for translation"
  },
  "copy_project_location_to_clipboard_eb85c474": {
    "message": "Copy project location to clipboard"
  },
  "could_not_connect_to_storage_50411de0": {
    "message": "Could not connect to storage."
  },
  "couldn_t_complete_the_update_a337a359": {
    "message": "Couldn''t complete the update:"
  },
  "create_132b3be1": {
    "message": "Create"
  },
  "create_a_bot_project_73e6ce33": {
    "message": "Create a bot project"
  },
  "create_a_condition_8686fd5": {
    "message": "Create a condition"
  },
  "create_a_dialog_9f6c8618": {
    "message": "Create a dialog"
  },
  "create_a_knowledge_base_from_scratch_or_import_kno_2eb38ac0": {
    "message": "Create a knowledge base from scratch or import knowledge from a URL or PDF files"
  },
  "create_a_name_for_the_project_which_will_be_used_t_57e9b690": {
    "message": "Create a name for the project which will be used to name the application: (projectname-environment-LUfilename)"
  },
  "create_a_new_dialog_21d84b82": {
    "message": "Create a new dialog"
  },
  "create_a_new_form_dialog_schema_by_clicking_above_34b80531": {
    "message": "Create a new form dialog schema by clicking + above."
  },
  "create_a_new_skill_e961ff28": {
    "message": "Create a new skill"
  },
  "create_a_new_skill_manifest_or_select_which_one_yo_a97e9616": {
    "message": "Create a new skill manifest or select which one you want to edit"
  },
  "create_a_skill_in_your_bot_d7659e6b": {
    "message": "Create a skill in your bot"
  },
  "create_a_trigger_40e74743": {
    "message": "Create a trigger"
  },
  "create_bot_from_template_or_scratch_92f0fefa": {
    "message": "Create bot from template or scratch?"
  },
  "create_copy_to_translate_bot_content_efc872c": {
    "message": "Create copy to translate bot content"
  },
  "create_edit_skill_manifest_1c1b14fe": {
    "message": "Create/edit skill manifest"
  },
  "create_folder_error_38aa86f5": {
    "message": "Create Folder Error"
  },
  "create_form_dialog_bb98a4f2": {
    "message": "Create form dialog"
  },
  "create_from_knowledge_base_qna_maker_7422486": {
    "message": "Create from knowledge base (QnA Maker)"
  },
  "create_from_qna_7aa9dcbb": {
    "message": "Create from QnA"
  },
  "create_from_scratch_485c3045": {
    "message": "Create from scratch"
  },
  "create_from_template_87e12c94": {
    "message": "Create from template"
  },
  "create_kb_e78571ba": {
    "message": "Create KB"
  },
  "create_knowledge_base_from_scratch_afe4d2a2": {
    "message": "Create knowledge base from scratch"
  },
  "create_new_empty_bot_21cf0ea3": {
    "message": "Create new empty bot"
  },
  "create_new_folder_19d3faa4": {
    "message": "Create new folder"
  },
  "create_new_kb_1c4f86a0": {
    "message": "Create new KB"
  },
  "create_new_knowledge_base_d15d6873": {
    "message": "Create new knowledge base"
  },
  "create_new_knowledge_base_e14d07a5": {
    "message": "Create New Knowledge Base"
  },
  "create_new_knowledge_base_from_scratch_638c4fd2": {
    "message": "Create new knowledge base from scratch"
  },
  "create_or_edit_skill_manifest_8ad98da9": {
    "message": "Create or edit skill manifest"
  },
  "creating_your_knowledge_base_ef4f9872": {
    "message": "Creating your knowledge base"
  },
  "current_40c0812f": {
    "message": " - Current"
  },
  "custom_actions_5d396747": {
    "message": "Custom Actions"
  },
  "custom_events_d6f0e45b": {
    "message": "Custom events"
  },
  "custom_recognizer_951bab90": {
    "message": "Custom recognizer"
  },
  "custom_runtime_426aa34f": {
    "message": "Custom runtime"
  },
  "cut_c8c92681": {
    "message": "Cut"
  },
  "data_collection_32efe1e7": {
    "message": "Data collection"
  },
  "data_collection_7db2e237": {
    "message": "Data Collection"
  },
  "data_loading_4c9bb9f6": {
    "message": "Data loading..."
  },
  "data_transferring_between_services_c0971544": {
    "message": "Data transferring between services"
  },
  "date_ee500367": {
    "message": "Date"
  },
  "date_modified_18beced9": {
    "message": "Date modified"
  },
  "date_modified_e1c8ac8f": {
    "message": "Date Modified"
  },
  "date_or_time_d30bcc7d": {
    "message": "Date or time"
  },
  "date_time_input_2416ffc1": {
    "message": "Date Time Input"
  },
  "debug_break_46cb5adb": {
    "message": "Debug Break"
  },
  "debug_break_870a75df": {
    "message": "Debug break"
  },
  "debug_panel_header_2ee4d70c": {
    "message": "Debug Panel Header"
  },
  "debugging_options_20e2e9da": {
    "message": "Debugging options"
  },
  "default_language_486a558d": {
    "message": "Default language"
  },
  "default_language_a976938d": {
    "message": "DEFAULT LANGUAGE"
  },
  "default_language_b11c37db": {
    "message": "Default Language"
  },
  "default_recognizer_9c06c1a3": {
    "message": "Default recognizer"
  },
  "define_by_value_type_3cd3d1a8": {
    "message": "Define by value type"
  },
  "define_conversation_objective_146d1cc6": {
    "message": "Define conversation objective"
  },
  "defined_in_475568fb": {
    "message": "Defined in:"
  },
  "definition_not_found_for_defname_7194fd07": {
    "message": "Definition not found for { defName }"
  },
  "delete_a6efa79d": {
    "message": "Delete"
  },
  "delete_a_property_f2d70f79": {
    "message": "Delete a property"
  },
  "delete_activity_6d881872": {
    "message": "Delete activity"
  },
  "delete_bot_73586104": {
    "message": "Delete Bot"
  },
  "delete_form_dialog_schema_c8e28229": {
    "message": "Delete form dialog schema?"
  },
  "delete_knowledge_base_66e3a7f1": {
    "message": "Delete knowledge base"
  },
  "delete_properties_8bc77b42": {
    "message": "Delete Properties"
  },
  "delete_properties_c49a7892": {
    "message": "Delete properties"
  },
  "delete_property_b3786fa0": {
    "message": "Delete Property"
  },
  "delete_property_da7646f6": {
    "message": "Delete property?"
  },
  "delete_this_bot_fb78e519": {
    "message": "Delete this bot"
  },
  "deleting_dialogid_failed_1d7cc05a": {
    "message": "Deleting \"{ dialogId }\" failed."
  },
  "describe_your_skill_88554792": {
    "message": "Describe your skill"
  },
  "description_436c48d7": {
    "message": "Description"
  },
  "design_51b2812a": {
    "message": "Design"
  },
  "diagnostic_description_msg_9ddd1be": {
    "message": "Diagnostic Description { msg }"
  },
  "diagnostic_links_228dc6fe": {
    "message": "diagnostic links"
  },
  "diagnostic_list_29813310": {
    "message": "Diagnostic list"
  },
  "diagnostic_list_89b39c2e": {
    "message": "Diagnostic List"
  },
  "diagnostic_message_msg_5387e951": {
    "message": "Diagnostic Message { msg }"
  },
  "diagnostic_type_e1979c21": {
    "message": "Diagnostic type"
  },
  "diagnostics_a11880f6": {
    "message": "Diagnostics"
  },
  "diagnostics_pane_2d77c390": {
    "message": "Diagnostics Pane"
  },
  "diagnostics_tab_which_shows_errors_and_warnings_410e8f6": {
    "message": "Diagnostics tab which shows errors and warnings."
  },
  "dialog_68ba69ba": {
    "message": "(Dialog)"
  },
  "dialog_cancelled_767b512a": {
    "message": "Dialog cancelled"
  },
  "dialog_cancelled_cancel_dialog_event_3eba3d7e": {
    "message": "Dialog cancelled (Cancel dialog event)"
  },
  "dialog_data_61d5539b": {
    "message": "Dialog data"
  },
  "dialog_dialogid_not_found_5e8214c3": {
    "message": "dialog { dialogId } not found"
  },
  "dialog_events_f1b2e2a0": {
    "message": "Dialog events"
  },
  "dialog_generation_has_failed_550f0927": {
    "message": "Dialog generation has failed."
  },
  "dialog_generation_was_successful_be280943": {
    "message": "Dialog generation was successful."
  },
  "dialog_input_schema_c7864fbd": {
    "message": "Dialog input schema."
  },
  "dialog_interface_398bc493": {
    "message": "Dialog Interface"
  },
  "dialog_management_2980578": {
    "message": "Dialog management"
  },
  "dialog_opened_f6392b1": {
    "message": "Dialog opened"
  },
  "dialog_output_schema_acfe2186": {
    "message": "Dialog output schema."
  },
  "dialog_started_912507c": {
    "message": "Dialog started"
  },
  "dialog_started_begin_dialog_event_751dc07e": {
    "message": "Dialog started (Begin dialog event)"
  },
  "dialog_with_the_name_value_already_exists_62838518": {
    "message": "Dialog with the name: { value } already exists."
  },
  "dialogfactory_missing_schema_5c3255c4": {
    "message": "DialogFactory missing schema."
  },
  "dialognum_plural_0_no_bots_1_one_bot_other_bots_ha_1cf10787": {
    "message": "{ dialogNum, plural,\n     =0 {No bots}\n     =1 {One bot}\n  other {# bots}\n} have been found.\n            { dialogNum, select,\n      0 {}\n  other {Press down arrow key to navigate the search results}\n}"
  },
  "disable_a5c05db3": {
    "message": "Disable"
  },
  "display_lines_that_extends_beyond_the_width_of_the_9e500f3c": {
    "message": "Display lines that extends beyond the width of the editor on the next line."
  },
  "display_text_used_by_the_channel_to_render_visuall_4e4ab704": {
    "message": "Display text used by the channel to render visually."
  },
  "do_you_want_to_proceed_cd35aa38": {
    "message": "Do you want to proceed?"
  },
  "do_you_want_to_update_b_existingprojectname_b_c34014f": {
    "message": "Do you want to update <b>{ existingProjectName }</b>"
  },
  "do_you_wish_to_continue_96469eaf": {
    "message": "Do you wish to continue?"
  },
  "documentation_d82f6eec": {
    "message": "Documentation"
  },
  "does_not_exist_3a34b418": {
    "message": "Does Not Exist"
  },
  "done_1a4a010a": {
    "message": "Done!"
  },
  "done_54e3d4b6": {
    "message": "Done"
  },
  "download_now_and_install_when_you_close_composer_e241ed74": {
    "message": "Download now and install when you close Composer."
  },
  "downloading_bb6fb34b": {
    "message": "Downloading..."
  },
  "duplicate_31cec192": {
    "message": "Duplicate"
  },
  "duplicate_dialog_name_824f9fce": {
    "message": "Duplicate dialog name"
  },
  "duplicate_fields_9fd0d3c2": {
    "message": "duplicate fields"
  },
  "duplicate_name_d295a09d": {
    "message": "Duplicate name"
  },
  "duplicate_root_dialog_name_287ab65b": {
    "message": "Duplicate root dialog name"
  },
  "duplicated_intents_recognized_d3908424": {
    "message": "Duplicated intents recognized"
  },
  "e_g_azurebot_e09f6769": {
    "message": "e.g. AzureBot"
  },
  "early_adopters_e8db7999": {
    "message": "Early adopters"
  },
  "edit_a_publish_profile_30ebab3e": {
    "message": "Edit a publish profile"
  },
  "edit_a_skill_5665d9ac": {
    "message": "Edit a skill"
  },
  "edit_actions_b38e9fac": {
    "message": "Edit Actions"
  },
  "edit_an_array_property_5d886011": {
    "message": "Edit an array property"
  },
  "edit_array_4ab37c8": {
    "message": "Edit Array"
  },
  "edit_c5fbea07": {
    "message": "Edit"
  },
  "edit_displayname_dialog_description_986a7d60": {
    "message": "Edit { displayName } dialog description"
  },
  "edit_in_json_75d0d754": {
    "message": "Edit in JSON"
  },
  "edit_kb_name_5e2d8c5b": {
    "message": "Edit KB name"
  },
  "edit_property_dd6a1172": {
    "message": "Edit Property"
  },
  "edit_schema_a2ab5695": {
    "message": "Edit schema"
  },
  "edit_source_45af68b4": {
    "message": "Edit source"
  },
  "edit_this_template_in_a_bot_response_view_a_7236985f": {
    "message": "Edit this template in<a>Bot Response view</a>"
  },
  "ejecting_runtime_f6c90614": {
    "message": "Ejecting runtime..."
  },
  "emit_a_custom_event_78cf318b": {
    "message": "Emit a custom event"
  },
  "emit_a_telemetry_track_event_e2442842": {
    "message": "Emit a telemetry track event"
  },
  "emit_a_trace_event_f653ae84": {
    "message": "Emit a trace event"
  },
  "emit_event_32aa6583": {
    "message": "Emit Event"
  },
  "empty_bot_template_that_routes_to_qna_configuratio_21531414": {
    "message": "Empty bot template that routes to qna configuration"
  },
  "empty_qna_icon_34c180c6": {
    "message": "Empty QnA Icon"
  },
  "enable_6f5d1328": {
    "message": "Enable"
  },
  "enable_line_numbers_to_refer_to_code_lines_by_numb_e5ba66ea": {
    "message": "Enable line numbers to refer to code lines by number."
  },
  "enable_multi_turn_extraction_8a168892": {
    "message": "Enable multi-turn extraction"
  },
  "enabled_ba7cab66": {
    "message": "Enabled"
  },
  "end_dialog_8f562a4c": {
    "message": "End Dialog"
  },
  "end_this_dialog_3ed0d50b": {
    "message": "End this dialog"
  },
  "end_turn_6ab71cea": {
    "message": "End Turn"
  },
  "end_turn_ca85b3d4": {
    "message": "End turn"
  },
  "endofconversation_activity_4aa21306": {
    "message": "EndOfConversation activity"
  },
  "endpoints_ff946539": {
    "message": "Endpoints"
  },
  "enter_a_manifest_url_to_add_a_new_skill_to_your_bo_57e9d660": {
    "message": "Enter a manifest url to add a new skill to your bot."
  },
  "enter_a_max_value_14e8ba52": {
    "message": "Enter a max value"
  },
  "enter_a_min_value_c3030813": {
    "message": "Enter a min value"
  },
  "enter_a_url_7b4d6063": {
    "message": "Enter a URL"
  },
  "enter_a_url_or_browse_to_upload_a_file_88a783fa": {
    "message": "Enter a URL or browse to upload a file "
  },
  "enter_luis_application_name_df312e75": {
    "message": "Enter LUIS application name"
  },
  "enter_luis_authoring_key_c59f8f1f": {
    "message": "Enter LUIS authoring key"
  },
  "enter_luis_endpoint_key_f8eb30f5": {
    "message": "Enter LUIS endpoint key"
  },
  "enter_luis_region_2316eceb": {
    "message": "Enter LUIS region"
  },
  "enter_microsoft_app_id_c92101b0": {
    "message": "Enter Microsoft App Id"
  },
  "enter_microsoft_app_password_b0926c39": {
    "message": "Enter Microsoft App Password"
  },
  "enter_qna_maker_subscription_key_d26b4bad": {
    "message": "Enter QnA Maker Subscription key"
  },
  "enter_skill_host_endpoint_url_e22eeab5": {
    "message": "Enter Skill host endpoint url"
  },
  "entities_ef09392c": {
    "message": "Entities"
  },
  "entity_defined_in_lu_files_entity_1812c172": {
    "message": "Entity defined in lu files: { entity }"
  },
  "environment_68aed6d3": {
    "message": "Environment"
  },
  "equals_expression_47199f4e": {
    "message": "Equals Expression"
  },
  "error_98e81528": {
    "message": "Error"
  },
  "error_afac7133": {
    "message": "Error:"
  },
  "error_event_c079b608": {
    "message": "Error event"
  },
  "error_fetching_runtime_templates_5e8a4701": {
    "message": "Error fetching runtime templates"
  },
  "error_in_ui_schema_for_title_errormsg_options_7f3c22f2": {
    "message": "Error in UI schema for { title }: { errorMsg }\n{ options }"
  },
  "error_occurred_5549a6b4": {
    "message": "Error occurred"
  },
  "error_occurred_ejecting_runtime_8512129e": {
    "message": "Error occurred ejecting runtime!"
  },
  "error_occurred_error_event_3e7f8ad0": {
    "message": "Error occurred (Error event)"
  },
  "error_please_add_unknown_functions_to_setting_s_cu_14b4abf8": {
    "message": "{ error } Please add unknown functions to setting''s customFunctions field."
  },
  "error_processing_schema_2c707cf3": {
    "message": "Error Processing Schema"
  },
  "errorsmsg_8f5d3d85": {
    "message": "{ errorsMsg }"
  },
  "event_activity_2067a94b": {
    "message": "Event activity"
  },
  "event_created_e9e05afc": {
    "message": "Event created"
  },
  "event_focused_51e447f3": {
    "message": "Event focused"
  },
  "event_received_457f99d6": {
    "message": "Event received"
  },
  "event_received_event_activity_45ffed05": {
    "message": "Event received (Event activity)"
  },
  "events_cf7a8c50": {
    "message": "Events"
  },
  "example_bot_list_9be1d563": {
    "message": "Example bot list"
  },
  "examples_c435f08c": {
    "message": "Examples"
  },
  "existing_files_in_scripts_folder_will_be_overwritt_afa8d787": {
    "message": "Existing files in scripts/folder will be overwritten. Are you sure you want to continue?"
  },
  "expand_2f2fadbd": {
    "message": "Expand"
  },
  "expand_navigation_20330d1d": {
    "message": "Expand Navigation"
  },
  "expected_responses_intent_intentname_44b051c": {
    "message": "Expected responses (intent: #{ intentName })"
  },
  "expecting_4df12c00": {
    "message": "Expecting"
  },
  "export_json_2e2981f5": {
    "message": "Export JSON"
  },
  "export_this_bot_as_zip_c4bfddf2": {
    "message": "Export this bot as .zip"
  },
  "expression_7f906a13": {
    "message": "Expression"
  },
  "expression_starting_with_a750efc8": {
    "message": "Expression starting with =."
  },
  "expression_to_evaluate_ce4095b1": {
    "message": "Expression to evaluate."
  },
  "extension_settings_899ccb55": {
    "message": "Extension Settings"
  },
  "external_resources_will_not_be_changed_c08b0009": {
    "message": "External resources will not be changed."
  },
  "external_service_adapters_5218e6a3": {
    "message": "External service adapters"
  },
  "external_services_da7820ce": {
    "message": "External services"
  },
  "extract_question_and_answer_pairs_from_an_online_f_7316548e": {
    "message": "Extract question-and-answer pairs from an online FAQ, product manuals, or other files. Supported formats are .tsv, .pdf, .doc, .docx, .xlsx, containing questions and answers in sequence. Learn more about knowledge base sources. Skip this step to add questions and answers manually after creation. The number of sources and file size you can add depends on the QnA service SKU you choose. Learn more about QnA Maker SKUs."
  },
  "extract_question_and_answer_pairs_from_an_online_f_c1e12724": {
    "message": "Extract question-and-answer pairs from an online FAQ, product manuals, or other files. Supported formats are .tsv, .pdf, .doc, .docx, .xlsx, containing questions and answers in sequence. "
  },
  "extracting_qna_pairs_from_url_b0331bba": {
    "message": "Extracting QNA pairs from { url }"
  },
  "fail_to_save_bot_578fa8aa": {
    "message": "Fail to save bot"
  },
  "failed_to_start_1edb0dbe": {
    "message": "Failed to start"
  },
  "false_2f39ee6d": {
    "message": "false"
  },
  "false_eef8c169": {
    "message": "False"
  },
  "fetching_form_dialog_schema_templates_failed_44e2dd63": {
    "message": "Fetching form dialog schema templates failed."
  },
  "field_set_6e7d7f67": {
    "message": "Field Set"
  },
  "fields_must_be_either_all_strings_or_all_fieldset__d3df28c": {
    "message": "fields must be either all strings or all fieldset objects"
  },
  "file_name_8fd421ff": {
    "message": "File name"
  },
  "file_not_found_9eec054c": {
    "message": "File not found"
  },
  "file_or_attachment_5467e604": {
    "message": "File or attachment"
  },
  "file_type_fd1ba7ee": {
    "message": "File Type"
  },
  "filter_by_dialog_or_trigger_name_784ee5b0": {
    "message": "Filter by dialog or trigger name"
  },
  "filter_by_file_name_fa3d33b5": {
    "message": "Filter by file name"
  },
  "firstselector_a3daca5d": {
    "message": "FirstSelector"
  },
  "folder_foldername_already_exists_4a2260e9": {
    "message": "folder { folderName } already exists"
  },
  "font_family_baa0c6a3": {
    "message": "Font family"
  },
  "font_size_bf4db203": {
    "message": "Font size"
  },
  "font_weight_188bb2b9": {
    "message": "Font weight"
  },
  "for_each_def04c48": {
    "message": "For Each"
  },
  "for_each_page_3b4d4b69": {
    "message": "For Each Page"
  },
  "for_properties_of_type_list_or_enum_your_bot_accep_9e7649c6": {
    "message": "For properties of type list (or enum), your bot accepts only the values you define. After your dialog is generated, you can provide synonyms for each value."
  },
  "form_dialog_error_ba7c37fe": {
    "message": "Form dialog error"
  },
  "form_dialog_schema_actions_c9f1c26": {
    "message": "Form dialog schema actions"
  },
  "form_dialogs_4a1e22f9": {
    "message": "Form dialogs"
  },
  "form_editor_7c2b02f0": {
    "message": "form editor"
  },
  "form_title_baf85c7e": {
    "message": "form title"
  },
  "form_wide_operations_1c1a73eb": {
    "message": "form-wide operations"
  },
  "forms_preview_af001fab": {
    "message": "Forms (preview)"
  },
  "fromtemplatename_does_not_exist_d429483c": {
    "message": "fromTemplateName does not exist"
  },
  "gb_7570760e": {
    "message": "GB"
  },
  "general_24ac26a8": {
    "message": "General"
  },
  "generate_44e33e72": {
    "message": "Generate"
  },
  "generate_dialog_b80a85b2": {
    "message": "Generate dialog"
  },
  "generating_dialog_for_schemaid_51b2744f": {
    "message": "Generating dialog for \"{ schemaId }\""
  },
  "generating_form_dialog_using_schemaid_schema_faile_817f9f96": {
    "message": "Generating form dialog using \"{ schemaId }\" schema failed. Please try again later."
  },
  "generating_your_dialog_using_schemaid_schema_pleas_c2e1165": {
    "message": "Generating your dialog using \"{ schemaId }\" schema, please wait..."
  },
  "get_a_new_copy_of_the_runtime_code_84970bf": {
    "message": "Get a new copy of the runtime code"
  },
  "get_activity_members_11339605": {
    "message": "Get activity members"
  },
  "get_conversation_members_71602275": {
    "message": "Get conversation members"
  },
  "get_started_50c13c6c": {
    "message": "Get started!"
  },
  "getting_help_ab6811b0": {
    "message": "Getting Help"
  },
  "getting_started_f45a7e87": {
    "message": "Getting Started"
  },
  "getting_template_910a4116": {
    "message": "Getting template"
  },
  "go_to_qna_all_up_view_page_d475333d": {
    "message": "Go to QnA all-up view page."
  },
  "got_it_2c06b54a": {
    "message": "Got it!"
  },
  "greeting_conversationupdate_activity_3eb99c15": {
    "message": "Greeting (ConversationUpdate activity)"
  },
  "greeting_f906f962": {
    "message": "Greeting"
  },
  "handle_a_condition_f32eb8d": {
    "message": "Handle a Condition"
  },
  "handoff_activity_14363a20": {
    "message": "Handoff activity"
  },
  "handover_to_human_1a619574": {
    "message": "Handover to human"
  },
  "handover_to_human_handoff_activity_477a71fe": {
    "message": "Handover to human (Handoff activity)"
  },
  "help_us_improve_468828c5": {
    "message": "Help us improve?"
  },
  "here_s_what_we_know_4e9c1731": {
    "message": "Here’s what we know…"
  },
  "hero_card_cef4cd02": {
    "message": "Hero card"
  },
  "hide_code_5dcffa94": {
    "message": "Hide code"
  },
  "home_351838cd": {
    "message": "Home"
  },
  "http_request_79847109": {
    "message": "HTTP Request"
  },
  "i_want_to_delete_this_bot_f81a4735": {
    "message": "I want to delete this bot"
  },
  "icon_name_is_file_c80dacae": {
    "message": "{ icon } name is { file }"
  },
  "iconname_file_icon_29976c8e": {
    "message": "{ iconName } file icon"
  },
  "id_already_exists_please_enter_a_unique_file_name_174913a3": {
    "message": "{ id } already exists. Please enter a unique file name."
  },
  "if_condition_56c9be4a": {
    "message": "If Condition"
  },
  "if_this_problem_persists_please_file_an_issue_on_6fbc8e2b": {
    "message": "If this problem persists, please file an issue on"
  },
  "if_you_already_have_a_luis_account_provide_the_inf_bede07a4": {
    "message": "If you already have a LUIS account, provide the information below. If you do not have an account yet, create a (free) account first."
  },
  "if_you_already_have_a_qna_account_provide_the_info_466d6a4b": {
    "message": "If you already have a QNA account, provide the information below. If you do not have an account yet, create a (free) account first."
  },
  "ignoring_dc76ef87": {
    "message": "Ignoring"
  },
  "import_as_new_35630827": {
    "message": "Import as new"
  },
  "import_schema_75659c5f": {
    "message": "Import schema"
  },
  "import_your_bot_to_new_project_8751d82f": {
    "message": "Import your bot to new project"
  },
  "importing_b_botname_b_from_sourcename_f7410826": {
    "message": "Importing <b>{ botName }</b> from { sourceName }..."
  },
  "importing_bot_content_from_targetname_6da78f15": {
    "message": "Importing bot content from { targetName }..."
  },
  "in_order_to_use_the_response_editor_please_fix_you_570408e8": {
    "message": "In order to use the response editor, please fix your template errors first."
  },
  "in_production_5a70b8b4": {
    "message": "In production"
  },
  "in_test_63c32694": {
    "message": "In test"
  },
  "in_the_b_create_a_trigger_b_wizard_set_the_trigger_f9b23519": {
    "message": "In the <b>Create a trigger</b> wizard, set the trigger type to <i>Activities</i> in the dropdown. Then set the <b>Activity Type</b> to <i>Greeting (ConversationUpdate activity)</i>, and click the <b>Submit</b> button."
  },
  "inactive_34365329": {
    "message": "Inactive"
  },
  "initializing_bot_project_48f55e12": {
    "message": "Initializing bot project"
  },
  "input_1d1d9b8e": {
    "message": "Input"
  },
  "input_hint_37e0c163": {
    "message": "Input hint: "
  },
  "insert_a_property_reference_in_memory_95d27746": {
    "message": "Insert a property reference in memory"
  },
  "insert_a_template_reference_b1d4203e": {
    "message": "Insert a template reference"
  },
  "insert_an_adaptive_expression_pre_built_function_32b1583a": {
    "message": "Insert an adaptive expression pre-built function"
  },
  "insert_prebuilt_functions_22b05f8": {
    "message": "Insert prebuilt functions"
  },
  "insert_property_reference_38f0605": {
    "message": "Insert property reference"
  },
  "insert_ssml_tag_1fedbe80": {
    "message": "Insert SSML tag"
  },
  "insert_template_reference_bb33720e": {
    "message": "Insert template reference"
  },
  "install_microsoft_net_core_sdk_2de509f0": {
    "message": "Install Microsoft .NET Core SDK"
  },
  "install_more_adapters_in_a_package_settings_a_e8b0df7a": {
    "message": "Install more adapters in <a>Package Settings</a>."
  },
  "install_pre_release_versions_of_composer_daily_to__ceb41b54": {
    "message": "Install pre-release versions of Composer, daily, to access and test the latest features. <a>Learn more</a>."
  },
  "install_the_update_and_restart_composer_fac30a61": {
    "message": "Install the update and restart Composer."
  },
  "integer_7f378275": {
    "message": "integer"
  },
  "integer_b08abbe9": {
    "message": "Integer"
  },
  "integer_constant_650191ba": {
    "message": "Integer constant."
  },
  "integer_constant_or_expression_to_evaluate_ec4a17da": {
    "message": "Integer constant or expression to evaluate."
  },
  "integer_or_expression_107f60fb": {
    "message": "Integer or expression"
  },
  "intent_2291200b": {
    "message": "Intent"
  },
  "intent_recognized_c3840853": {
    "message": "Intent recognized"
  },
  "intentname_is_missing_or_empty_e49db2f8": {
    "message": "intentName is missing or empty"
  },
  "interpolated_string_c96053f2": {
    "message": "Interpolated string."
  },
  "interpolated_string_e04923d3": {
    "message": "Interpolated string"
  },
  "interpolated_string_or_expression_to_evaluate_ba0b0ba": {
    "message": "Interpolated string or expression to evaluate."
  },
  "introduction_of_key_concepts_and_user_experience_e_971b32e9": {
    "message": "Introduction of key concepts and user experience elements for Composer."
  },
  "invalid_file_path_to_save_the_transcript_54c92a51": {
    "message": "Invalid file path to save the transcript."
  },
  "invoke_activity_87df4903": {
    "message": "Invoke activity"
  },
  "is_missing_or_empty_a551462e": {
    "message": "is missing or empty"
  },
  "issues_4680a499": {
    "message": "Issues"
  },
  "it_s_not_a_built_in_function_or_a_custom_function_1527ed83": {
    "message": "it''s not a built-in function or a custom function."
  },
  "item_actions_22d0242": {
    "message": "Item Actions"
  },
  "item_actions_cd903bde": {
    "message": "Item actions"
  },
  "item_added_f3910bed": {
    "message": "item added"
  },
  "itemcount_plural_0_no_schemas_1_one_schema_other_s_e1aea7f": {
    "message": "{ itemCount, plural,\n     =0 {No schemas}\n     =1 {One schema}\n  other {# schemas}\n} have been found.\n            { itemCount, select,\n      0 {}\n  other {Press down arrow key to navigate the search results}\n}"
  },
  "jan_28_2020_8beb36dc": {
    "message": "Jan 28, 2020"
  },
  "kb_d9c53902": {
    "message": "KB"
  },
  "key_cannot_be_blank_dccc1b46": {
    "message": "Key cannot be blank"
  },
  "key_f2a919d5": {
    "message": "Key"
  },
  "keys_must_be_unique_2028cef3": {
    "message": "Keys must be unique"
  },
  "knowledge_base_name_7d83bbe4": {
    "message": "Knowledge base name"
  },
  "knowledge_source_dd66f38f": {
    "message": "Knowledge source"
  },
  "l_startline_startcharacter_l_endline_endcharacter_72bc2e5d": {
    "message": "L{ startLine }:{ startCharacter } - L{ endLine }:{ endCharacter } "
  },
  "language_generation_1876f6d6": {
    "message": "Language Generation"
  },
  "language_understanding_9ae3f1f6": {
    "message": "Language Understanding"
  },
  "languagepolicy_e754ad28": {
    "message": "LanguagePolicy"
  },
  "last_modified_time_is_time_b1497d3": {
    "message": "Last modified time is { time }"
  },
  "layout_56d3a203": {
    "message": "Layout: "
  },
  "learn_more_14816ec": {
    "message": "Learn More."
  },
  "learn_more_a79a7918": {
    "message": "Learn more"
  },
  "learn_more_about_activities_134f453d": {
    "message": "Learn more about activities"
  },
  "learn_more_about_endpoints_df156708": {
    "message": "Learn more about endpoints"
  },
  "learn_more_about_knowledge_base_sources_24369b09": {
    "message": "Learn more about knowledge base sources. "
  },
  "learn_more_about_manifests_6e7c364b": {
    "message": "Learn more about manifests"
  },
  "learn_more_about_skill_manifests_7708ce2c": {
    "message": "Learn more about skill manifests"
  },
  "learn_more_about_title_d1d3edbe": {
    "message": "Learn more about { title }"
  },
  "learn_more_about_your_property_schema_3a0a0890": {
    "message": "Learn more about your property schema"
  },
  "learn_more_c08939e8": {
    "message": "Learn more."
  },
  "learn_the_basics_2d9ae7df": {
    "message": "Learn the basics"
  },
  "leave_product_tour_49585718": {
    "message": "Leave Product Tour?"
  },
  "lg_editor_ee0184e6": {
    "message": "LG editor"
  },
  "lg_file_already_exist_55195d20": {
    "message": "lg file already exist"
  },
  "lg_file_id_not_found_6bd6869b": {
    "message": "LG file { id } not found"
  },
  "lg_language_client_7892c4c1": {
    "message": "LG Language Client"
  },
  "lg_navigation_pane_97b15c3d": {
    "message": "LG Navigation Pane"
  },
  "line_numbers_1bfa7fb": {
    "message": "Line numbers"
  },
  "line_startline_startcharacter_line_endline_endchar_372bb2f4": {
    "message": "line { startLine }:{ startCharacter } - line { endLine }:{ endCharacter }"
  },
  "link_to_this_skill_has_been_broken_343072bd": {
    "message": "Link to this skill has been broken"
  },
  "link_to_where_this_luis_intent_is_defined_9be25fb7": {
    "message": "link to where this LUIS intent is defined"
  },
  "list_6cc05": {
    "message": "List"
  },
  "list_a034633b": {
    "message": "list"
  },
  "list_count_values_33ea7088": {
    "message": "list - { count } values"
  },
  "list_of_actions_rendered_as_suggestions_to_user_c0154e0b": {
    "message": "List of actions rendered as suggestions to user."
  },
  "list_of_attachments_with_their_type_used_by_channe_7ecf0086": {
    "message": "List of attachments with their type. Used by channels to render as UI cards or other generic file attachment types."
  },
  "list_of_languages_that_bot_will_be_able_to_underst_e4851dc5": {
    "message": "List of languages that bot will be able to understand (User input) and respond to (Bot responses). To make this bot available in other languages, click ‘Manage bot languages’ to create a copy of the default language, and translate the content into the new language."
  },
  "list_view_e33843f0": {
    "message": "List view"
  },
  "loading_25990131": {
    "message": "Loading..."
  },
  "loading_bde52856": {
    "message": "Loading"
  },
  "local_bot_runtime_manager_812cbd0c": {
    "message": "Local bot runtime manager"
  },
  "local_composer_386e07d7": {
    "message": "Local Composer"
  },
  "local_skill_6ce0d311": {
    "message": "Local Skill."
  },
  "locale_locale_is_not_supported_by_luis_a3a72047": {
    "message": "locale \"{ locale }\" is not supported by LUIS"
  },
  "locate_the_bot_file_and_repair_the_link_202045b1": {
    "message": "Locate the bot file and repair the link"
  },
  "location_e17bd402": {
    "message": "Location"
  },
  "location_is_location_8c17b5de": {
    "message": "location is { location }"
  },
  "log_output_64a4dbec": {
    "message": "Log output"
  },
  "log_to_console_4fc23e34": {
    "message": "Log to console"
  },
  "login_6f3d6249": {
    "message": "Login"
  },
  "login_to_azure_c0cb057e": {
    "message": "Login to Azure"
  },
  "loop_for_each_item_53eb7c5b": {
    "message": "Loop: for each item"
  },
  "loop_for_each_item_e09537ae": {
    "message": "Loop: For each item"
  },
  "loop_for_each_page_multiple_items_733e7f41": {
    "message": "Loop: For each page (multiple items)"
  },
  "looping_ddae56ff": {
    "message": "Looping"
  },
  "lu_editor_d09fb2b0": {
    "message": "LU editor"
  },
  "lu_file_already_exist_7f118089": {
    "message": "lu file already exist"
  },
  "lu_file_id_not_found_8732d33e": {
    "message": "LU file { id } not found"
  },
  "lu_language_client_bbffcd7b": {
    "message": "LU Language Client"
  },
  "lu_navigation_pane_54dc5587": {
    "message": "LU Navigation Pane"
  },
  "luis_add4bbe3": {
    "message": "LUIS"
  },
  "luis_application_name_1530d3aa": {
    "message": "LUIS application name"
  },
  "luis_authoring_key_c8414499": {
    "message": "LUIS authoring key"
  },
  "luis_authoring_key_cfaba7dd": {
    "message": "LUIS Authoring key:"
  },
  "luis_authoring_key_is_required_with_the_current_re_464f655e": {
    "message": "LUIS authoring key is required with the current recognizer setting to start your bot locally, and publish"
  },
  "luis_authoring_region_b142f97b": {
    "message": "Luis Authoring Region"
  },
  "luis_build_warning_320e4ee2": {
    "message": "Luis build warning"
  },
  "luis_endpoint_key_c685e219": {
    "message": "LUIS endpoint key"
  },
  "luis_key_is_required_with_the_current_recognizer_s_66890a29": {
    "message": "LUIS key is required with the current recognizer setting to start your bot locally, and publish"
  },
  "luis_region_9879d8de": {
    "message": "LUIS region"
  },
  "luis_region_is_required_4b7a19af": {
    "message": "LUIS region is required"
  },
  "main_dialog_eed5c847": {
    "message": "Main dialog"
  },
  "make_a_copy_77d1233": {
    "message": "Make a copy"
  },
  "manage_bot_languages_9ec36fd7": {
    "message": "Manage bot languages"
  },
  "manage_profiles_715c2092": {
    "message": "Manage profiles"
  },
  "manage_properties_c9fa4456": {
    "message": "Manage properties"
  },
  "manifest_could_not_be_loaded_1c011a6a": {
    "message": "Manifest could not be loaded"
  },
  "manifest_editor_1426637": {
    "message": "manifest editor"
  },
  "manifest_url_30824e88": {
    "message": "Manifest url"
  },
  "manifest_url_can_not_be_accessed_a7f147b2": {
    "message": "Manifest url can not be accessed"
  },
  "manifest_version_1edc004a": {
    "message": "Manifest Version"
  },
  "manually_add_question_and_answer_pairs_to_create_a_f1318c4e": {
    "message": "Manually add question and answer pairs to create a KB"
  },
  "maximum_f0e8e5e4": {
    "message": "Maximum"
  },
  "mb_8f9f9e84": {
    "message": "MB"
  },
  "menu_items_2d66492c": {
    "message": "Menu items"
  },
  "merging_packages_6115c7ea": {
    "message": "Merging Packages"
  },
  "message_5c38209d": {
    "message": "Message"
  },
  "message_deleted_628eef3a": {
    "message": "Message deleted"
  },
  "message_deleted_activity_85dd8915": {
    "message": "Message deleted activity"
  },
  "message_deleted_message_deleted_activity_dd2d4b9f": {
    "message": "Message deleted (Message deleted activity)"
  },
  "message_reaction_3704d790": {
    "message": "Message reaction"
  },
  "message_reaction_activity_379944e7": {
    "message": "Message reaction activity"
  },
  "message_reaction_message_reaction_activity_b9ac1076": {
    "message": "Message reaction (Message reaction activity)"
  },
  "message_received_5abfe9a0": {
    "message": "Message received"
  },
  "message_received_activity_1ff7c2a4": {
    "message": "Message received activity"
  },
  "message_received_message_received_activity_4ef515f5": {
    "message": "Message received (Message received activity)"
  },
  "message_updated_4f2e37fe": {
    "message": "Message updated"
  },
  "message_updated_activity_4997737e": {
    "message": "Message updated activity"
  },
  "message_updated_message_updated_activity_eacdb6bd": {
    "message": "Message updated (Message updated activity)"
  },
  "microsoft_app_id_a7f3e591": {
    "message": "Microsoft App Id"
  },
  "microsoft_app_password_737ebc90": {
    "message": "Microsoft App Password"
  },
  "microsoft_s_templates_offer_best_practices_for_dev_87bec01c": {
    "message": "Microsoft''s templates offer best practices for developing conversational bots"
  },
  "minimap_beb3be27": {
    "message": "Minimap"
  },
  "minimum_f31b05ab": {
    "message": "Minimum"
  },
  "missing_definition_for_defname_33f2b594": {
    "message": "Missing definition for { defName }"
  },
  "missing_fields_1c88ab71": {
    "message": "missing fields"
  },
  "modification_rejected_6a6e8322": {
    "message": "Modification Rejected"
  },
  "modify_active_dialog_edcf4a45": {
    "message": "Modify active dialog"
  },
  "modify_this_dialog_3c38af24": {
    "message": "Modify this dialog"
  },
  "more_options_e89670cf": {
    "message": "More options"
  },
  "mostspecificselector_2cf1a6ae": {
    "message": "MostSpecificSelector"
  },
  "move_abf00365": {
    "message": "Move"
  },
  "move_down_eaae3426": {
    "message": "Move Down"
  },
  "move_up_b1c4d3a5": {
    "message": "Move Up"
  },
  "ms_teams_15993b97": {
    "message": "MS Teams"
  },
  "msft_ignite_ai_show_e131edef": {
    "message": "MSFT Ignite AI Show"
  },
  "msg_bf173fef": {
    "message": "{ msg }"
  },
  "multi_choice_839b54bb": {
    "message": "Multi-choice"
  },
  "multiple_wildcards_26f50b6c": {
    "message": "multiple wildcards"
  },
  "must_be_an_expression_error_477cbda6": {
    "message": "must be an expression: { error }"
  },
  "must_have_a_name_d5c5c464": {
    "message": "Must have a name"
  },
  "my_staging_environment_2b92d0aa": {
    "message": "My Staging Environment"
  },
  "name_1aed4a1b": {
    "message": "Name"
  },
  "name_and_save_your_skill_manifest_cfd672b7": {
    "message": "Name and save your skill manifest."
  },
  "name_cannot_be_found_at_the_location_27560dcb": {
    "message": "{ name } cannot be found at the location."
  },
  "name_copy_55d27c1a": {
    "message": "{ name }_Copy"
  },
  "name_is_name_abc564f9": {
    "message": "Name is { name }"
  },
  "name_is_required_29d28f8d": {
    "message": "{ name } is required"
  },
  "name_of_skill_dialog_to_call_201707f3": {
    "message": "Name of skill dialog to call"
  },
  "name_of_the_property_f3cae657": {
    "message": "Name of the property"
  },
  "navigation_control_94f2649e": {
    "message": "navigation control"
  },
  "navigation_pane_e587b73c": {
    "message": "Navigation pane"
  },
  "navigation_path_8b299e64": {
    "message": "Navigation Path"
  },
  "navigation_to_see_actions_3be545c9": {
    "message": "navigation to see actions"
  },
  "new_13daf639": {
    "message": "New"
  },
  "new_creation_experience_29591aca": {
    "message": "New Creation Experience"
  },
  "new_template_49e6f0f2": {
    "message": "New template"
  },
  "new_trigger_331c811b": {
    "message": "New Trigger .."
  },
  "new_update_available_30534ea5": {
    "message": "New update available"
  },
  "new_value_3c1ce474": {
    "message": "New value"
  },
  "newsectionplaceholdersectionname_5fc0d21": {
    "message": "_NewSectionPlaceHolderSectionName"
  },
  "next_40e12421": {
    "message": "Next"
  },
  "next_configure_resources_2ea29fdf": {
    "message": "Next: Configure resources"
  },
  "no_editor_for_type_8b5593c5": {
    "message": "No Editor for { type }"
  },
  "no_extensions_installed_4b925277": {
    "message": "No extensions installed"
  },
  "no_form_dialog_schema_matches_your_filtering_crite_a198cb62": {
    "message": "No form dialog schema matches your filtering criteria!"
  },
  "no_functions_found_e0db426b": {
    "message": "No functions found"
  },
  "no_i_want_to_keep_the_content_just_de_reference_fr_fac5f2ce": {
    "message": "No, I want to keep the content, just de-reference from this response."
  },
  "no_lu_file_with_name_id_fb21315d": {
    "message": "NO LU FILE WITH NAME { id }"
  },
  "no_lu_or_qna_file_with_name_id_21cfe9dc": {
    "message": "NO LU OR QNA FILE WITH NAME { id }"
  },
  "no_name_e082310e": {
    "message": "[no name]"
  },
  "no_properties_found_6f777f6e": {
    "message": "No properties found"
  },
  "no_qna_file_with_name_id_7cb89755": {
    "message": "NO QNA FILE WITH NAME { id }"
  },
  "no_search_results_1ba50423": {
    "message": "No search results"
  },
  "no_templates_found_d8dca69b": {
    "message": "No templates found"
  },
  "no_updates_available_cecd904d": {
    "message": "No updates available"
  },
  "no_uploads_were_attached_as_a_part_of_the_request_63e92f54": {
    "message": "No uploads were attached as a part of the request."
  },
  "no_wildcard_ff439e76": {
    "message": "no wildcard"
  },
  "node_menu_e2aa8092": {
    "message": "Node menu"
  },
  "none_3b5e34d2": {
    "message": "None"
  },
  "not_a_single_template_e37f894": {
    "message": "Not a single template"
  },
  "not_now_97efd947": {
    "message": "Not now"
  },
  "not_yet_published_669e37b3": {
    "message": "Not yet published"
  },
  "notifications_cbfa7704": {
    "message": "Notifications"
  },
  "nov_12_2019_96ec5473": {
    "message": "Nov 12, 2019"
  },
  "number_a6dc44e": {
    "message": "Number"
  },
  "number_constant_1938e96e": {
    "message": "Number constant."
  },
  "number_constant_or_expression_to_evaluate_1098771": {
    "message": "Number constant or expression to evaluate."
  },
  "number_dc1c178": {
    "message": "number"
  },
  "number_or_expression_55c7f9f": {
    "message": "Number or expression"
  },
  "oauth_activities_are_not_available_for_testing_in__2207dcef": {
    "message": "OAuth activities are not available for testing in Composer yet. Please continue using Bot Framework Emulator for testing OAuth actions."
  },
  "oauth_login_b6aa9534": {
    "message": "OAuth login"
  },
  "object_345070f6": {
    "message": "Object"
  },
  "object_constant_77052b91": {
    "message": "Object constant."
  },
  "object_or_expression_89903fa1": {
    "message": "Object or expression"
  },
  "object_or_expression_to_evaluate_699c8827": {
    "message": "Object or expression to evaluate."
  },
  "off_5385ef3f": {
    "message": "Off"
  },
  "ok_c47544a2": {
    "message": "OK"
  },
  "ok_ff1b646a": {
    "message": "Ok"
  },
  "okay_1772bbeb": {
    "message": "Okay"
  },
  "on_8f7190e5": {
    "message": "On"
  },
  "onboarding_8407871c": {
    "message": "Onboarding"
  },
  "ondialogevents_types_3dc569b5": {
    "message": "OnDialogEvents Types"
  },
  "one_of_the_variations_added_below_will_be_selected_bee3c3f1": {
    "message": "One of the variations added below will be selected at random by the LG library."
  },
  "open_an_existing_skill_fbd87273": {
    "message": "Open an existing skill"
  },
  "open_e0beb7b9": {
    "message": "Open"
  },
  "open_inline_editor_a5aabcfa": {
    "message": "Open inline editor"
  },
  "open_notification_panel_5796edb3": {
    "message": "Open notification panel"
  },
  "open_start_bots_panel_f7f87200": {
    "message": "Open start bots panel"
  },
  "open_web_chat_23601990": {
    "message": "Open Web Chat"
  },
  "open_web_chat_7a24d4f8": {
    "message": "Open web chat"
  },
  "optional_221bcc9d": {
    "message": "Optional"
  },
  "optional_db6daecb": {
    "message": "optional"
  },
  "optional_properties_2c23c7c6": {
    "message": "Optional properties"
  },
  "optional_setting_a_maximum_value_enables_your_bot__1ec30919": {
    "message": "Optional. Setting a maximum value enables your bot to reject a value that is too large and re-prompt the user for a new value."
  },
  "optional_setting_a_minimum_value_enables_your_bot__f1fd4bce": {
    "message": "Optional. Setting a minimum value enables your bot to reject a value that is too small and re-prompt the user for a new value."
  },
  "options_3ab0ea65": {
    "message": "Options"
  },
  "or_4f7d4edb": {
    "message": "Or: "
  },
  "orchestrator_36e58231": {
    "message": "Orchestrator"
  },
  "orchestrator_recognizer_cf38b65a": {
    "message": "Orchestrator recognizer"
  },
  "origin_lg_file_not_found_in_store_d194cdbc": {
    "message": "origin lg file not found in store"
  },
  "origin_lu_file_not_found_in_store_19e5cc8f": {
    "message": "origin lu file not found in store"
  },
  "original_ce7b7e64": {
    "message": " - Original"
  },
  "other_1c6d9c79": {
    "message": "Other"
  },
  "output_5023cf84": {
    "message": "Output"
  },
  "page_number_cdee4179": {
    "message": "Page number"
  },
  "parse_failed_at_name_error_8f562bda": {
    "message": "Parse failed at { name }: { error }"
  },
  "paste_5963d1c1": {
    "message": "Paste"
  },
  "paste_token_here_eccec7e4": {
    "message": "Paste token here"
  },
  "please_add_at_least_minitems_endpoint_5439fd74": {
    "message": "Please add at least { minItems } endpoint"
  },
  "please_enter_a_value_for_key_77cfc097": {
    "message": "Please enter a value for { key }"
  },
  "please_enter_an_event_name_a148275a": {
    "message": "Please enter an event name"
  },
  "please_input_a_manifest_url_d726edbf": {
    "message": "Please input a manifest Url"
  },
  "please_input_regex_pattern_5cd659a2": {
    "message": "Please input regEx pattern"
  },
  "please_log_in_before_continuing_b6eace13": {
    "message": "Please log in before continuing."
  },
  "please_return_to_design_view_to_start_the_onboardi_a561af9d": {
    "message": "Please return to Design View to start the Onboarding tutorial."
  },
  "please_select_a_specific_qna_file_to_import_qna_d71d871": {
    "message": "Please select a specific qna file to import QnA"
  },
  "please_select_a_trigger_type_67417abb": {
    "message": "Please select a trigger type"
  },
  "please_select_a_valid_endpoint_bf608af1": {
    "message": "Please select a valid endpoint"
  },
  "please_select_a_version_of_the_manifest_schema_4a3efbb1": {
    "message": "Please select a version of the manifest schema"
  },
  "powervirtualagents_logo_11858924": {
    "message": "PowerVirtualAgents Logo"
  },
  "press_enter_to_add_this_item_or_tab_to_move_to_the_6beb8a14": {
    "message": "press Enter to add this item or Tab to move to the next interactive element"
  },
  "press_enter_to_add_this_name_and_advance_to_the_ne_6a2ae080": {
    "message": "press Enter to add this name and advance to the next row, or press Tab to advance to the value field"
  },
  "preview_features_e279bac5": {
    "message": "Preview features"
  },
  "preview_the_new_adaptive_runtime_and_component_sys_1106041c": {
    "message": "Preview the new adaptive runtime and component system"
  },
  "previous_bd2ac015": {
    "message": "Previous"
  },
  "previous_bot_content_has_been_backed_up_to_d6d23960": {
    "message": " Previous bot content has been backed up to:"
  },
  "previous_folder_e7eeb306": {
    "message": "previous folder"
  },
  "primary_language_96276a64": {
    "message": "Primary Language"
  },
  "privacy_290109ea": {
    "message": "Privacy"
  },
  "privacy_button_b58e437": {
    "message": "Privacy button"
  },
  "privacy_statement_da69ebc6": {
    "message": "Privacy statement"
  },
  "problems_31833f8c": {
    "message": "Problems"
  },
  "progress_of_total_87de8616": {
    "message": "{ progress }% of { total }"
  },
  "project_settings_bb885d3e": {
    "message": "Project Settings"
  },
  "prompt_configurations_ab47cd3f": {
    "message": "Prompt Configurations"
  },
  "prompt_for_a_date_5d2c689e": {
    "message": "Prompt for a date"
  },
  "prompt_for_a_date_or_a_time_d2df7f90": {
    "message": "Prompt for a date or a time"
  },
  "prompt_for_a_file_or_an_attachment_1bf18e7e": {
    "message": "Prompt for a file or an attachment"
  },
  "prompt_for_a_number_84999edb": {
    "message": "Prompt for a number"
  },
  "prompt_for_attachment_727d4fac": {
    "message": "Prompt for Attachment"
  },
  "prompt_for_confirmation_dc85565c": {
    "message": "Prompt for confirmation"
  },
  "prompt_for_text_5c524f80": {
    "message": "Prompt for text"
  },
  "prompt_with_multi_choice_f428542f": {
    "message": "Prompt with multi-choice"
  },
  "property_actions_9c1a20d9": {
    "message": "Property actions"
  },
  "property_description_8d21ea2e": {
    "message": "Property description."
  },
  "property_editor_preferences_ad7a4b62": {
    "message": "Property editor preferences"
  },
  "property_has_error_s_please_fix_the_error_s_for_th_e994c143": {
    "message": "Property has error(s), please fix the error(s) for this property."
  },
  "property_name_914371f5": {
    "message": "Property name"
  },
  "property_name_is_required_5bc57d97": {
    "message": "Property name is required!"
  },
  "property_title_f2b443b7": {
    "message": "Property title"
  },
  "property_type_95689fa5": {
    "message": "Property type."
  },
  "property_type_e38cf7e4": {
    "message": "Property Type"
  },
  "provide_access_tokens_8ead7563": {
    "message": "Provide access tokens"
  },
  "provide_arm_token_by_running_az_account_get_access_e9d825a4": {
    "message": "Provide ARM token by running `az account get-access-token`"
  },
  "provide_graph_token_by_running_az_account_get_acce_6d27a279": {
    "message": "Provide graph token by running `az account get-access-token  --resource-type ms-graph`"
  },
  "provision_failure_983d3844": {
    "message": "Provision failure"
  },
  "provision_success_d6a6e437": {
    "message": "Provision success"
  },
  "provisioning_1330aede": {
    "message": "Provisioning ..."
  },
  "pseudo_1a319287": {
    "message": "Pseudo"
  },
  "publish_5211dca3": {
    "message": "Publish"
  },
  "publish_configuration_d759a4e3": {
    "message": "Publish Configuration"
  },
  "publish_models_9a36752a": {
    "message": "Publish models"
  },
  "publish_profile_to_configure_ca758e68": {
    "message": "Publish profile to configure:"
  },
  "publish_profiles_36fb522d": {
    "message": "Publish profiles"
  },
  "publish_selected_bots_825bc03a": {
    "message": "Publish selected bots"
  },
  "publish_target_388f6adf": {
    "message": "Publish target"
  },
  "publish_your_bots_6e1ba7c2": {
    "message": "Publish your bots"
  },
  "published_4bb5209e": {
    "message": "Published"
  },
  "publishing_count_bots_b2a7f564": {
    "message": "Publishing { count } bots"
  },
  "publishing_d63a8f2d": {
    "message": "Publishing"
  },
  "publishing_name_to_publishtarget_failed_8677b68d": {
    "message": "Publishing { name } to { publishTarget } failed."
  },
  "publishing_target_46605bc5": {
    "message": "Publishing target"
  },
  "pull_d1c3e8fe": {
    "message": "Pull"
  },
  "pull_from_selected_profile_b5c635ec": {
    "message": "Pull from selected profile"
  },
  "qna_28ee5e26": {
    "message": "QnA"
  },
  "qna_editor_9eb94b02": {
    "message": "QnA editor"
  },
  "qna_intent_recognized_49c3d797": {
    "message": "QnA Intent recognized"
  },
  "qna_maker_subscription_key_e009c9d9": {
    "message": "QnA Maker Subscription key"
  },
  "qna_maker_subscription_key_is_required_to_start_yo_1892741": {
    "message": "QnA Maker Subscription key is required to start your bot locally, and publish"
  },
  "qna_navigation_pane_b79ebcbf": {
    "message": "Qna Navigation Pane"
  },
  "qna_region_5a864ef8": {
    "message": "QnA Region"
  },
  "qna_subscription_key_ed72a47": {
    "message": "QNA Subscription key:"
  },
  "question_9121487": {
    "message": "Question"
  },
  "question_is_content_3952e657": {
    "message": "Question is { content }"
  },
  "question_is_empty_now_f0b5733e": {
    "message": "Question is empty now"
  },
  "queued_d0e45c4b": {
    "message": "Queued"
  },
  "randomselector_4a5274f1": {
    "message": "RandomSelector"
  },
  "range_selection_30caeea5": {
    "message": "Range Selection"
  },
  "re_prompt_for_input_c3b5b3ab": {
    "message": "Re-prompt for input"
  },
  "re_prompt_for_input_reprompt_dialog_event_ba028f7": {
    "message": "Re-prompt for input (Reprompt dialog event)"
  },
  "recent_bots_53585911": {
    "message": "Recent Bots"
  },
  "recognize_an_intent_and_take_action_or_route_to_a__7db9088a": {
    "message": "Recognize an intent, and take action or route to a skill, LUIS app, or QnAMaker KB"
  },
  "recognizer_type_dc591e16": {
    "message": "Recognizer Type"
  },
  "recognizers_cefce9d1": {
    "message": "Recognizers"
  },
  "redo_363c58b7": {
    "message": "Redo"
  },
  "redo_is_not_supported_b743e4dc": {
    "message": "Redo is not supported"
  },
  "refer_to_the_syntax_documentation_here_df8dc9b4": {
    "message": "Refer to the syntax documentation here."
  },
  "regex_intent_is_already_defined_df095c1f": {
    "message": "RegEx { intent } is already defined"
  },
  "regular_expression_recognizer_44664557": {
    "message": "Regular expression recognizer"
  },
  "release_1af20f26": {
    "message": "Release: "
  },
  "reloading_49d2f661": {
    "message": "Reloading"
  },
  "remote_skill_ed36a7e6": {
    "message": "Remote skill"
  },
  "remote_skill_f9074d76": {
    "message": "Remote Skill."
  },
  "remove_all_attachments_9fbd3821": {
    "message": "Remove all attachments"
  },
  "remove_all_speech_responses_2ac35289": {
    "message": "Remove all speech responses"
  },
  "remove_all_suggested_actions_7c69eca3": {
    "message": "Remove all suggested actions"
  },
  "remove_all_text_responses_77592d1a": {
    "message": "Remove all text responses"
  },
  "remove_f47dc62a": {
    "message": "Remove"
  },
  "remove_this_dialog_6146716c": {
    "message": "Remove this dialog"
  },
  "remove_this_skill_from_project_4c1900a9": {
    "message": "Remove this skill from project"
  },
  "remove_this_skill_from_your_project_3c9d4b0f": {
    "message": "Remove this skill from your project"
  },
  "remove_this_trigger_622d866d": {
    "message": "Remove this trigger"
  },
  "remove_variation_43b4f4d6": {
    "message": "Remove variation"
  },
  "removing_a_modality_from_this_action_node_702b52be": {
    "message": "Removing a modality from this action node"
  },
  "repeat_this_dialog_83ca994e": {
    "message": "Repeat this dialog"
  },
  "replace_this_dialog_e304015e": {
    "message": "Replace this dialog"
  },
  "reprompt_dialog_event_c42d2c33": {
    "message": "Reprompt dialog event"
  },
  "required_5f7ef8c0": {
    "message": "Required"
  },
  "required_a6089a96": {
    "message": "required"
  },
  "required_properties_dfb0350d": {
    "message": "Required properties"
  },
  "requiredtext_ff8f722f": {
    "message": "{ requiredText }"
  },
  "requiredtext_priority_priority_4293288f": {
    "message": "{ requiredText } | Priority: { priority }"
  },
  "response_is_response_3cd62f8f": {
    "message": "Response is { response }"
  },
  "response_variations_302594e": {
    "message": "Response Variations"
  },
  "responses_12d6df1d": {
    "message": "Responses"
  },
  "restart_conversation_new_user_id_9c024543": {
    "message": "Restart Conversation - new user ID"
  },
  "restart_conversation_same_user_id_a0188cca": {
    "message": "Restart Conversation - same user ID"
  },
  "review_and_generate_63dec712": {
    "message": "Review and generate"
  },
  "rollback_26326307": {
    "message": "Rollback"
  },
  "root_bot_7bb35314": {
    "message": "Root bot."
  },
  "root_bot_da9de71c": {
    "message": "Root Bot"
  },
  "root_bot_luis_authoring_key_is_empty_aec2634e": {
    "message": "Root Bot LUIS authoring key is empty"
  },
  "root_bot_luis_region_is_empty_67932308": {
    "message": "Root Bot LUIS region is empty"
  },
  "root_bot_of_your_project_that_greets_users_and_can_94570f36": {
    "message": "Root bot of your project that greets users, and can call skills."
  },
  "root_bot_qna_maker_subscription_key_is_empty_7b7c8c4a": {
    "message": "Root Bot QnA Maker Subscription key is empty"
  },
  "running_c5a4998d": {
    "message": "Running"
  },
  "runtime_already_exists_f181f5ec": {
    "message": "Runtime already exists"
  },
  "runtime_code_location_4e94ee12": {
    "message": "Runtime code location"
  },
  "runtime_config_a2904ff9": {
    "message": "Runtime Config"
  },
  "runtime_type_f9e2419b": {
    "message": "Runtime type"
  },
  "sample_phrases_5d78fa35": {
    "message": "Sample Phrases"
  },
  "sample_phrases_are_phrases_a966b47f": {
    "message": "Sample Phrases are { phrases }"
  },
  "save_11a80ec3": {
    "message": "Save"
  },
  "save_as_9e0cf70b": {
    "message": "Save as"
  },
  "save_your_skill_manifest_63bf5f26": {
    "message": "Save your skill manifest"
  },
  "schema_24739a48": {
    "message": "Schema"
  },
  "schemaid_doesn_t_exists_select_an_schema_to_edit_o_9cccc954": {
    "message": "{ schemaId } doesn''t exists, select an schema to edit or create a new one"
  },
  "schemas_74566170": {
    "message": "Schemas"
  },
  "scripts_successfully_updated_3a75d57f": {
    "message": "Scripts successfully updated."
  },
  "sdk_runtime_packages_22d8ed1a": {
    "message": "SDK runtime packages"
  },
  "search_280d00bd": {
    "message": "Search"
  },
  "search_for_extensions_on_npm_c5ca65d9": {
    "message": "Search for extensions on npm"
  },
  "search_functions_4a1afbc3": {
    "message": "Search functions"
  },
  "search_properties_5bf3d868": {
    "message": "Search properties"
  },
  "search_templates_669eab41": {
    "message": "Search templates"
  },
  "see_details_da74090e": {
    "message": "See Details"
  },
  "select_a_bot_e1c4dc2b": {
    "message": "Select a Bot"
  },
  "select_a_publish_target_d4530c94": {
    "message": "Select a publish target"
  },
  "select_a_trigger_on_the_left_a4b41558": {
    "message": "Select a trigger on the left"
  },
  "select_a_trigger_type_219bb52f": {
    "message": "Select a trigger type"
  },
  "select_all_f73344a8": {
    "message": "Select all"
  },
  "select_an_activity_type_c982fcbe": {
    "message": "Select an activity type"
  },
  "select_an_event_type_3d7108f1": {
    "message": "Select an event type"
  },
  "select_an_schema_to_edit_or_create_a_new_one_59c7326a": {
    "message": "Select an schema to edit or create a new one"
  },
  "select_input_hint_267a6208": {
    "message": "Select input hint"
  },
  "select_language_to_delete_d1662d3d": {
    "message": "Select language to delete"
  },
  "select_manifest_version_4f5b1230": {
    "message": "Select manifest version"
  },
  "select_one_8e0af564": {
    "message": "Select One"
  },
  "select_options_9ee7b227": {
    "message": "Select options"
  },
  "select_property_type_45c6e68e": {
    "message": "Select property type"
  },
  "select_runtime_version_to_add_d63d383b": {
    "message": "Select runtime version to add"
  },
  "select_the_language_that_bot_will_be_able_to_under_1f2bcb96": {
    "message": "Select the language that bot will be able to understand (User input) and respond to (Bot responses).\n    To make this bot available in other languages, click “Add’ to create a copy of the default language, and translate the content into the new language."
  },
  "select_which_dialogs_are_included_in_the_skill_man_281ef8c9": {
    "message": "Select which dialogs are included in the skill manifest"
  },
  "select_which_tasks_this_skill_can_perform_172b0eae": {
    "message": "Select which tasks this skill can perform"
  },
  "selection_field_86d1dc94": {
    "message": "selection field"
  },
  "selectors_2dcb3029": {
    "message": "Selectors"
  },
  "send_a_response_1a917d7e": {
    "message": "Send a response"
  },
  "send_an_http_request_aa32fd2": {
    "message": "Send an HTTP request"
  },
  "send_messages_c48b239": {
    "message": "Send Messages"
  },
  "sentence_wrap_930c8ced": {
    "message": "Sentence wrap"
  },
  "session_expired_12aaf414": {
    "message": "Session expired"
  },
  "set_a_property_4258d8d7": {
    "message": "Set a property"
  },
  "set_destination_folder_f76e0259": {
    "message": "Set destination folder"
  },
  "set_it_as_default_language_212f0a00": {
    "message": "Set it as default language"
  },
  "set_properties_7415af3c": {
    "message": "Set properties"
  },
  "set_up_your_bot_75009578": {
    "message": "Set up your bot"
  },
  "setting_things_up_8022afe8": {
    "message": "Setting things up..."
  },
  "settings_5aa0fd0c": {
    "message": "Settings"
  },
  "settings_contains_detailed_information_about_your__54aa601d": {
    "message": "Settings contains detailed information about your bot. For security reasons, they are hidden by default. To test your bot or publish to Azure, you may need to provide these settings."
  },
  "settings_editor_b5246933": {
    "message": "Settings editor"
  },
  "settings_menu_c99ecc6d": {
    "message": "Settings menu"
  },
  "show_all_diagnostics_c11f4e09": {
    "message": "Show All Diagnostics"
  },
  "show_code_f3e9d1cc": {
    "message": "Show code"
  },
  "show_item_diagnostics_f6e902c7": {
    "message": "Show { item } Diagnostics"
  },
  "show_keys_3072a5b8": {
    "message": "Show keys"
  },
  "show_skill_manifest_5d0abde1": {
    "message": "Show skill manifest"
  },
  "sign_in_card_aac56fe0": {
    "message": "Sign-in card"
  },
  "sign_out_user_6845d640": {
    "message": "Sign out user"
  },
  "skill_9b084d2e": {
    "message": "Skill"
  },
  "skill_dialog_name_1bbf0eff": {
    "message": "Skill Dialog Name"
  },
  "skill_endpoint_b563491e": {
    "message": "Skill Endpoint"
  },
  "skill_endpoints_e4e3d8c1": {
    "message": "Skill endpoints"
  },
  "skill_host_endpoint_4118a173": {
    "message": "Skill host endpoint"
  },
  "skill_host_endpoint_url_e68b65f6": {
    "message": "Skill host endpoint url"
  },
  "skill_manifest_endpoint_is_configured_improperly_e083731d": {
    "message": "Skill manifest endpoint is configured improperly"
  },
  "skillname_manifest_ef3d9fed": {
    "message": "{ skillName } Manifest"
  },
  "something_happened_while_attempting_to_pull_e_952c7afe": {
    "message": "Something happened while attempting to pull: { e }"
  },
  "something_went_wrong_d238c551": {
    "message": "Something went wrong"
  },
  "sorry_something_went_wrong_with_connecting_bot_run_7d6785e3": {
    "message": "Sorry, something went wrong with connecting bot runtime"
  },
  "sorry_something_went_wrong_with_publishing_try_aga_306a48f5": {
    "message": "Sorry, something went wrong with publishing. Try again or exit out of this task."
  },
  "sorted_a_to_z_915b2ed3": {
    "message": "Sorted A to Z"
  },
  "sorted_z_to_a_722f1567": {
    "message": "Sorted Z to A"
  },
  "spaces_and_special_characters_are_not_allowed_20d47684": {
    "message": "Spaces and special characters are not allowed."
  },
  "spaces_and_special_characters_are_not_allowed_use__48acec3c": {
    "message": "Spaces and special characters are not allowed. Use letters, numbers, -, or _."
  },
  "spaces_and_special_characters_are_not_allowed_use__9f354fe3": {
    "message": "Spaces and special characters are not allowed. Use letters, numbers, or _."
  },
  "spaces_and_special_characters_are_not_allowed_use__d24a8636": {
    "message": "Spaces and special characters are not allowed. Use letters, numbers, -, or _, and begin the name with a letter."
  },
  "specify_a_name_and_description_for_your_new_dialog_86eb3130": {
    "message": "Specify a name and description for your new dialog."
  },
  "specify_a_name_description_and_location_for_your_n_667f1438": {
    "message": "Specify a name, description, and location for your new bot project."
  },
  "specify_an_attachment_layout_when_there_are_more_t_28ffc0c2": {
    "message": "Specify an attachment layout when there are more than one."
  },
  "speech_16063aed": {
    "message": "Speech"
  },
  "spoken_text_used_by_the_channel_to_render_audibly_d07c7427": {
    "message": "Spoken text used by the channel to render audibly."
  },
  "ssml_tag_981a8aac": {
    "message": "SSML tag"
  },
  "start_and_stop_local_bot_runtimes_individually_901c8d7d": {
    "message": "Start and stop local bot runtimes individually."
  },
  "start_bot_1da1ebf4": {
    "message": "Start bot"
  },
  "start_bot_25ecad14": {
    "message": "Start Bot"
  },
  "start_bot_failed_d75647d5": {
    "message": "Start bot failed"
  },
  "start_command_a085f2ec": {
    "message": "Start command"
  },
  "start_over_d7ce7a57": {
    "message": "Start over?"
  },
  "start_typing_kind_or_b0c305da": {
    "message": "Start typing { kind } or"
  },
  "starting_2b76fa0d": {
    "message": "Starting"
  },
  "state_is_state_a2b8943": {
    "message": "State is { state }"
  },
  "status_e7fdbe06": {
    "message": "Status"
  },
  "status_pending_4c90cbc5": {
    "message": "Status pending"
  },
  "step_of_setlength_43c73821": {
    "message": "{ step } of { setLength }"
  },
  "stop_bot_866e8976": {
    "message": "Stop Bot"
  },
  "stop_bot_be23cf96": {
    "message": "Stop bot"
  },
  "stopping_e4de5f4a": {
    "message": "Stopping"
  },
  "string_24369b3": {
    "message": "String"
  },
  "string_field_db491570": {
    "message": "string field"
  },
  "string_or_expression_c441b45c": {
    "message": "String or expression"
  },
  "submit_a3cc6859": {
    "message": "Submit"
  },
  "subscription_id_250f5e1f": {
    "message": "Subscription Id:"
  },
  "suggested_actions_94d06bfa": {
    "message": "Suggested Actions"
  },
  "suggested_propertiy_u_in_cardtype_ca80f69": {
    "message": "Suggested propertiy { u } in { cardType }"
  },
  "suggestion_for_card_or_activity_type_b257066a": {
    "message": "Suggestion for Card or Activity: { type }"
  },
  "switch_to_code_editor_3dcbe16f": {
    "message": "switch to code editor"
  },
  "switch_to_response_editor_7b20b0e9": {
    "message": "switch to response editor"
  },
  "synonyms_optional_afe5cdb1": {
    "message": "Synonyms (Optional)"
  },
  "target_da92f4e6": {
    "message": "Target"
  },
  "tb_149f379c": {
    "message": "TB"
  },
  "template_name_c37cf8d9": {
    "message": "Template name: "
  },
  "templatename_is_missing_or_empty_23e6b06e": {
    "message": "templateName is missing or empty"
  },
  "terms_of_use_6542769b": {
    "message": "Terms of Use"
  },
  "test_in_emulator_b1b3c278": {
    "message": "Test in Emulator"
  },
  "test_your_bot_3cd1f4bb": {
    "message": "Test your bot"
  },
  "text_7f4593da": {
    "message": "Text"
  },
  "text_if_you_proceed_to_switch_to_response_editor_y_5f975ffb": {
    "message": "<text>If you proceed to switch to Response editor, you will lose your current template content, and start with a blank response. Do you want to continue?</text>"
  },
  "text_to_use_response_editor_the_lg_template_needs__7c0b3936": {
    "message": "<text>To use Response editor, the LG template needs to be an activity response template. <a>Visit this document</a> to learn more.</text>"
  },
  "the_api_messages_endpoint_for_the_skill_f318dc63": {
    "message": "The /api/messages endpoint for the skill."
  },
  "the_dialog_you_have_tried_to_delete_is_currently_u_a37c7a02": {
    "message": "The dialog you have tried to delete is currently used in the below dialog(s). Removing this dialog will cause your Bot to malfunction without additional action."
  },
  "the_file_name_can_not_be_empty_cbdbe9c8": {
    "message": "The file name can not be empty"
  },
  "the_following_lufile_s_are_invalid_c61ea748": {
    "message": "The Following LuFile(s) are invalid: \n"
  },
  "the_main_dialog_is_named_after_your_bot_it_is_the__3d9864f": {
    "message": "The main dialog is named after your bot. It is the root and entry point of a bot."
  },
  "the_manifest_can_be_edited_and_refined_manually_if_9269e3f2": {
    "message": "The manifest can be edited and refined manually if and where needed."
  },
  "the_name_of_your_publishing_file_cefbe3a1": {
    "message": "The name of your publishing file"
  },
  "the_page_you_are_looking_for_can_t_be_found_a3b75795": {
    "message": "The page you are looking for can''t be found."
  },
  "the_property_type_defines_the_expected_input_the_t_58a6ef09": {
    "message": "The property type defines the expected input. The type can be a list (or enum) of defined values or a data format, such as a date, email, number, or string."
  },
  "the_return_type_does_not_match_2ae72548": {
    "message": "the return type does not match"
  },
  "the_root_bot_is_not_a_bot_project_d1495cf6": {
    "message": "The root bot is not a bot project"
  },
  "the_skill_you_tried_to_remove_from_the_project_is__2c0bd965": {
    "message": "The skill you tried to remove from the project is currently used in the below bot(s). Removing this skill won’t delete the files, but it will cause your Bot to malfunction without additional action."
  },
  "the_target_where_you_publish_your_bot_3132ef47": {
    "message": "The target where you publish your bot"
  },
  "the_welcome_message_is_triggered_by_the_i_conversa_a3ff58f8": {
    "message": "The welcome message is triggered by the <i>ConversationUpdate</i> event. To add a new <i>ConversationUpdate</i> trigger:"
  },
  "there_are_no_kind_properties_e299287e": {
    "message": "There are no { kind } properties."
  },
  "there_are_no_notifications_e81eab8d": {
    "message": "There are no notifications."
  },
  "there_are_no_preview_features_at_this_time_a5c40953": {
    "message": "There are no preview features at this time."
  },
  "there_is_no_original_view_63a2eaed": {
    "message": "There is no original view"
  },
  "there_is_no_thumbnail_view_908fe5cc": {
    "message": "There is no thumbnail view"
  },
  "there_was_an_error_74ed3c58": {
    "message": "There was an error"
  },
  "there_was_an_unexpected_error_importing_bot_conten_cac97236": {
    "message": "There was an unexpected error importing bot content to <b>{ botName }</b>"
  },
  "there_was_an_unexpected_error_pulling_from_publish_c3fbefa4": {
    "message": "There was an unexpected error pulling from publish profile <b>{ selectedTargetName }</b>"
  },
  "there_was_error_creating_your_kb_53b31ff3": {
    "message": "There was error creating your KB"
  },
  "these_examples_bring_together_all_of_the_best_prac_ca1b89c7": {
    "message": "These examples bring together all of the best practices and supporting components we''ve identified through building of conversational experiences."
  },
  "these_tasks_will_be_used_to_generate_the_manifest__2791be0e": {
    "message": "These tasks will be used to generate the manifest and describe the capabilities of this skill to those who may want to use it."
  },
  "this_configures_a_data_driven_dialog_via_a_collect_c7fa4389": {
    "message": "This configures a data driven dialog via a collection of events and actions."
  },
  "this_dialog_has_no_trigger_yet_d1f1d173": {
    "message": "This dialog has no trigger yet."
  },
  "this_is_a_required_field_acb9837e": {
    "message": "This is a required field."
  },
  "this_is_a_severity_diagnostic_58312674": {
    "message": "This is a { severity } diagnostic"
  },
  "this_is_the_bot_language_you_are_currently_authori_4a26541": {
    "message": "This is the bot language you are currently authoring. Change the active language in the dropdown below."
  },
  "this_is_the_language_used_for_composer_s_user_inte_ab7fa82e": {
    "message": "This is the language used for Composer’s user interface."
  },
  "this_language_will_be_copied_and_used_as_the_basis_573515e4": {
    "message": "This language will be copied and used as the basis (and fallback language) for the translation."
  },
  "this_operation_cannot_be_completed_the_bot_is_alre_63822752": {
    "message": "This operation cannot be completed. The bot is already part of the Bot Project"
  },
  "this_operation_cannot_be_completed_the_skill_is_al_4886d311": {
    "message": "This operation cannot be completed. The skill is already part of the Bot Project"
  },
  "this_option_allows_your_users_to_give_multiple_val_d2dd0d58": {
    "message": "This option allows your users to give multiple values for this property."
  },
  "this_page_contains_detailed_information_about_your_b2b3413b": {
    "message": "This Page contains detailed information about your bot. For security reasons, they are hidden by default. To test your bot or publish to Azure, you may need to provide these settings"
  },
  "this_trigger_type_is_not_supported_by_the_regex_re_dc3eefa2": {
    "message": "This trigger type is not supported by the RegEx recognizer. To ensure this trigger is fired, change the recognizer type."
  },
  "this_version_of_the_content_is_out_of_date_and_you_5e878f29": {
    "message": "This version of the content is out of date, and your last change was rejected. The content will be automatically refreshed."
  },
  "this_will_delete_the_dialog_and_its_contents_do_yo_9b48fa3c": {
    "message": "This will delete the Dialog and its contents. Do you wish to continue?"
  },
  "this_will_open_your_emulator_application_if_you_do_ba277151": {
    "message": "This will open your Emulator application. If you don''t yet have the Bot Framework Emulator installed, you can download it <a>here</a>."
  },
  "throw_exception_9d0d1db": {
    "message": "Throw exception"
  },
  "thumbnail_card_7ebfa436": {
    "message": "Thumbnail card"
  },
  "time_2b5aac58": {
    "message": "Time"
  },
  "tip_8f74cd0": {
    "message": "tip"
  },
  "tips_80d0da2b": {
    "message": "tips"
  },
  "title_ee03d132": {
    "message": "Title"
  },
  "title_msg_ee91458d": {
    "message": "{ title }. { msg }"
  },
  "to_customize_the_welcome_message_select_the_i_send_9b4bf4f": {
    "message": "To customize the welcome message, select the <i>Send a response</i> action in the Visual Editor. Then in the Form Editor on the right, you can edit the bot''s welcome message in the <b>Language Generation</b> field."
  },
  "to_learn_more_a_visit_this_document_a_ce188d8": {
    "message": "To learn more, <a>visit this document</a>."
  },
  "to_learn_more_about_ssml_tags_a_visit_this_documen_533b3e8": {
    "message": "To learn more about SSML Tags, <a>visit this document</a>."
  },
  "to_learn_more_about_the_lg_file_format_read_the_do_ef6e083d": {
    "message": "> To learn more about the LG file format, read the documentation at\n> { lgHelp }"
  },
  "to_learn_more_about_the_lu_file_format_read_the_do_cac5ffc9": {
    "message": "> To learn more about the LU file format, read the documentation at\n> { LU_HELP }"
  },
  "to_learn_more_about_the_qna_file_format_read_the_d_1ce18259": {
    "message": "> To learn more about the QnA file format, read the documentation at\n> { QNA_HELP }"
  },
  "to_make_your_bot_available_for_others_as_a_skill_w_f2c19b9c": {
    "message": "To make your bot available for others as a skill, we need to generate a manifest."
  },
  "to_perform_provisioning_and_publishing_actions_com_a2c54389": {
    "message": "To perform provisioning and publishing actions, Composer requires access to your Azure and MS Graph accounts.  Paste access tokens from the az command line tool using the commands highlighted below."
  },
  "to_run_this_bot_composer_needs_net_core_sdk_d1551038": {
    "message": "To run this bot, Composer needs .NET Core SDK."
  },
  "to_understand_what_the_user_says_your_dialog_needs_4e791611": {
    "message": "To understand what the user says, your dialog needs a \"Recognizer\"; that includes example words and sentences that users may use."
  },
  "to_understand_what_the_user_says_your_dialog_needs_957034cc": {
    "message": "To understand what the user says, your dialog needs an ''IRecognizer'' that includes example words and sentences that users may use."
  },
  "to_which_language_will_you_be_translating_your_bot_77219d69": {
    "message": "To which language will you be translating your bot?"
  },
  "toggle_extension_e41de2d2": {
    "message": "Toggle extension"
  },
  "toggle_show_all_61f19d77": {
    "message": "Toggle show all"
  },
  "toolbar_bafd4228": {
    "message": "toolbar"
  },
  "total_mb_531a3721": {
    "message": "{ total }MB"
  },
  "total_plural_1_restart_bot_other_restart_all_bots__deeb9a99": {
    "message": "{ total, plural,\n     =1 {Restart bot}\n  other {Restart all bots ({ running }/{ total } running)}\n}"
  },
  "total_plural_1_start_bot_other_start_all_bots_8e25aec9": {
    "message": "{ total, plural,\n     =1 {Start bot}\n  other {Start all bots}\n}"
  },
  "total_plural_1_starting_bot_other_starting_bots_ru_3d173401": {
    "message": "{ total, plural,\n     =1 {Starting bot..}\n  other {Starting bots.. ({ running }/{ total } running)}\n}"
  },
  "trigger_phrases_f6754fa": {
    "message": "Trigger phrases"
  },
  "trigger_phrases_intent_intentname_a1b62148": {
    "message": "Trigger phrases (intent: #{ intentName })"
  },
  "triggers_connect_intents_with_bot_responses_think__fdfc97ea": {
    "message": "Triggers connect intents with bot responses. Think of a trigger as one capability of your bot. So your bot is a collection of triggers. To add a new trigger, click the <b>Add</b> button in the toolbar, and then select the <b>Add a new trigger</b> option from the dropdown menu."
  },
  "true_1900d7ae": {
    "message": "true"
  },
  "true_b9327890": {
    "message": "True"
  },
  "trueselector_40702dda": {
    "message": "TrueSelector"
  },
  "try_again_ad656c3c": {
    "message": "Try again"
  },
  "try_new_features_in_preview_and_help_us_make_compo_e8e58983": {
    "message": "Try new features in preview and help us make Composer better. You can turn them on or off at any time."
  },
  "type_a_name_that_describes_this_content_d1a910b6": {
    "message": "Type a name that describes this content"
  },
  "type_and_press_enter_33a2905d": {
    "message": "Type and press enter"
  },
  "type_c8106334": {
    "message": "Type"
  },
  "type_could_not_be_loaded_65ebaf86": {
    "message": "{ type } could not be loaded"
  },
  "type_form_dialog_schema_name_b767985c": {
    "message": "Type form dialog schema name"
  },
  "typing_activity_6b634ae": {
    "message": "Typing activity"
  },
  "undo_a7be8fef": {
    "message": "Undo"
  },
  "undo_is_not_supported_ecd6f9fc": {
    "message": "Undo is not supported"
  },
  "uninstall_8730233": {
    "message": "Uninstall"
  },
  "unknown_47a3b725": {
    "message": "Unknown"
  },
  "unknown_intent_44b962ba": {
    "message": "Unknown intent"
  },
  "unknown_intent_recognized_1953f9be": {
    "message": "Unknown intent recognized"
  },
  "unknown_state_23f73afb": {
    "message": "Unknown State"
  },
  "unused_8d193e3": {
    "message": "Unused"
  },
  "update_4d8ee62": {
    "message": "Update"
  },
  "update_a_an_activity_previously_sent_during_the_co_f0619cca": {
    "message": "Update a an activity previously sent during the conversation"
  },
  "update_activity_2b05e6c6": {
    "message": "Update activity"
  },
  "update_available_b637d767": {
    "message": "Update available"
  },
  "update_complete_c5163fbf": {
    "message": "Update complete"
  },
  "update_failed_2c87428c": {
    "message": "Update failed"
  },
  "update_folder_name_error_24563bf6": {
    "message": "Update Folder Name Error"
  },
  "update_in_progress_f65e6b29": {
    "message": "Update in progress"
  },
  "update_scripts_a3a483e": {
    "message": "Update scripts"
  },
  "update_scripts_c58771a2": {
    "message": "Update Scripts"
  },
  "updating_existingprojectname_will_overwrite_the_cu_1e649e50": {
    "message": "Updating { existingProjectName } will overwrite the current bot content and create a backup."
  },
  "updating_scripts_e17a5722": {
    "message": "Updating scripts... "
  },
  "url_8c4ff7d2": {
    "message": "Url"
  },
  "url_should_start_with_http_s_9ca55d94": {
    "message": "Url should start with http[s]://"
  },
  "use_custom_luis_authoring_key_9c71470b": {
    "message": "Use custom LUIS authoring key"
  },
  "use_custom_luis_endpoint_key_572e2c29": {
    "message": "Use custom LUIS endpoint key"
  },
  "use_custom_luis_region_49d31dbf": {
    "message": "Use custom LUIS region"
  },
  "use_custom_qna_maker_subscription_key_126e79df": {
    "message": "Use custom QnA Maker Subscription key"
  },
  "use_custom_runtime_d7d323fd": {
    "message": "Use custom runtime"
  },
  "used_3d895705": {
    "message": "Used"
  },
  "used_in_126529e5": {
    "message": "Used In"
  },
  "user_input_673e4a89": {
    "message": "User input"
  },
  "user_input_a6ff658d": {
    "message": "User Input"
  },
  "user_is_typing_790cb502": {
    "message": "User is typing"
  },
  "user_is_typing_typing_activity_cd938615": {
    "message": "User is typing (Typing activity)"
  },
  "validating_35b79a96": {
    "message": "Validating..."
  },
  "validation_b10c677c": {
    "message": "Validation"
  },
  "validation_rules_efd3144d": {
    "message": "Validation Rules"
  },
  "value_d842f16d": {
    "message": "Value"
  },
  "version_5599c321": {
    "message": "Version"
  },
  "version_version_a051e218": {
    "message": "Version { version }"
  },
  "video_card_cda18e03": {
    "message": "Video card"
  },
  "video_tutorials_79eb26ca": {
    "message": "Video tutorials:"
  },
  "view_dialog_f5151228": {
    "message": "View dialog"
  },
  "view_kb_c382e495": {
    "message": "View KB"
  },
  "view_log_6d51af5e": {
    "message": "View log"
  },
  "view_on_npm_2051324d": {
    "message": "View on npm"
  },
  "vishwac_sena_45910bf0": {
    "message": "Vishwac Sena"
  },
  "visual_editor_216472d": {
    "message": "Visual editor"
  },
  "warning_53c98b03": {
    "message": "Warning!"
  },
  "warning_aacb8c24": {
    "message": "Warning"
  },
  "warning_the_action_you_are_about_to_take_cannot_be_1071a3c3": {
    "message": "Warning: the action you are about to take cannot be undone. Going further will delete this bot and any related files in the bot project folder."
  },
  "warningsmsg_e2c04bfe": {
    "message": "{ warningsMsg }"
  },
  "we_have_created_a_sample_bot_to_help_you_get_start_95a58922": {
    "message": "We have created a sample bot to help you get started with Composer. Click here to open the bot."
  },
  "we_need_to_define_the_endpoints_for_the_skill_to_a_5dc98d90": {
    "message": "We need to define the endpoints for the skill to allow other bots to interact with it."
  },
  "weather_bot_c38920cd": {
    "message": "Weather Bot"
  },
<<<<<<< HEAD
  "webchat_a134b64b": {
    "message": "Webchat"
=======
  "webchat_inspector_4d0dfeb7": {
    "message": "Webchat Inspector"
  },
  "webchat_log_b7213a9e": {
    "message": "Webchat log."
>>>>>>> 340ceea6
  },
  "welcome_73d18b4d": {
    "message": "Welcome!"
  },
  "welcome_dd4e7151": {
    "message": "Welcome"
  },
  "westeurope_cabf9688": {
    "message": "westeurope"
  },
  "westus_dc50d800": {
    "message": "westus"
  },
  "what_can_the_user_accomplish_through_this_conversa_7ddb03a1": {
    "message": "What can the user accomplish through this conversation? For example, BookATable, OrderACoffee etc."
  },
  "what_is_the_name_of_the_custom_event_b28a7b3": {
    "message": "What is the name of the custom event?"
  },
  "what_is_the_name_of_this_trigger_2642266e": {
    "message": "What is the name of this trigger"
  },
  "what_is_the_name_of_this_trigger_luis_17b60a23": {
    "message": "What is the name of this trigger (LUIS)"
  },
  "what_is_the_name_of_this_trigger_regex_f77376d7": {
    "message": "What is the name of this trigger (RegEx)"
  },
  "what_is_the_name_of_your_bot_a571c565": {
    "message": "What is the name of your bot?"
  },
  "what_is_the_type_of_this_trigger_d2701744": {
    "message": "What is the type of this trigger?"
  },
  "what_your_bot_says_to_the_user_this_is_a_template__a8d2266d": {
    "message": "What your bot says to the user. This is a template used to create the outgoing message. It can include language generation rules, properties from memory, and other features.\n\nFor example, to define variations that will be chosen at random, write:\n- hello\n- hi"
  },
  "what_your_bot_says_to_the_user_visit_a_target_blan_7735479": {
    "message": "What your Bot says to the user. Visit <a target=\"_blank\" href=\"https://aka.ms/bf-composer-docs-lg\"> the documentation</a> a reference of capabilities."
  },
  "when_deleting_a_language_only_the_content_will_be__8f7f8dee": {
    "message": "When deleting a language, only the content will be removed. The flow and logic of the conversation and dialog will remain functional."
  },
  "when_done_switch_to_the_newly_created_language_and_862b7dd9": {
    "message": "When done, switch to the newly created language and start the (manual) translation process."
  },
  "when_multiple_people_are_working_with_models_you_w_32b48099": {
    "message": "When multiple people are working with models you want to be able to work with models independently from each other tied to the source control."
  },
  "which_activity_type_18333457": {
    "message": "Which activity type?"
  },
  "which_bot_do_you_want_to_open_974bb1e5": {
    "message": "Which bot do you want to open?"
  },
  "which_event_6e655d2b": {
    "message": "Which event?"
  },
  "write_an_expression_8773ea5c": {
    "message": "Write an expression"
  },
  "write_your_message_5d0f151b": {
    "message": "Write your message"
  },
  "yes_collect_data_b79b7844": {
    "message": "Yes, collect data"
  },
  "yes_dde87d5": {
    "message": "Yes"
  },
  "yes_i_d_like_to_remove_the_the_content_of_this_tab_e870a0a": {
    "message": "Yes, I’d like to remove the the content of this tab completely from the LG file."
  },
  "you_already_have_a_kb_with_that_name_choose_anothe_b7f7c517": {
    "message": "You already have a KB with that name. Choose another name and try again."
  },
  "you_are_about_to_publish_your_bot_to_the_profile_b_79a6a226": {
    "message": "You are about to publish your bot to the profile below. Do you want to proceed?"
  },
  "you_are_about_to_pull_project_files_from_the_selec_15786351": {
    "message": "You are about to pull project files from the selected publish profiles. The current project will be overwritten by the pulled files, and will be saved as a backup automatically. You will be able to retrieve the backup anytime in the future."
  },
  "you_are_about_to_remove_modalitytitle_modality_fro_567167b3": {
    "message": "You are about to remove { modalityTitle } modality from this action node. The content in the tab will be lost. Do you want to continue?"
  },
  "you_are_about_to_remove_the_skill_from_this_projec_2ba31a6d": {
    "message": "You are about to remove the skill from this project. Removing this skill won’t delete the files."
  },
  "you_can_create_a_new_bot_from_scratch_with_compose_1486288c": {
    "message": "You can create a new bot from scratch with Composer, or start with a template."
  },
  "you_can_define_and_manage_b_intents_b_here_each_in_721b8a0c": {
    "message": "You can define and manage <b>intents</b> here. Each intent describes a particular user intention through utterances (i.e. user says). <b>Intents are often triggers of your bot.</b>"
  },
  "you_can_manage_all_bot_responses_here_make_good_us_5e6e1953": {
    "message": "You can manage all bot responses here. Make good use of the templates to create sophisticated response logic based on your own needs."
  },
  "you_can_only_connect_to_a_skill_in_the_root_bot_d8cb3f53": {
    "message": "You can only connect to a skill in the root bot."
  },
  "you_can_turn_data_collection_on_or_off_at_any_time_50ed326f": {
    "message": "You can turn data collection on or off at any time in the Application Settings."
  },
  "you_do_not_have_permission_to_save_bots_here_56cc10c7": {
    "message": "You do not have permission to save bots here"
  },
  "you_have_successfully_published_name_to_publishtar_bc81d3c1": {
    "message": "You have successfully published { name } to { publishTarget }"
  },
  "your_bot_creation_journey_on_composer_131c1a8b": {
    "message": "Your bot creation journey on Composer"
  },
  "your_bot_is_using_luis_and_qna_for_natural_languag_53830684": {
    "message": "Your bot is using LUIS and QNA for natural language understanding."
  },
  "your_dialog_for_schemaid_was_generated_successfull_7471b82e": {
    "message": "Your dialog for \"{ schemaId }\" was generated successfully."
  },
  "your_knowledge_base_is_ready_6ecc1871": {
    "message": "Your knowledge base is ready!"
  }
}<|MERGE_RESOLUTION|>--- conflicted
+++ resolved
@@ -3479,16 +3479,11 @@
   "weather_bot_c38920cd": {
     "message": "Weather Bot"
   },
-<<<<<<< HEAD
-  "webchat_a134b64b": {
-    "message": "Webchat"
-=======
   "webchat_inspector_4d0dfeb7": {
     "message": "Webchat Inspector"
   },
   "webchat_log_b7213a9e": {
     "message": "Webchat log."
->>>>>>> 340ceea6
   },
   "welcome_73d18b4d": {
     "message": "Welcome!"
