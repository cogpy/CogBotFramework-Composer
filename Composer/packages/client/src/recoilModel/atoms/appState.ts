--- conflicted
+++ resolved
@@ -192,14 +192,11 @@
   default: '',
 });
 
-<<<<<<< HEAD
 export const currentModeState = atom<PageMode>({
   key: getFullyQualifiedKey('currentMode'),
   default: 'home',
 });
 
-=======
->>>>>>> b6d3ec33
 export const botProjectSpaceLoadedState = atom<boolean>({
   key: getFullyQualifiedKey('botProjectSpaceLoadedState'),
   default: false,
