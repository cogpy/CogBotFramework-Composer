// Copyright (c) Microsoft Corporation.
// Licensed under the MIT License.

import * as React from 'react';
import { act, fireEvent } from '@botframework-composer/test-utils';

import httpClient from '../../src/utils/httpUtil';
import { renderWithRecoil } from '../testUtils';
import CreateSkillModal, {
  validateManifestUrl,
  getSkillManifest,
} from '../../src/components/AddRemoteSkillModal/CreateSkillModal';
import { currentProjectIdState, settingsState } from '../../src/recoilModel';

jest.mock('../../src//utils/httpUtil');

jest.mock('../../src/components/Modal/dialogStyle', () => ({}));

let recoilInitState;
const projectId = '123a.234';

describe('Skill page', () => {
  beforeEach(() => {
    recoilInitState = ({ set }) => {
      set(currentProjectIdState, projectId);

      set(settingsState(projectId), {
        luis: {
          name: '',
          authoringKey: '12345',
          authoringEndpoint: 'testAuthoringEndpoint',
          endpointKey: '12345',
          endpoint: 'testEndpoint',
          authoringRegion: 'westus',
          defaultLanguage: 'en-us',
          environment: 'composer',
        },
        qna: {
          subscriptionKey: '12345',
          qnaRegion: 'westus',
          endpointKey: '',
        },
      });
    };
  });
});

describe('<SkillForm />', () => {
  it('should render the skill form, and update skill manifest URL', () => {
    try {
      jest.useFakeTimers();

      (httpClient.get as jest.Mock).mockResolvedValue({ endpoints: [] });

      const onDismiss = jest.fn();
      const addRemoteSkill = jest.fn();
      const addTriggerToRoot = jest.fn();
      const { getByLabelText, getByText } = renderWithRecoil(
        <CreateSkillModal
          addRemoteSkill={addRemoteSkill}
          addTriggerToRoot={addTriggerToRoot}
          projectId={projectId}
          onDismiss={onDismiss}
        />,
        recoilInitState
      );

<<<<<<< HEAD
      const urlInput = getByLabelText('Skill Manifest Url');
=======
      const urlInput = getByLabelText('Manifest URL');
>>>>>>> f47f2e06
      act(() => {
        fireEvent.change(urlInput, {
          target: { value: 'https://onenote-dev.azurewebsites.net/manifests/OneNoteSync-2-1-preview-1-manifest.json' },
        });
      });

      expect(urlInput.getAttribute('value')).toBe(
        'https://onenote-dev.azurewebsites.net/manifests/OneNoteSync-2-1-preview-1-manifest.json'
      );

      const endpoint = getByText('Endpoints');
      expect(endpoint).not.toBeUndefined();
    } finally {
      jest.runOnlyPendingTimers();
      jest.useRealTimers();
    }
  });

  let formDataErrors;
  let setFormDataErrors;
  let setSkillManifest;

  beforeEach(() => {
    formDataErrors = {};
    setFormDataErrors = jest.fn();
    setSkillManifest = jest.fn();
  });

  describe('validateManifestUrl', () => {
    it('should set the error for an invalid URL', async () => {
      const formData = { manifestUrl: 'invalid URL' };

      await validateManifestUrl({
        formData,
        formDataErrors,
        setFormDataErrors,
      });

      expect(setFormDataErrors).toBeCalledWith(
        expect.objectContaining({ manifestUrl: 'URL should start with http:// or https://' })
      );
      expect(setSkillManifest).not.toBeCalled();
    });
  });

  describe('validateManifestUrl', () => {
    it('should set an error for a missing manifest URL', () => {
      const formData = {};

      validateManifestUrl({
        formData,
        formDataErrors,
        setFormDataErrors,
      });

      expect(setFormDataErrors).toBeCalledWith(expect.objectContaining({ manifestUrl: 'Please input a manifest URL' }));
    });

<<<<<<< HEAD
    it('should try and retrieve manifest', async () => {
=======
    it('should try and retrieve manifest if manifest URL meets other criteria', async () => {
>>>>>>> f47f2e06
      (httpClient.get as jest.Mock) = jest.fn().mockResolvedValue({ data: 'skill manifest' });

      const manifestUrl = 'https://skill';

      await getSkillManifest(projectId, manifestUrl, setSkillManifest, setFormDataErrors);
      expect(httpClient.get).toBeCalledWith(`/projects/${projectId}/skill/retrieveSkillManifest`, {
        params: {
          url: manifestUrl,
        },
      });
      expect(setSkillManifest).toBeCalledWith('skill manifest');
    });

    it('should show error when it could not retrieve skill manifest', async () => {
      (httpClient.get as jest.Mock) = jest.fn().mockRejectedValue({ message: 'skill manifest' });

      const manifestUrl = 'https://skill';

      await getSkillManifest(projectId, manifestUrl, setSkillManifest, setFormDataErrors);
      expect(httpClient.get).toBeCalledWith(`/projects/${projectId}/skill/retrieveSkillManifest`, {
        params: {
          url: manifestUrl,
        },
      });
      expect(setSkillManifest).not.toBeCalled();
      expect(setFormDataErrors).toBeCalledWith(
        expect.objectContaining({
          manifestUrl: 'Manifest URL can not be accessed',
        })
      );
    });
  });
});<|MERGE_RESOLUTION|>--- conflicted
+++ resolved
@@ -65,11 +65,7 @@
         recoilInitState
       );
 
-<<<<<<< HEAD
       const urlInput = getByLabelText('Skill Manifest Url');
-=======
-      const urlInput = getByLabelText('Manifest URL');
->>>>>>> f47f2e06
       act(() => {
         fireEvent.change(urlInput, {
           target: { value: 'https://onenote-dev.azurewebsites.net/manifests/OneNoteSync-2-1-preview-1-manifest.json' },
@@ -128,11 +124,7 @@
       expect(setFormDataErrors).toBeCalledWith(expect.objectContaining({ manifestUrl: 'Please input a manifest URL' }));
     });
 
-<<<<<<< HEAD
     it('should try and retrieve manifest', async () => {
-=======
-    it('should try and retrieve manifest if manifest URL meets other criteria', async () => {
->>>>>>> f47f2e06
       (httpClient.get as jest.Mock) = jest.fn().mockResolvedValue({ data: 'skill manifest' });
 
       const manifestUrl = 'https://skill';
