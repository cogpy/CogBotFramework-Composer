--- conflicted
+++ resolved
@@ -3407,12 +3407,9 @@
   "you_are_about_to_pull_project_files_from_the_selec_15786351": {
     "message": "You are about to pull project files from the selected publish profiles. The current project will be overwritten by the pulled files, and will be saved as a backup automatically. You will be able to retrieve the backup anytime in the future."
   },
-<<<<<<< HEAD
-=======
   "you_are_about_to_remove_modalitytitle_modality_fro_567167b3": {
     "message": "You are about to remove { modalityTitle } modality from this action node. The content in the tab will be lost. Do you want to continue?"
   },
->>>>>>> 6830802a
   "you_are_about_to_remove_the_skill_from_this_projec_2ba31a6d": {
     "message": "You are about to remove the skill from this project. Removing this skill won’t delete the files."
   },
