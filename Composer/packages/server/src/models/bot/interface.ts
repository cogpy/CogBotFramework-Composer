--- conflicted
+++ resolved
@@ -21,31 +21,6 @@
   DELETE = 'delete',
 }
 
-<<<<<<< HEAD
-export interface ILuisConfig {
-  name: string;
-  endpoint: string;
-  authoringKey: string;
-  endpointKey: string;
-  authoringEndpoint: string;
-  authoringRegion: string | 'westus';
-  defaultLanguage: string | 'en-us';
-  environment: string | 'composer';
-}
-export interface IConfig {
-  name: string;
-  endpoint: string;
-  authoringKey: string;
-  subscriptionKey: string;
-  endpointKey: string;
-  authoringEndpoint: string;
-  authoringRegion: string | 'westus';
-  defaultLanguage: string | 'en-us';
-  environment: string | 'composer';
-}
-
-=======
->>>>>>> a053b9d8
 export interface IOperationLUFile {
   diagnostics?: any[]; // ludown parser output
   relativePath?: string;
@@ -56,17 +31,4 @@
 
 export interface ILuisStatusOperation {
   [key: string]: IOperationLUFile;
-<<<<<<< HEAD
-}
-
-export interface DialogSetting {
-  MicrosoftAppId: string;
-  MicrosoftAppPassword: string;
-  config: IConfig;
-  skill: { manifestUrl: string; name: string }[];
-  defaultLanguage: string;
-  languages: string[];
-  [key: string]: any;
-=======
->>>>>>> a053b9d8
 }