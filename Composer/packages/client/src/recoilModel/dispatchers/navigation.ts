// Copyright (c) Microsoft Corporation.
// Licensed under the MIT License.
/* eslint-disable react-hooks/rules-of-hooks */

//TODO: refactor the router to use one-way data flow
import { useRecoilCallback, CallbackInterface } from 'recoil';
import { PromptTab, SDKKinds } from '@bfc/shared';
import cloneDeep from 'lodash/cloneDeep';

import { currentProjectIdState } from '../atoms';
import { encodeArrayPathToDesignerPath } from '../../utils/convertUtils/designerPathEncoder';

import { createSelectedPath, getSelected } from './../../utils/dialogUtil';
import { BreadcrumbItem } from './../../recoilModel/types';
import { breadcrumbState, designPageLocationState, focusPathState, dialogsState } from './../atoms/botState';
import {
  BreadcrumbUpdateType,
  checkUrl,
  convertPathToUrl,
  getUrlSearch,
  navigateTo,
  updateBreadcrumb,
} from './../../utils/navigation';

export const navigationDispatcher = () => {
  const setDesignPageLocation = useRecoilCallback(
    ({ set }: CallbackInterface) => async (
      projectId: string,
      { dialogId = '', selected = '', focused = '', breadcrumb = [], promptTab }
    ) => {
      let focusPath = dialogId + '#';
      if (focused) {
        focusPath = dialogId + '#.' + focused;
      } else if (selected) {
        focusPath = dialogId + '#.' + selected;
      }
      set(currentProjectIdState, projectId);
      set(focusPathState(projectId), focusPath);
      //add current path to the breadcrumb
      set(breadcrumbState(projectId), [...breadcrumb, { dialogId, selected, focused }]);
      set(designPageLocationState(projectId), {
        dialogId,
        selected,
        focused,
        promptTab: Object.values(PromptTab).find((value) => promptTab === value),
      });
    }
  );

  const navTo = useRecoilCallback(
    ({ snapshot, set }: CallbackInterface) => async (
      projectId: string,
      skillId: string | undefined,
      dialogId: string,
      breadcrumb: BreadcrumbItem[] = []
    ) => {
      const dialogs = await snapshot.getPromise(dialogsState(projectId));
      const designPageLocation = await snapshot.getPromise(designPageLocationState(projectId));
      const updatedBreadcrumb = cloneDeep(breadcrumb);
      set(currentProjectIdState, projectId);

      let path;
      if (dialogId !== designPageLocation.dialogId) {
        const currentDialog = dialogs.find(({ id }) => id === dialogId);
        const beginDialogIndex = currentDialog?.triggers.findIndex(({ type }) => type === SDKKinds.OnBeginDialog);

        if (typeof beginDialogIndex !== 'undefined' && beginDialogIndex >= 0) {
          path = createSelectedPath(beginDialogIndex);
          path = encodeArrayPathToDesignerPath(currentDialog?.content, path);
          updatedBreadcrumb.push({ dialogId, selected: '', focused: '' });
        }
      }

      const currentUri = convertPathToUrl(projectId, skillId, dialogId, path);
      console.log(currentUri);

      if (checkUrl(currentUri, projectId, designPageLocation)) return;

      navigateTo(currentUri, { state: { breadcrumb: updatedBreadcrumb } });
    }
  );

  const selectTo = useRecoilCallback(
    ({ snapshot, set }: CallbackInterface) => async (
      projectId: string,
      skillId: string | undefined,
      selectPath: string
    ) => {
      if (!selectPath) return;
      set(currentProjectIdState, projectId);
      const designPageLocation = await snapshot.getPromise(designPageLocationState(projectId));
      const breadcrumb = await snapshot.getPromise(breadcrumbState(projectId));

      // initial dialogId, projectId maybe empty string  ""
      let { dialogId } = designPageLocation;

      if (!dialogId) dialogId = 'Main';

<<<<<<< HEAD
      const currentUri = convertPathToUrl(projectId, skillId, dialogId, selectPath);
=======
      const dialogs = await snapshot.getPromise(dialogsState(projectId));
      const currentDialog = dialogs.find(({ id }) => id === dialogId);
      const encodedSelectPath = encodeArrayPathToDesignerPath(currentDialog?.content, selectPath);
      const currentUri = convertPathToUrl(projectId, dialogId, encodedSelectPath);
>>>>>>> 334debb5

      if (checkUrl(currentUri, projectId, designPageLocation)) return;
      navigateTo(currentUri, { state: { breadcrumb: updateBreadcrumb(breadcrumb, BreadcrumbUpdateType.Selected) } });
    }
  );

  const focusTo = useRecoilCallback(
    ({ snapshot, set }: CallbackInterface) => async (projectId: string, focusPath: string, fragment: string) => {
      set(currentProjectIdState, projectId);
      const designPageLocation = await snapshot.getPromise(designPageLocationState(projectId));
      const breadcrumb = await snapshot.getPromise(breadcrumbState(projectId));
      let updatedBreadcrumb = [...breadcrumb];
      const { dialogId, selected } = designPageLocation;

      let currentUri = `/bot/${projectId}/dialogs/${dialogId}`;

      if (focusPath) {
        const dialogs = await snapshot.getPromise(dialogsState(projectId));
        const currentDialog = dialogs.find(({ id }) => id === dialogId);
        const encodedFocusPath = encodeArrayPathToDesignerPath(currentDialog?.content, focusPath);

        const targetSelected = getSelected(encodedFocusPath);
        if (targetSelected !== selected) {
          updatedBreadcrumb = updateBreadcrumb(breadcrumb, BreadcrumbUpdateType.Selected);
          updatedBreadcrumb.push({ dialogId, selected: targetSelected, focused: '' });
        }
        currentUri = `${currentUri}?selected=${targetSelected}&focused=${encodedFocusPath}`;
        updatedBreadcrumb = updateBreadcrumb(breadcrumb, BreadcrumbUpdateType.Focused);
      } else {
        currentUri = `${currentUri}?selected=${selected}`;
        updatedBreadcrumb = updateBreadcrumb(breadcrumb, BreadcrumbUpdateType.Selected);
      }

      if (fragment && typeof fragment === 'string') {
        currentUri += `#${fragment}`;
      }
      if (checkUrl(currentUri, projectId, designPageLocation)) return;
      navigateTo(currentUri, { state: { breadcrumb: updatedBreadcrumb } });
    }
  );

  const selectAndFocus = useRecoilCallback(
    ({ snapshot, set }: CallbackInterface) => async (
      projectId: string,
      skillId: string | undefined,
      dialogId: string,
      selectPath: string,
      focusPath: string,
      breadcrumb: BreadcrumbItem[] = []
    ) => {
      set(currentProjectIdState, projectId);

      const dialogs = await snapshot.getPromise(dialogsState(projectId));
      const currentDialog = dialogs.find(({ id }) => id === dialogId)?.content;
      const encodedSelectPath = encodeArrayPathToDesignerPath(currentDialog, selectPath);
      const encodedFocusPath = encodeArrayPathToDesignerPath(currentDialog, focusPath);
      const search = getUrlSearch(encodedSelectPath, encodedFocusPath);
      const designPageLocation = await snapshot.getPromise(designPageLocationState(projectId));
      if (search) {
        const currentUri = `/bot/${projectId}/dialogs/${dialogId}${search}`;

        if (checkUrl(currentUri, projectId, designPageLocation)) return;
        navigateTo(currentUri, { state: { breadcrumb } });
      } else {
        navTo(projectId, skillId, dialogId, breadcrumb);
      }
    }
  );

  return {
    setDesignPageLocation,
    navTo,
    selectTo,
    focusTo,
    selectAndFocus,
  };
};<|MERGE_RESOLUTION|>--- conflicted
+++ resolved
@@ -96,14 +96,10 @@
 
       if (!dialogId) dialogId = 'Main';
 
-<<<<<<< HEAD
-      const currentUri = convertPathToUrl(projectId, skillId, dialogId, selectPath);
-=======
       const dialogs = await snapshot.getPromise(dialogsState(projectId));
       const currentDialog = dialogs.find(({ id }) => id === dialogId);
       const encodedSelectPath = encodeArrayPathToDesignerPath(currentDialog?.content, selectPath);
-      const currentUri = convertPathToUrl(projectId, dialogId, encodedSelectPath);
->>>>>>> 334debb5
+      const currentUri = convertPathToUrl(projectId, skillId, dialogId, encodedSelectPath);
 
       if (checkUrl(currentUri, projectId, designPageLocation)) return;
       navigateTo(currentUri, { state: { breadcrumb: updateBreadcrumb(breadcrumb, BreadcrumbUpdateType.Selected) } });
