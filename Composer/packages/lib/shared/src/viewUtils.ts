--- conflicted
+++ resolved
@@ -103,8 +103,7 @@
     types: [/* SDKKinds.DebugBreak, */ SDKKinds.LogAction, SDKKinds.TraceActivity],
   },
   [DialogGroup.EVENTS]: {
-<<<<<<< HEAD
-    label: 'Events',
+    label: formatMessage('Events'),
     types: [
       SDKKinds.OnIntent,
       SDKKinds.OnQnAMatch,
@@ -113,10 +112,6 @@
       SDKKinds.OnActivity,
       SDKKinds.OnChooseIntent,
     ],
-=======
-    label: formatMessage('Events'),
-    types: [SDKKinds.OnIntent, SDKKinds.OnUnknownIntent, SDKKinds.OnDialogEvent, SDKKinds.OnActivity],
->>>>>>> 6e4bbb98
   },
   [DialogGroup.DIALOG_EVENT_TYPES]: {
     label: formatMessage('OnDialogEvents Types'),
