// Copyright (c) Microsoft Corporation.
// Licensed under the MIT License.

/** @jsx jsx */
import { jsx } from '@emotion/core';
import { useState, useEffect, Fragment, useCallback, useMemo } from 'react';
import { RouteComponentProps } from '@reach/router';
import formatMessage from 'format-message';
import { Dialog, DialogType } from 'office-ui-fabric-react/lib/Dialog';
import { TextField } from 'office-ui-fabric-react/lib/TextField';
import { useRecoilValue } from 'recoil';

import settingsStorage from '../../utils/dialogSettingStorage';
import { projectContainer } from '../design/styles';
import { navigateTo } from '../../utils';
import { PublishTarget } from '../../store/types';
import {
  settingsState,
  botNameState,
  publishTypesState,
  projectIdState,
  publishHistoryState,
  dispatcherState,
} from '../../recoilModel';
import { ToolBar, IToolBarItem } from '../../components/ToolBar/ToolBar';
import { OpenConfirmModal } from '../../components/Modal/ConfirmDialog';

import { TargetList } from './targetList';
import { PublishDialog } from './publishDialog';
import { ContentHeaderStyle, HeaderText, ContentStyle, contentEditor, overflowSet, targetSelected } from './styles';
import { CreatePublishTarget } from './createPublishTarget';
import { PublishStatusList, IStatus } from './publishStatusList';

interface PublishPageProps extends RouteComponentProps<{}> {
  targetName?: string;
}

const Publish: React.FC<PublishPageProps> = (props) => {
  const selectedTargetName = props.targetName;
  const [selectedTarget, setSelectedTarget] = useState<PublishTarget | undefined>();
  const settings = useRecoilValue(settingsState);
  const botName = useRecoilValue(botNameState);
  const publishTypes = useRecoilValue(publishTypesState);
  const projectId = useRecoilValue(projectIdState);
  const publishHistory = useRecoilValue(publishHistoryState);
  const {
    getPublishStatus,
    getPublishTargetTypes,
    getPublishHistory,
    setSettings,
    publishToTarget,
    rollbackToVersion: rollbackToVersionDispatcher,
  } = useRecoilValue(dispatcherState);

  const [addDialogHidden, setAddDialogHidden] = useState(true);
  const [editDialogHidden, setEditDialogHidden] = useState(true);

  const [showLog, setShowLog] = useState(false);
  const [publishDialogHidden, setPublishDialogHidden] = useState(true);

  // items to show in the list
  const [thisPublishHistory, setThisPublishHistory] = useState<IStatus[]>([]);
  const [groups, setGroups] = useState<any[]>([]);
  const [selectedVersion, setSelectedVersion] = useState<IStatus | null>(null);
  const [dialogProps, setDialogProps] = useState({
    title: 'Title',
    type: DialogType.normal,
    children: {},
  });
  const [editDialogProps, setEditDialogProps] = useState({
    title: 'Title',
    type: DialogType.normal,
    children: {},
  });
  const [editTarget, setEditTarget] = useState<{ index: number; item: PublishTarget } | null>(null);

  const isRollbackSupported = useMemo(
    () => (target, version): boolean => {
      if (version.id && version.status === 200 && target) {
        const type = publishTypes?.filter((t) => t.name === target.type)[0];
        if (type?.features?.rollback) {
          return true;
        }
      }
      return false;
    },
    [projectId, publishTypes]
  );

  const toolbarItems: IToolBarItem[] = [
    {
      type: 'action',
      text: formatMessage('Add new profile'),
      buttonProps: {
        iconProps: {
          iconName: 'Add',
        },
        onClick: () => setAddDialogHidden(false),
      },
      align: 'left',
      dataTestid: 'publishPage-ToolBar-Add',
      disabled: false,
    },
    {
      type: 'action',
      text: formatMessage('Publish to selected profile'),
      buttonProps: {
        iconProps: {
          iconName: 'CloudUpload',
        },
        onClick: () => setPublishDialogHidden(false),
      },
      align: 'left',
      dataTestid: 'publishPage-ToolBar-Publish',
      disabled: selectedTargetName !== 'all' ? false : true,
    },
    {
      type: 'action',
      text: formatMessage('See Log'),
      buttonProps: {
        iconProps: {
          iconName: 'ClipboardList',
        },
        onClick: () => setShowLog(true),
      },
      align: 'left',
      disabled: selectedVersion ? false : true,
      dataTestid: 'publishPage-ToolBar-Log',
    },
    {
      type: 'action',
      text: formatMessage('Rollback'),
      buttonProps: {
        iconProps: {
          iconName: 'ClipboardList',
        },
        onClick: () => rollbackToVersion(selectedVersion),
      },
      align: 'left',
      disabled: selectedTarget && selectedVersion ? !isRollbackSupported(selectedTarget, selectedVersion) : true,
      dataTestid: 'publishPage-ToolBar-Log',
    },
  ];

  const onSelectTarget = useCallback(
    (targetName) => {
      const url = `/bot/${projectId}/publish/${targetName}`;
      navigateTo(url);
    },
    [projectId]
  );

  const getUpdatedStatus = (target) => {
    if (target) {
      // TODO: this should use a backoff mechanism to not overload the server with requests
      // OR BETTER YET, use a websocket events system to receive updates... (SOON!)
      setTimeout(async () => {
        await getPublishStatus(projectId, target);
      }, 10000);
    }
  };

  useEffect(() => {
    // if url was wrong, redirect to all profiles page
    const activeDialog = settings.publishTargets?.find(({ name }) => name === selectedTargetName);
    if (!activeDialog && selectedTargetName !== 'all') {
      navigateTo(`/bot/${projectId}/publish/all`);
    }
  }, [selectedTargetName, projectId, settings.publishTargets]);

  useEffect(() => {
    if (projectId) {
      getPublishTargetTypes();
      // init selected status
      setSelectedVersion(null);
    }
  }, [projectId]);

  useEffect(() => {
    if (settings.publishTargets && settings.publishTargets.length > 0) {
      const selected = settings.publishTargets.find((item) => item.name === selectedTargetName);
      setSelectedTarget(selected);
      // load publish histories
      if (selectedTargetName === 'all') {
        for (const target of settings.publishTargets) {
          getPublishHistory(projectId, target);
        }
      } else if (selected) {
        getPublishHistory(projectId, selected);
      }
    }
  }, [projectId, selectedTargetName]);

  // once history is loaded, display it
  useEffect(() => {
    if (settings.publishTargets && selectedTargetName === 'all') {
      let histories: any[] = [];
      const groups: any[] = [];
      let startIndex = 0;
      for (const target of settings.publishTargets) {
        if (publishHistory[target.name]) {
          histories = histories.concat(publishHistory[target.name]);
          groups.push({
            key: target.name,
            name: target.name,
            startIndex: startIndex,
            count: publishHistory[target.name].length,
            level: 0,
          });
          startIndex += publishHistory[target.name].length;
        }
      }
      setGroups(groups);
      setThisPublishHistory(histories);
    } else if (selectedTargetName && publishHistory[selectedTargetName]) {
      setThisPublishHistory(publishHistory[selectedTargetName]);
      setGroups([
        {
          key: selectedTargetName,
          name: selectedTargetName,
          startIndex: 0,
          count: publishHistory[selectedTargetName].length,
          level: 0,
        },
      ]);
    }
  }, [publishHistory, selectedTargetName]);

  // check history to see if a 202 is found
  useEffect(() => {
    // most recent item is a 202, which means we should poll for updates...
    if (selectedTargetName !== 'all' && thisPublishHistory.length && thisPublishHistory[0].status === 202) {
      getUpdatedStatus(selectedTarget);
    } else if (selectedTarget && selectedTarget.lastPublished && thisPublishHistory.length === 0) {
      // if the history is EMPTY, but we think we've done a publish based on lastPublished timestamp,
      // we still poll for the results IF we see that a publish has happened previously
      getPublishStatus(projectId, selectedTarget);
    }
  }, [thisPublishHistory, selectedTargetName]);

  const savePublishTarget = useCallback(
    async (name: string, type: string, configuration: string) => {
      const targets = (settings.publishTargets || []).concat([
        {
          name,
          type,
          configuration,
        },
      ]);
<<<<<<< HEAD
      await setSettings(projectId, { ...settings, publishTargets: target });
=======
      await actions.setPublishTargets(targets);
>>>>>>> f0a2141c
      onSelectTarget(name);
    },
    [settings.publishTargets, projectId, botName]
  );

  const updatePublishTarget = useCallback(
    async (name: string, type: string, configuration: string) => {
      if (!editTarget) {
        return;
      }

      const targets = settings.publishTargets ? [...settings.publishTargets] : [];

      targets[editTarget.index] = {
        name,
        type,
        configuration,
      };

<<<<<<< HEAD
      await setSettings(projectId, { ...settings, publishTargets: targets });
=======
      await actions.setPublishTargets(targets);
>>>>>>> f0a2141c

      onSelectTarget(name);
    },
    [settings.publishTargets, projectId, botName, editTarget]
  );

  useEffect(() => {
    setDialogProps({
      title: formatMessage('Add a publish profile'),
      type: DialogType.normal,
      children: (
        <CreatePublishTarget
          closeDialog={() => setAddDialogHidden(true)}
          current={null}
          targets={settings.publishTargets || []}
          types={publishTypes}
          updateSettings={savePublishTarget}
        />
      ),
    });
  }, [publishTypes, savePublishTarget, settings.publishTargets]);

  useEffect(() => {
    setEditDialogProps({
      title: formatMessage('Edit a publish profile'),
      type: DialogType.normal,
      children: (
        <CreatePublishTarget
          closeDialog={() => setEditDialogHidden(true)}
          current={editTarget ? editTarget.item : null}
          targets={(settings.publishTargets || []).filter((item) => editTarget && item.name != editTarget.item.name)}
          types={publishTypes}
          updateSettings={updatePublishTarget}
        />
      ),
    });
  }, [editTarget, publishTypes, updatePublishTarget]);

  const rollbackToVersion = useMemo(
    () => async (version) => {
      const sensitiveSettings = settingsStorage.get(projectId);
      await rollbackToVersionDispatcher(projectId, selectedTarget, version.id, sensitiveSettings);
    },
    [projectId, selectedTarget]
  );

  const publish = useMemo(
    () => async (comment) => {
      // publish to remote
      if (selectedTarget && settings.publishTargets) {
        const sensitiveSettings = settingsStorage.get(projectId);
        await publishToTarget(projectId, selectedTarget, { comment: comment }, sensitiveSettings);

        // update the target with a lastPublished date
        const updatedPublishTargets = settings.publishTargets.map((profile) => {
          if (profile.name === selectedTarget.name) {
            return {
              ...profile,
              lastPublished: new Date(),
            };
          } else {
            return profile;
          }
        });

<<<<<<< HEAD
        await setSettings(projectId, { ...settings, publishTargets: updatedPublishTargets });
=======
        await actions.setPublishTargets(updatedPublishTargets);
>>>>>>> f0a2141c
      }
    },
    [projectId, selectedTarget, settings.publishTargets]
  );

  const onEdit = async (index: number, item: PublishTarget) => {
    const newItem = { item: item, index: index };
    setEditTarget(newItem);
    setEditDialogHidden(false);
  };

  const onDelete = useMemo(
    () => async (index: number) => {
      const result = await OpenConfirmModal(
        formatMessage('This will delete the profile. Do you wish to continue?'),
        null,
        {
          confirmBtnText: formatMessage('Yes'),
          cancelBtnText: formatMessage('Cancel'),
        }
      );

      if (result) {
        if (settings.publishTargets && settings.publishTargets.length > index) {
<<<<<<< HEAD
          const target = settings.publishTargets.slice(0, index).concat(settings.publishTargets.slice(index + 1));
          await setSettings(projectId, { ...settings, publishTargets: target });
=======
          const targets = settings.publishTargets.slice(0, index).concat(settings.publishTargets.slice(index + 1));
          await actions.setPublishTargets(targets);
>>>>>>> f0a2141c
          // redirect to all profiles
          setSelectedTarget(undefined);
          onSelectTarget('all');
        }
      }
    },
    [settings.publishTargets, projectId, botName]
  );

  return (
    <Fragment>
      <Dialog
        dialogContentProps={dialogProps}
        hidden={addDialogHidden}
        minWidth={450}
        modalProps={{ isBlocking: true }}
        onDismiss={() => setAddDialogHidden(true)}
      >
        {dialogProps.children}
      </Dialog>
      <Dialog
        dialogContentProps={editDialogProps}
        hidden={editDialogHidden}
        minWidth={450}
        modalProps={{ isBlocking: true }}
        onDismiss={() => setEditDialogHidden(true)}
      >
        {editDialogProps.children}
      </Dialog>
      {!publishDialogHidden && (
        <PublishDialog target={selectedTarget} onDismiss={() => setPublishDialogHidden(true)} onSubmit={publish} />
      )}
      {showLog && <LogDialog version={selectedVersion} onDismiss={() => setShowLog(false)} />}
      <ToolBar toolbarItems={toolbarItems} />
      <div css={ContentHeaderStyle}>
        <h1 css={HeaderText}>{selectedTarget ? selectedTargetName : formatMessage('Publish Profiles')}</h1>
      </div>
      <div css={ContentStyle} data-testid="Publish" role="main">
        <div aria-label={formatMessage('Navigation panel')} css={projectContainer} role="region">
          <div
            key={'_all'}
            css={selectedTargetName === 'all' ? targetSelected : overflowSet}
            style={{
              height: '36px',
              cursor: 'pointer',
            }}
            onClick={() => {
              setSelectedTarget(undefined);
              onSelectTarget('all');
            }}
          >
            {formatMessage('All profiles')}
          </div>
          {settings && settings.publishTargets && (
            <TargetList
              list={settings.publishTargets}
              selectedTarget={selectedTargetName}
              onDelete={async (index) => await onDelete(index)}
              onEdit={async (item, target) => await onEdit(item, target)}
              onSelect={(item) => {
                setSelectedTarget(item);
                onSelectTarget(item.name);
              }}
            />
          )}
        </div>
        <div aria-label={formatMessage('List view')} css={contentEditor} role="region">
          <Fragment>
            <PublishStatusList
              groups={groups}
              items={thisPublishHistory}
              updateItems={setThisPublishHistory}
              onItemClick={setSelectedVersion}
            />
            {!thisPublishHistory || thisPublishHistory.length === 0 ? (
              <div style={{ marginLeft: '50px', fontSize: 'smaller', marginTop: '20px' }}>No publish history</div>
            ) : null}
          </Fragment>
        </div>
      </div>
    </Fragment>
  );
};

export default Publish;
const LogDialog = (props) => {
  const logDialogProps = {
    title: 'Publish Log',
  };
  return (
    <Dialog
      dialogContentProps={logDialogProps}
      hidden={false}
      minWidth={450}
      modalProps={{ isBlocking: true }}
      onDismiss={props.onDismiss}
    >
      <TextField
        multiline
        placeholder="Log Output"
        style={{ minHeight: 300 }}
        value={props && props.version ? props.version.log : ''}
      />
    </Dialog>
  );
};<|MERGE_RESOLUTION|>--- conflicted
+++ resolved
@@ -47,7 +47,7 @@
     getPublishStatus,
     getPublishTargetTypes,
     getPublishHistory,
-    setSettings,
+    setPublishTargets,
     publishToTarget,
     rollbackToVersion: rollbackToVersionDispatcher,
   } = useRecoilValue(dispatcherState);
@@ -247,11 +247,7 @@
           configuration,
         },
       ]);
-<<<<<<< HEAD
-      await setSettings(projectId, { ...settings, publishTargets: target });
-=======
-      await actions.setPublishTargets(targets);
->>>>>>> f0a2141c
+      await setPublishTargets(targets);
       onSelectTarget(name);
     },
     [settings.publishTargets, projectId, botName]
@@ -271,11 +267,7 @@
         configuration,
       };
 
-<<<<<<< HEAD
-      await setSettings(projectId, { ...settings, publishTargets: targets });
-=======
-      await actions.setPublishTargets(targets);
->>>>>>> f0a2141c
+      await setPublishTargets(targets);
 
       onSelectTarget(name);
     },
@@ -341,11 +333,7 @@
           }
         });
 
-<<<<<<< HEAD
-        await setSettings(projectId, { ...settings, publishTargets: updatedPublishTargets });
-=======
-        await actions.setPublishTargets(updatedPublishTargets);
->>>>>>> f0a2141c
+        await setPublishTargets(updatedPublishTargets);
       }
     },
     [projectId, selectedTarget, settings.publishTargets]
@@ -370,13 +358,8 @@
 
       if (result) {
         if (settings.publishTargets && settings.publishTargets.length > index) {
-<<<<<<< HEAD
-          const target = settings.publishTargets.slice(0, index).concat(settings.publishTargets.slice(index + 1));
-          await setSettings(projectId, { ...settings, publishTargets: target });
-=======
           const targets = settings.publishTargets.slice(0, index).concat(settings.publishTargets.slice(index + 1));
-          await actions.setPublishTargets(targets);
->>>>>>> f0a2141c
+          await setPublishTargets(targets);
           // redirect to all profiles
           setSelectedTarget(undefined);
           onSelectTarget('all');
