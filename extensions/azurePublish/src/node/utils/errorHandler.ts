--- conflicted
+++ resolved
@@ -1,72 +1,67 @@
-// Copyright (c) Microsoft Corporation.
-// Licensed under the MIT License.
-
-function CustomizeError(name, message, stack = undefined) {
-  this.name = name;
-  this.message = message;
-  this.stack = stack || new Error().stack;
-}
-CustomizeError.prototype = Object.create(Error.prototype);
-CustomizeError.prototype.constructor = CustomizeError;
-
-export const isCustomizeError = (err) => {
-  return err instanceof CustomizeError;
-};
-
-export const createCustomizeError = (name, message, stack = undefined) => {
-  return new CustomizeError(name, message, stack);
-};
-
-export const stringifyError = (error: any): string => {
-  if (error instanceof Error) {
-    return `${error.name} - ${error.message}`;
-  } else if (typeof error === 'object') {
-    return JSON.stringify(error, Object.getOwnPropertyNames(error));
-  } else {
-    return error;
-  }
-};
-export enum ProvisionErrors {
-  CREATE_RESOURCEGROUP_ERROR = 'CREATE_RESOURCES_ERROR',
-  PROVISION_ERROR = 'PROVISION_ERROR',
-  CREATE_LUIS_AUTHORING_RESOURCE_ERROR = 'CREATE_LUIS_AUTHORING_RESOURCE_ERROR',
-  CREATE_WEB_APP_ERROR = 'CREATE_WEB_APP_ERROR',
-  CREATE_FUNCTIONS_RESOURCE_ERROR = 'CREATE_FUNCTIONS_RESOURCE_ERROR',
-  BOT_REGISTRATION_ERROR = 'BOT_REGISTRATION_ERROR',
-  CREATE_COSMOSDB_ERROR = 'CREATE_COSMOSDB_ERROR',
-  CREATE_BLOB_STORAGE_ERROR = 'CREATE_BLOB_STORAGE_ERROR',
-  CREATE_LUIS_ERROR = 'CREATE_LUIS_ERROR',
-  CREATE_QNA_ERROR = 'CREATE_QNA_ERROR',
-  CREATE_APP_INSIGHT_ERROR = 'CREATE_APP_INSIGHT_ERROR',
-  CONNECT_APP_INSIGHT_ERROR = 'CONNECT_APP_INSIGHT_ERROR',
-  CREATE_COUNTER_ERROR = 'CREATE_COUNTER_ERROR',
-  CREATE_APP_REGISTRATION = 'CREATE_APP_REGISTRATION',
-  GET_TENANTID = 'GET_TENANTID',
-  KEYVAULT_ERROR = "KEYVAULT_ERROR",
-}
-
-export enum AzurePublishErrors {
-  // luis and qna
-  LUIS_BUILD_ERROR = 'LUIS_BUILD_ERROR',
-  LUIS_PUBLISH_ERROR = 'LUIS_PUBLISH_ERROR',
-  QNA_BUILD_ERROR = 'QNA_BUILD_ERROR',
-  QNA_PUBLISH_ERROR = 'QNA_PUBLISH_ERROR',
-  CROSS_TRAIN_ERROR = 'CROSS_TRAIN_ERROR',
-  LUIS_AND_QNA_ERROR = 'LUIS_AND_QNA_ERROR',
-
-  // initialize publish error
-  CONFIG_ERROR = 'CONFIG_ERROR',
-  INITIALIZE_ERROR = 'INITIALIZE_ERROR',
-
-  // zip and upload error
-  ZIP_FOLDER_ERROR = 'ZIP_FOLDER_ERROR',
-  DEPLOY_ZIP_ERROR = 'DEPLOY_ZIP_ERROR',
-<<<<<<< HEAD
-
-  // abs error
-  ABS_ERROR = 'ABS_ERROR'
-}
-=======
-}
-
->>>>>>> b8bc9fa3
+// Copyright (c) Microsoft Corporation.
+// Licensed under the MIT License.
+
+function CustomizeError(name, message, stack = undefined) {
+  this.name = name;
+  this.message = message;
+  this.stack = stack || new Error().stack;
+}
+CustomizeError.prototype = Object.create(Error.prototype);
+CustomizeError.prototype.constructor = CustomizeError;
+
+export const isCustomizeError = (err) => {
+  return err instanceof CustomizeError;
+};
+
+export const createCustomizeError = (name, message, stack = undefined) => {
+  return new CustomizeError(name, message, stack);
+};
+
+export const stringifyError = (error: any): string => {
+  if (error instanceof Error) {
+    return `${error.name} - ${error.message}`;
+  } else if (typeof error === 'object') {
+    return JSON.stringify(error, Object.getOwnPropertyNames(error));
+  } else {
+    return error;
+  }
+};
+export enum ProvisionErrors {
+  CREATE_RESOURCEGROUP_ERROR = 'CREATE_RESOURCES_ERROR',
+  PROVISION_ERROR = 'PROVISION_ERROR',
+  CREATE_LUIS_AUTHORING_RESOURCE_ERROR = 'CREATE_LUIS_AUTHORING_RESOURCE_ERROR',
+  CREATE_WEB_APP_ERROR = 'CREATE_WEB_APP_ERROR',
+  CREATE_FUNCTIONS_RESOURCE_ERROR = 'CREATE_FUNCTIONS_RESOURCE_ERROR',
+  BOT_REGISTRATION_ERROR = 'BOT_REGISTRATION_ERROR',
+  CREATE_COSMOSDB_ERROR = 'CREATE_COSMOSDB_ERROR',
+  CREATE_BLOB_STORAGE_ERROR = 'CREATE_BLOB_STORAGE_ERROR',
+  CREATE_LUIS_ERROR = 'CREATE_LUIS_ERROR',
+  CREATE_QNA_ERROR = 'CREATE_QNA_ERROR',
+  CREATE_APP_INSIGHT_ERROR = 'CREATE_APP_INSIGHT_ERROR',
+  CONNECT_APP_INSIGHT_ERROR = 'CONNECT_APP_INSIGHT_ERROR',
+  CREATE_COUNTER_ERROR = 'CREATE_COUNTER_ERROR',
+  CREATE_APP_REGISTRATION = 'CREATE_APP_REGISTRATION',
+  GET_TENANTID = 'GET_TENANTID',
+  KEYVAULT_ERROR = "KEYVAULT_ERROR",
+}
+
+export enum AzurePublishErrors {
+  // luis and qna
+  LUIS_BUILD_ERROR = 'LUIS_BUILD_ERROR',
+  LUIS_PUBLISH_ERROR = 'LUIS_PUBLISH_ERROR',
+  QNA_BUILD_ERROR = 'QNA_BUILD_ERROR',
+  QNA_PUBLISH_ERROR = 'QNA_PUBLISH_ERROR',
+  CROSS_TRAIN_ERROR = 'CROSS_TRAIN_ERROR',
+  LUIS_AND_QNA_ERROR = 'LUIS_AND_QNA_ERROR',
+
+  // initialize publish error
+  CONFIG_ERROR = 'CONFIG_ERROR',
+  INITIALIZE_ERROR = 'INITIALIZE_ERROR',
+
+  // zip and upload error
+  ZIP_FOLDER_ERROR = 'ZIP_FOLDER_ERROR',
+  DEPLOY_ZIP_ERROR = 'DEPLOY_ZIP_ERROR',
+
+  // abs error
+  ABS_ERROR = 'ABS_ERROR'
+}