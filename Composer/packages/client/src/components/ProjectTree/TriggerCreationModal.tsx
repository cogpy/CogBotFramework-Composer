// Copyright (c) Microsoft Corporation.
// Licensed under the MIT License.

/** @jsx jsx */
import { jsx, css } from '@emotion/core';
import React, { useState } from 'react';
import formatMessage from 'format-message';
import { Dialog, DialogType, DialogFooter } from 'office-ui-fabric-react/lib/Dialog';
import { PrimaryButton, DefaultButton } from 'office-ui-fabric-react/lib/Button';
import { Label } from 'office-ui-fabric-react/lib/Label';
import { Stack } from 'office-ui-fabric-react/lib/Stack';
import { IDropdownOption } from 'office-ui-fabric-react/lib/Dropdown';
import { Dropdown } from 'office-ui-fabric-react/lib/Dropdown';
import { TextField } from 'office-ui-fabric-react/lib/TextField';
import { luIndexer, combineMessage } from '@bfc/indexers';
import { PlaceHolderSectionName } from '@bfc/indexers/lib/utils/luUtil';
import { DialogInfo, SDKKinds } from '@bfc/shared';
import { LuEditor, inlineModePlaceholder } from '@bfc/code-editor';
import { IComboBoxOption } from 'office-ui-fabric-react/lib/ComboBox';
<<<<<<< HEAD
import { useRecoilValue } from 'recoil';
=======
import { FontWeights } from '@uifabric/styling';
import { FontSizes } from '@uifabric/fluent-theme';
>>>>>>> 8c03c1e1

import { useStoreContext } from '../../hooks/useStoreContext';
import { addIntent } from '../../utils/luUtil';
import {
  generateNewDialog,
  getTriggerTypes,
  TriggerFormData,
  TriggerFormDataErrors,
  eventTypeKey,
  customEventKey,
  intentTypeKey,
  activityTypeKey,
  getEventTypes,
  getActivityTypes,
  regexRecognizerKey,
} from '../../utils/dialogUtil';
<<<<<<< HEAD
import { addIntent } from '../../utils/luUtil';
import {
  dialogsState,
  luFilesState,
  localeState,
  projectIdState,
  schemasState,
} from '../../recoilModel/atoms/botState';
import { userSettingsState } from '../../recoilModel';
=======
import { nameRegex } from '../../constants';
>>>>>>> 8c03c1e1

// -------------------- Styles -------------------- //

const styles = {
  dialog: {
    title: {
      fontWeight: FontWeights.bold,
      fontSize: FontSizes.size20,
      paddingTop: '14px',
      paddingBottom: '11px',
    },
    subText: {
      fontSize: FontSizes.size14,
    },
  },
  modal: {
    main: {
      maxWidth: '600px !important',
    },
  },
};

const dropdownStyles = {
  label: {
    fontWeight: FontWeights.semibold,
  },
  dropdown: {
    width: '400px',
  },
  root: {
    marginBottom: '20px',
  },
};

const dialogWindow = css`
  display: flex;
  flex-direction: column;
  width: 400px;
  min-height: 300px;
`;

const intent = {
  root: {
    width: '400px',
    paddingBottom: '20px',
  },
};

// -------------------- Validation Helpers -------------------- //

const initialFormDataErrors = {
  $kind: '',
  intent: '',
  event: '',
  triggerPhrases: '',
  regEx: '',
  activity: '',
};

const getLuDiagnostics = (intent: string, triggerPhrases: string) => {
  const content = `#${intent}\n${triggerPhrases}`;
  const { diagnostics } = luIndexer.parse(content);
  return combineMessage(diagnostics);
};

const validateIntentName = (selectedType: string, intent: string): string | undefined => {
  if (selectedType === intentTypeKey && (!intent || !nameRegex.test(intent))) {
    return formatMessage('Spaces and special characters are not allowed. Use letters, numbers, -, or _.');
  }
  return undefined;
};

const validateDupRegExIntent = (
  selectedType: string,
  intent: string,
  isRegEx: boolean,
  regExIntents: [{ intent: string; pattern: string }]
): string | undefined => {
  if (selectedType === intentTypeKey && isRegEx && regExIntents.find((ri) => ri.intent === intent)) {
    return `regEx ${intent} is already defined`;
  }
  return undefined;
};

const validateRegExPattern = (selectedType: string, isRegEx: boolean, regEx: string): string | undefined => {
  if (selectedType === intentTypeKey && isRegEx && !regEx) {
    return formatMessage('Please input regEx pattern');
  }
  return undefined;
};

const validateEventName = (selectedType: string, $kind: string, eventName: string): string | undefined => {
  if (selectedType === customEventKey && $kind === eventTypeKey && !eventName) {
    return formatMessage('Please enter an event name');
  }
  return undefined;
};

const validateEventKind = (selectedType: string, $kind: string): string | undefined => {
  if (selectedType === eventTypeKey && !$kind) {
    return formatMessage('Please select a event type');
  }

  if (selectedType === activityTypeKey && !$kind) {
    return formatMessage('Please select an activity type');
  }
  return undefined;
};

const validateTriggerKind = (selectedType: string): string | undefined => {
  if (!selectedType) {
    return formatMessage('Please select a trigger type');
  }
  return undefined;
};

const validateTriggerPhrases = (
  selectedType: string,
  isRegEx: boolean,
  intent: string,
  triggerPhrases: string
): string | undefined => {
  if (selectedType === intentTypeKey && !isRegEx) {
    if (triggerPhrases) {
      return getLuDiagnostics(intent, triggerPhrases);
    } else {
      return formatMessage('Please input trigger phrases');
    }
  }
  return undefined;
};

const validateForm = (
  selectedType: string,
  data: TriggerFormData,
  isRegEx: boolean,
  regExIntents: [{ intent: string; pattern: string }]
): TriggerFormDataErrors => {
  const errors: TriggerFormDataErrors = {};
  const { $kind, event: eventName, intent, regEx, triggerPhrases } = data;

  errors.event = validateEventName(selectedType, $kind, eventName) ?? validateEventKind(selectedType, $kind);
  errors.$kind = validateTriggerKind(selectedType);
  errors.intent = validateIntentName(selectedType, intent);
  errors.regEx =
    validateDupRegExIntent(selectedType, intent, isRegEx, regExIntents) ??
    validateRegExPattern(selectedType, isRegEx, regEx);
  errors.triggerPhrases = validateTriggerPhrases(selectedType, isRegEx, intent, triggerPhrases);
  return errors;
};

export interface LuFilePayload {
  id: string;
  content: string;
}

// -------------------- TriggerCreationModal -------------------- //

interface TriggerCreationModalProps {
  dialogId: string;
  isOpen: boolean;
  onDismiss: () => void;
  onSubmit: (dialog: DialogInfo, luFilePayload?: LuFilePayload) => void;
}

export const TriggerCreationModal: React.FC<TriggerCreationModalProps> = (props) => {
  const { isOpen, onDismiss, onSubmit, dialogId } = props;
  const dialogs = useRecoilValue(dialogsState);
  const luFiles = useRecoilValue(luFilesState);
  const locale = useRecoilValue(localeState);
  const projectId = useRecoilValue(projectIdState);
  const schemas = useRecoilValue(schemasState);
  const userSettings = useRecoilValue(userSettingsState);
  const luFile = luFiles.find(({ id }) => id === `${dialogId}.${locale}`);
  const dialogFile = dialogs.find((dialog) => dialog.id === dialogId);
  const isRegEx = (dialogFile?.content?.recognizer?.$kind ?? '') === regexRecognizerKey;
  const regexIntents = dialogFile?.content?.recognizer?.intents ?? [];
  const isNone = !dialogFile?.content?.recognizer;
  const initialFormData: TriggerFormData = {
    errors: initialFormDataErrors,
    $kind: isNone ? '' : intentTypeKey,
    event: '',
    intent: '',
    triggerPhrases: '',
    regEx: '',
  };
  const [formData, setFormData] = useState(initialFormData);
  const [selectedType, setSelectedType] = useState(isNone ? '' : intentTypeKey);
  const showIntentName = selectedType === intentTypeKey;
  const showRegExDropDown = selectedType === intentTypeKey && isRegEx;
  const showTriggerPhrase = selectedType === intentTypeKey && !isRegEx;
  const showEventDropDown = selectedType === eventTypeKey;
  const showActivityDropDown = selectedType === activityTypeKey;
  const showCustomEvent = selectedType === customEventKey;

  const eventTypes: IComboBoxOption[] = getEventTypes();
  const activityTypes: IDropdownOption[] = getActivityTypes();
  let triggerTypeOptions: IDropdownOption[] = getTriggerTypes();

  if (isNone) {
    triggerTypeOptions = triggerTypeOptions.filter((t) => t.key !== intentTypeKey);
  }

  const shouldDisable = (errors: TriggerFormDataErrors) => {
    for (const key in errors) {
      if (errors[key]) {
        return true;
      }
    }
    return false;
  };

  const onClickSubmitButton = (e) => {
    e.preventDefault();

    //If still have some errors here, it is a bug.
    const errors = validateForm(selectedType, formData, isRegEx, regexIntents);
    if (shouldDisable(errors)) {
      setFormData({
        ...formData,
        errors,
      });
      return;
    }
    const content = luFile?.content ?? '';
    const luFileId = luFile?.id || `${dialogId}.${locale}`;
    const newDialog = generateNewDialog(dialogs, dialogId, formData, schemas.sdk?.content);
    if (formData.$kind === intentTypeKey && !isRegEx) {
      const newContent = addIntent(content, { Name: formData.intent, Body: formData.triggerPhrases });
      const updateLuFile = {
        id: luFileId,
        content: newContent,
      };
      onSubmit(newDialog, updateLuFile);
    } else {
      onSubmit(newDialog);
    }
    onDismiss();
  };

  const onSelectTriggerType = (e, option) => {
    setSelectedType(option.key || '');
    const compoundTypes = [activityTypeKey, eventTypeKey];
    const isCompound = compoundTypes.some((t) => option.key === t);
    let newFormData: TriggerFormData = initialFormData;
    if (isCompound) {
      newFormData = { ...newFormData, $kind: '' };
    } else {
      newFormData = { ...newFormData, $kind: option.key === customEventKey ? SDKKinds.OnDialogEvent : option.key };
    }
    setFormData({ ...newFormData, errors: initialFormDataErrors });
  };

  const handleEventNameChange = (event: React.FormEvent, value?: string) => {
    const errors: TriggerFormDataErrors = {};
    errors.event = validateEventName(selectedType, SDKKinds.OnDialogEvent, value || '');
    setFormData({
      ...formData,
      $kind: SDKKinds.OnDialogEvent,
      event: value || '',
      errors: { ...formData.errors, ...errors },
    });
  };

  const handleEventTypeChange = (e: React.FormEvent, option?: IDropdownOption) => {
    if (option) {
      const errors: TriggerFormDataErrors = {};
      errors.event = validateEventKind(selectedType, option.key as string);
      setFormData({ ...formData, $kind: option.key as string, errors: { ...formData.errors, ...errors } });
    }
  };

  const onNameChange = (e, name) => {
    const errors: TriggerFormDataErrors = {};
    errors.intent = validateIntentName(selectedType, name);
    if (showTriggerPhrase) {
      errors.triggerPhrases = getLuDiagnostics(name, formData.triggerPhrases);
    }
    setFormData({ ...formData, intent: name, errors: { ...formData.errors, ...errors } });
  };

  const onChangeRegEx = (e, pattern) => {
    const errors: TriggerFormDataErrors = {};
    errors.regEx = validateRegExPattern(selectedType, isRegEx, pattern);
    setFormData({ ...formData, regEx: pattern, errors: { ...formData.errors, ...errors } });
  };

  const onTriggerPhrasesChange = (body: string) => {
    const errors: TriggerFormDataErrors = {};
    errors.triggerPhrases = getLuDiagnostics(formData.intent, body);
    setFormData({ ...formData, triggerPhrases: body, errors: { ...formData.errors, ...errors } });
  };
  const errors = validateForm(selectedType, formData, isRegEx, regexIntents);
  const disable = shouldDisable(errors);

  return (
    <Dialog
      dialogContentProps={{
        type: DialogType.normal,
        title: formatMessage('Create a trigger'),
        styles: styles.dialog,
      }}
      hidden={!isOpen}
      modalProps={{
        isBlocking: false,
        styles: styles.modal,
      }}
      onDismiss={onDismiss}
    >
      <div css={dialogWindow}>
        <Stack>
          <Dropdown
            data-testid={'triggerTypeDropDown'}
            defaultSelectedKey={selectedType}
            errorMessage={formData.errors.$kind}
            label={formatMessage('What is the type of this trigger?')}
            options={triggerTypeOptions}
            styles={dropdownStyles}
            onChange={onSelectTriggerType}
          />
          {showEventDropDown && (
            <Dropdown
              data-testid={'eventTypeDropDown'}
              errorMessage={formData.errors.event}
              label={formatMessage('Which event?')}
              options={eventTypes}
              placeholder={formatMessage('Select an event type')}
              styles={dropdownStyles}
              onChange={handleEventTypeChange}
            />
          )}
          {showCustomEvent && (
            <TextField
              data-testid="CustomEventName"
              errorMessage={formData.errors.event}
              label={formatMessage('What is the name of the custom event?')}
              styles={intent}
              onChange={handleEventNameChange}
            />
          )}
          {showActivityDropDown && (
            <Dropdown
              data-testid={'activityTypeDropDown'}
              errorMessage={formData.errors.activity}
              label={formatMessage('Which activity type?')}
              options={activityTypes}
              placeholder={formatMessage('Select an activity type')}
              styles={dropdownStyles}
              onChange={handleEventTypeChange}
            />
          )}
          {showIntentName && (
            <TextField
              data-testid="TriggerName"
              errorMessage={formData.errors.intent}
              label={
                isRegEx
                  ? formatMessage('What is the name of this trigger (RegEx)')
                  : formatMessage('What is the name of this trigger (LUIS)')
              }
              styles={intent}
              onChange={onNameChange}
            />
          )}

          {showRegExDropDown && (
            <TextField
              data-testid="RegExField"
              errorMessage={formData.errors.regEx}
              label={formatMessage('Please input regex pattern')}
              onChange={onChangeRegEx}
            />
          )}
          {showTriggerPhrase && (
            <React.Fragment>
              <Label>{formatMessage('Trigger phrases')}</Label>
              <LuEditor
                editorSettings={userSettings.codeEditor}
                errorMessage={formData.errors.triggerPhrases}
                height={225}
                luOption={{
                  projectId,
                  fileId: dialogId,
                  sectionId: formData.intent || PlaceHolderSectionName,
                }}
                placeholder={inlineModePlaceholder}
                value={formData.triggerPhrases}
                onChange={onTriggerPhrasesChange}
              />
            </React.Fragment>
          )}
        </Stack>
      </div>
      <DialogFooter>
        <DefaultButton text={formatMessage('Cancel')} onClick={onDismiss} />
        <PrimaryButton
          data-testid={'triggerFormSubmit'}
          disabled={disable}
          text={formatMessage('Submit')}
          onClick={onClickSubmitButton}
        />
      </DialogFooter>
    </Dialog>
  );
};

export default TriggerCreationModal;<|MERGE_RESOLUTION|>--- conflicted
+++ resolved
@@ -17,15 +17,10 @@
 import { DialogInfo, SDKKinds } from '@bfc/shared';
 import { LuEditor, inlineModePlaceholder } from '@bfc/code-editor';
 import { IComboBoxOption } from 'office-ui-fabric-react/lib/ComboBox';
-<<<<<<< HEAD
 import { useRecoilValue } from 'recoil';
-=======
 import { FontWeights } from '@uifabric/styling';
 import { FontSizes } from '@uifabric/fluent-theme';
->>>>>>> 8c03c1e1
-
-import { useStoreContext } from '../../hooks/useStoreContext';
-import { addIntent } from '../../utils/luUtil';
+
 import {
   generateNewDialog,
   getTriggerTypes,
@@ -39,7 +34,6 @@
   getActivityTypes,
   regexRecognizerKey,
 } from '../../utils/dialogUtil';
-<<<<<<< HEAD
 import { addIntent } from '../../utils/luUtil';
 import {
   dialogsState,
@@ -49,9 +43,7 @@
   schemasState,
 } from '../../recoilModel/atoms/botState';
 import { userSettingsState } from '../../recoilModel';
-=======
 import { nameRegex } from '../../constants';
->>>>>>> 8c03c1e1
 
 // -------------------- Styles -------------------- //
 
