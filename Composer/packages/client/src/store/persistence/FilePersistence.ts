--- conflicted
+++ resolved
@@ -194,7 +194,7 @@
       qnaFiles
         .filter((qna) => getBaseName(qna.id) === id)
         .forEach((qna) => {
-          fileChanges.push(this._createChange(qna, FileExtensions.Qna, changeType, projectId));
+          fileChanges.push(this.createChange(qna, FileExtensions.Qna, changeType, projectId));
         });
     }
     const dialog = dialogs.find((dialog) => dialog.id === id);
@@ -217,8 +217,7 @@
     return fileChanges;
   }
 
-<<<<<<< HEAD
-  private _getQnaFileChanges(
+  private getQnaFileChanges(
     id: string,
     previousState: State,
     currentState: State,
@@ -229,14 +228,11 @@
     const { qnaFiles } = currentState;
 
     const qna = qnaFiles.find((qna) => qna.id === id);
-    fileChanges.push(this._createChange(qna, FileExtensions.Qna, changeType, projectId));
-    return fileChanges;
-  }
-
-  private _getLgFileChanges(
-=======
+    fileChanges.push(this.createChange(qna, FileExtensions.Qna, changeType, projectId));
+    return fileChanges;
+  }
+
   private getLgFileChanges(
->>>>>>> a9d690e6
     id: string,
     previousState: State,
     currentState: State,
@@ -300,7 +296,7 @@
         break;
       }
       case FileExtensions.Qna: {
-        fileChanges = this._getQnaFileChanges(
+        fileChanges = this.getQnaFileChanges(
           targetId,
           previousState,
           currentState,
