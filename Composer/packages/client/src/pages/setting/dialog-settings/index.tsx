// Copyright (c) Microsoft Corporation.
// Licensed under the MIT License.

/** @jsx jsx */
import { jsx } from '@emotion/core';
import { JsonEditor } from '@bfc/code-editor';
import formatMessage from 'format-message';
import { Link } from 'office-ui-fabric-react/lib/Link';
import { RouteComponentProps } from '@reach/router';
import { useRecoilValue } from 'recoil';

import { botNameState, settingsState, projectIdState, dispatcherState, userSettingsState } from '../../../recoilModel';

import { hostedSettings, hostedControls, settingsEditor } from './style';

const hostControlLabels = {
  showKeys: formatMessage('Show keys'),
  productionSlot: formatMessage('In production'),
  integrationSlot: formatMessage('In test'),
  botSettings: formatMessage('Settings'),
  botSettingDescription: formatMessage(
    'Settings contains detailed information about your bot. For security reasons, they are hidden by default. To test your bot or publish to Azure, you may need to provide these settings.'
  ),
  learnMore: formatMessage('Learn more.'),
};

export const DialogSettings: React.FC<RouteComponentProps> = () => {
  const botName = useRecoilValue(botNameState);
  const settings = useRecoilValue(settingsState);
  const projectId = useRecoilValue(projectIdState);
  const userSettings = useRecoilValue(userSettingsState);
  const { setSettings } = useRecoilValue(dispatcherState);

  const saveChangeResult = (result) => {
    try {
<<<<<<< HEAD
      const mergedResult = result;
      setSettings(projectId, mergedResult);
=======
      actions.setSettings(projectId, result);
>>>>>>> f0a2141c
    } catch (err) {
      // eslint-disable-next-line no-console
      console.error(err.message);
    }
  };

  const handleChange = (result: any) => {
    // prevent result was undefined, it will cause error
    if (result && typeof result === 'object') {
      saveChangeResult(result);
    }
  };

  const hostedControl = () => (
    <div css={hostedControls}>
      <p>
        {hostControlLabels.botSettingDescription}
        &nbsp;
        <Link href={'https://aka.ms/bf-composer-docs-publish-bot'} target="_blank">
          {hostControlLabels.learnMore}
        </Link>
      </p>
    </div>
  );

  return botName ? (
    <div css={hostedSettings}>
      {hostedControl()}
      <div css={settingsEditor}>
        <JsonEditor editorSettings={userSettings.codeEditor} value={settings} onChange={handleChange} />
      </div>
    </div>
  ) : (
    <div>{formatMessage('Data loading...')}</div>
  );
};<|MERGE_RESOLUTION|>--- conflicted
+++ resolved
@@ -33,12 +33,7 @@
 
   const saveChangeResult = (result) => {
     try {
-<<<<<<< HEAD
-      const mergedResult = result;
-      setSettings(projectId, mergedResult);
-=======
-      actions.setSettings(projectId, result);
->>>>>>> f0a2141c
+      setSettings(projectId, result);
     } catch (err) {
       // eslint-disable-next-line no-console
       console.error(err.message);
