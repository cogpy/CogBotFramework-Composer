--- conflicted
+++ resolved
@@ -102,17 +102,14 @@
   REMOVE_SKILL_MANIFEST = 'REMOVE_SKILL_MANIFEST',
   DISPLAY_SKILL_MANIFEST_MODAL = 'DISPLAY_SKILL_MANIFEST_MODAL',
   DISMISS_SKILL_MANIFEST_MODAL = 'DISMISS_SKILL_MANIFEST_MODAL',
-<<<<<<< HEAD
 
   PLUGINS_FETCH_SUCCESS = 'PLUGINS_FETCH_SUCCESS',
   PLUGINS_ADD_SUCCESS = 'PLUGINS_ADD_SUCCESS',
   PLUGINS_TOGGLE_SUCCESS = 'PLUGINS_TOGGLE_SUCCESS',
-=======
   SET_PUBLISH_TARGETS = 'SET_PUBLISH_TARGETS',
   SET_RUNTIME_SETTINGS = 'SET_RUNTIME_SETTINGS',
   SET_CUSTOM_RUNTIME_TOGGLE = 'SET_CUSTOM_RUNTIME_TOGGLE',
   SET_RUNTIME_FIELD = 'SET_RUNTIME_FIELD',
->>>>>>> 14d11a76
 }
 
 export const Tips = {
