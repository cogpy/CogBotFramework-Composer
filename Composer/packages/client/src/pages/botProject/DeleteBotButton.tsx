// Copyright (c) Microsoft Corporation.
// Licensed under the MIT License.

/** @jsx jsx */
import React, { useEffect } from 'react';
import { useRecoilValue } from 'recoil';
import { OpenConfirmModal } from '@bfc/ui-shared';
import { css, jsx } from '@emotion/core';
import formatMessage from 'format-message';
import { PrimaryButton } from 'office-ui-fabric-react/lib/Button';
import { FontWeights } from 'office-ui-fabric-react/lib/Styling';
<<<<<<< HEAD
import { OpenConfirmModal } from '@bfc/ui-shared';
=======
>>>>>>> 6d1e5b60

import { dispatcherState } from '../../recoilModel';
<<<<<<< HEAD
import { colors } from '../../colors';
=======
import { navigateTo } from '../../utils/navigation';
>>>>>>> 6d1e5b60

// -------------------- Styles -------------------- //

const marginBottom = css`
  margin-bottom: 140px;
`;

const deleteBotText = css`
  font-weight: ${FontWeights.semibold};
  font-size: 12px;
  margin-bottom: 20px;
`;

const deleteBotButton = {
  root: {
    height: 32,
    width: 82,
<<<<<<< HEAD
    background: colors.main,
    color: colors.textOnColor,
  },
  rootHovered: {
    background: colors.main,
    color: colors.textOnColor,
=======
>>>>>>> 6d1e5b60
  },
};

// -------------------- DeleteBotButton -------------------- //

type DeleteBotButtonProps = {
  projectId: string;
  scrollToSectionId: string;
};

export const openDeleteBotModal = async (onConfirm: () => Promise<void>) => {
  const warningText = formatMessage(
    'Are you sure you want to delete your bot? This action cannot be undone and your bot and all related files in the bot project folder will be permanently deleted. Your Azure resources will remain unchanged.'
  );
  const title = formatMessage('Delete Bot');
  const settings = {
    onRenderContent: () => {
      return <div>{warningText}</div>;
    },
    confirmText: formatMessage('Yes, delete'),
  };
  const res = await OpenConfirmModal(title, null, settings);
  if (res) {
    await onConfirm();
  }
};

export const DeleteBotButton: React.FC<DeleteBotButtonProps> = (props) => {
  const { projectId, scrollToSectionId = '' } = props;
  const { deleteBot } = useRecoilValue(dispatcherState);
<<<<<<< HEAD
  const openDeleteBotModal = async () => {
    const boldWarningText = formatMessage(
      'Warning: the action you are about to take cannot be undone. Going further will delete this bot and any related files in the bot project folder.'
    );
    const warningText = formatMessage('External resources will not be changed.');
    const title = formatMessage('Delete Bot');
    const checkboxLabel = formatMessage('I want to delete this bot');
    const settings = {
      onRenderContent: () => {
        return (
          <div
            style={{
              background: colors.errorBg,
              display: 'flex',
              flexDirection: 'row',
              marginBottom: '24px',
            }}
          >
            <FontIcon
              iconName="Warning12"
              style={{
                color: colors.error,
                fontSize: 36,
                padding: '32px',
              }}
            />
            <div
              style={{
                display: 'flex',
                flexDirection: 'column',
              }}
            >
              <Text
                block
                style={{
                  fontWeight: 'bold',
                  marginTop: '24px',
                  marginRight: '24px',
                  marginBottom: '24px',
                }}
              >
                {boldWarningText}
              </Text>
              <Text
                block
                style={{
                  marginRight: '24px',
                  marginBottom: '24px',
                }}
              >
                {warningText}
              </Text>
            </div>
          </div>
        );
      },
      disabled: true,
      checkboxLabel,
      confirmBtnText: formatMessage('Delete'),
    };
    const res = await OpenConfirmModal(title, null, settings);
    if (res) {
      await deleteBot(projectId);
      navigateTo('home');
    }
=======

  const deleteRef = React.useRef<HTMLDivElement>(null);

  const onConfirm = async () => {
    await deleteBot(projectId);
    navigateTo('home');
>>>>>>> 6d1e5b60
  };

  useEffect(() => {
    if (deleteRef.current && scrollToSectionId === '#deleteBot') {
      deleteRef.current.scrollIntoView({ behavior: 'smooth' });
    }
  }, [scrollToSectionId]);

  return (
    <div ref={deleteRef} css={marginBottom} id="deleteBot">
      <div css={deleteBotText}> {formatMessage('Delete this bot')}</div>
      <PrimaryButton styles={deleteBotButton} onClick={() => openDeleteBotModal(onConfirm)}>
        {formatMessage('Delete')}
      </PrimaryButton>
    </div>
  );
};<|MERGE_RESOLUTION|>--- conflicted
+++ resolved
@@ -9,17 +9,9 @@
 import formatMessage from 'format-message';
 import { PrimaryButton } from 'office-ui-fabric-react/lib/Button';
 import { FontWeights } from 'office-ui-fabric-react/lib/Styling';
-<<<<<<< HEAD
-import { OpenConfirmModal } from '@bfc/ui-shared';
-=======
->>>>>>> 6d1e5b60
 
 import { dispatcherState } from '../../recoilModel';
-<<<<<<< HEAD
-import { colors } from '../../colors';
-=======
 import { navigateTo } from '../../utils/navigation';
->>>>>>> 6d1e5b60
 
 // -------------------- Styles -------------------- //
 
@@ -37,15 +29,6 @@
   root: {
     height: 32,
     width: 82,
-<<<<<<< HEAD
-    background: colors.main,
-    color: colors.textOnColor,
-  },
-  rootHovered: {
-    background: colors.main,
-    color: colors.textOnColor,
-=======
->>>>>>> 6d1e5b60
   },
 };
 
@@ -76,80 +59,12 @@
 export const DeleteBotButton: React.FC<DeleteBotButtonProps> = (props) => {
   const { projectId, scrollToSectionId = '' } = props;
   const { deleteBot } = useRecoilValue(dispatcherState);
-<<<<<<< HEAD
-  const openDeleteBotModal = async () => {
-    const boldWarningText = formatMessage(
-      'Warning: the action you are about to take cannot be undone. Going further will delete this bot and any related files in the bot project folder.'
-    );
-    const warningText = formatMessage('External resources will not be changed.');
-    const title = formatMessage('Delete Bot');
-    const checkboxLabel = formatMessage('I want to delete this bot');
-    const settings = {
-      onRenderContent: () => {
-        return (
-          <div
-            style={{
-              background: colors.errorBg,
-              display: 'flex',
-              flexDirection: 'row',
-              marginBottom: '24px',
-            }}
-          >
-            <FontIcon
-              iconName="Warning12"
-              style={{
-                color: colors.error,
-                fontSize: 36,
-                padding: '32px',
-              }}
-            />
-            <div
-              style={{
-                display: 'flex',
-                flexDirection: 'column',
-              }}
-            >
-              <Text
-                block
-                style={{
-                  fontWeight: 'bold',
-                  marginTop: '24px',
-                  marginRight: '24px',
-                  marginBottom: '24px',
-                }}
-              >
-                {boldWarningText}
-              </Text>
-              <Text
-                block
-                style={{
-                  marginRight: '24px',
-                  marginBottom: '24px',
-                }}
-              >
-                {warningText}
-              </Text>
-            </div>
-          </div>
-        );
-      },
-      disabled: true,
-      checkboxLabel,
-      confirmBtnText: formatMessage('Delete'),
-    };
-    const res = await OpenConfirmModal(title, null, settings);
-    if (res) {
-      await deleteBot(projectId);
-      navigateTo('home');
-    }
-=======
 
   const deleteRef = React.useRef<HTMLDivElement>(null);
 
   const onConfirm = async () => {
     await deleteBot(projectId);
     navigateTo('home');
->>>>>>> 6d1e5b60
   };
 
   useEffect(() => {
