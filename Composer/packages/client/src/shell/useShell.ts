// Copyright (c) Microsoft Corporation.
// Licensed under the MIT License.

import { useEffect, useMemo, useRef } from 'react';
import { ShellApi, ShellData } from '@bfc/shared';
import isEqual from 'lodash/isEqual';
import { useRecoilValue } from 'recoil';

import { updateRegExIntent } from '../utils/dialogUtil';
<<<<<<< HEAD
import { getDialogData, setDialogData, sanitizeDialogData } from '../utils';
=======
import { StoreContext } from '../store';
import { getDialogData, setDialogData, sanitizeDialogData } from '../utils/dialogUtil';
>>>>>>> f9128fbd
import { openAlertModal } from '../components/Modal/AlertDialog';
import { dialogStyle } from '../components/Modal/dialogStyle';
import { getFocusPath } from '../utils/navigation';
import { isAbsHosted } from '../utils/envUtil';
import {
  botNameState,
  schemasState,
  skillsState,
  lgFilesState,
  dialogsState,
  projectIdState,
  localeState,
  luFilesState,
  dispatcherState,
  breadcrumbState,
  designPageLocationState,
  focusPathState,
  userSettingsState,
  clipboardActionsState,
} from '../recoilModel';

import { useLgApi } from './lgApi';
import { useLuApi } from './luApi';

const FORM_EDITOR = 'PropertyEditor';

type EventSource = 'VisualEditor' | 'PropertyEditor' | 'ProjectTree';

export function useShell(source: EventSource): { api: ShellApi; data: ShellData } {
  const dialogMapRef = useRef({});
  const botName = useRecoilValue(botNameState);
  const dialogs = useRecoilValue(dialogsState);
  const luFiles = useRecoilValue(luFilesState);
  const projectId = useRecoilValue(projectIdState);
  const locale = useRecoilValue(localeState);
  const lgFiles = useRecoilValue(lgFilesState);
  const skills = useRecoilValue(skillsState);
  const schemas = useRecoilValue(schemasState);
  const breadcrumb = useRecoilValue(breadcrumbState);
  const designPageLocation = useRecoilValue(designPageLocationState);
  const focusPath = useRecoilValue(focusPathState);
  const userSettings = useRecoilValue(userSettingsState);
  const clipboardActions = useRecoilValue(clipboardActionsState);
  const {
    updateDialog,
    createDialogBegin,
    navTo,
    focusTo,
    selectTo,
    setVisualEditorSelection,
    setVisualEditorClipboard,
    addSkillDialogBegin,
    onboardingAddCoachMarkRef,
    updateUserSettings,
    setMessage,
    displayManifestModal,
  } = useRecoilValue(dispatcherState);
  const lgApi = useLgApi();
  const luApi = useLuApi();

  const { dialogId, selected, focused, promptTab } = designPageLocation;

  const dialogsMap = useMemo(() => {
    return dialogs.reduce((result, dialog) => {
      result[dialog.id] = dialog.content;
      return result;
    }, {});
  }, [dialogs]);

  async function updateRegExIntentHandler(id, intentName, pattern) {
    const dialog = dialogs.find((dialog) => dialog.id === id);
    if (!dialog) throw new Error(`dialog ${dialogId} not found`);
    const newDialog = updateRegExIntent(dialog, intentName, pattern);
    return await updateDialog({ id, content: newDialog.content, projectId });
  }

  function cleanData() {
    const cleanedData = sanitizeDialogData(dialogsMap[dialogId]);
    if (!isEqual(dialogsMap[dialogId], cleanedData)) {
      const payload = {
        id: dialogId,
        content: cleanedData,
        projectId,
      };
      updateDialog(payload);
    }
  }

  function navigationTo(path) {
    cleanData();
    navTo(path, breadcrumb);
  }

  function focusEvent(subPath) {
    cleanData();
    selectTo(subPath);
  }

  function focusSteps(subPaths: string[] = [], fragment?: string) {
    cleanData();
    let dataPath: string = subPaths[0];

    if (source === FORM_EDITOR) {
      // nothing focused yet, prepend the selected path
      if (!focused && selected) {
        dataPath = `${selected}.${dataPath}`;
      } else if (focused !== dataPath) {
        dataPath = `${focused}.${dataPath}`;
      }
    }

    focusTo(dataPath, fragment ?? '');
  }

  // ANDY: should this be somewhere else?
  useEffect(() => {
    const schemaError = schemas?.diagnostics ?? [];
    if (schemaError.length !== 0) {
      const title = `Static Validation Error`;
      const subTitle = schemaError.join('\n');
      openAlertModal(title, subTitle, { style: dialogStyle.console });
    }
  }, [schemas, projectId]);

  dialogMapRef.current = dialogsMap;

  const api: ShellApi = {
    getDialog: (dialogId: string) => {
      return dialogMapRef.current[dialogId];
    },
    saveDialog: (dialogId: string, newDialogData: any) => {
      dialogMapRef.current[dialogId] = newDialogData;
      updateDialog({
        id: dialogId,
        content: newDialogData,
        projectId,
      });
    },
    saveData: (newData, updatePath) => {
      let dataPath = '';
      if (source === FORM_EDITOR) {
        dataPath = updatePath || focused || '';
      }

      const updatedDialog = setDialogData(dialogMapRef.current, dialogId, dataPath, newData);
      const payload = {
        id: dialogId,
        content: updatedDialog,
        projectId,
      };
      dialogMapRef.current[dialogId] = updatedDialog;
      updateDialog(payload);

      //make sure focusPath always valid
      const data = getDialogData(dialogMapRef.current, dialogId, getFocusPath(selected, focused));
      if (typeof data === 'undefined') {
        /**
         * It's improper to fallback to `dialogId` directly:
         *   - If 'action' not exists at `focused` path, fallback to trigger path;
         *   - If 'trigger' not exisits at `selected` path, fallback to dialog Id;
         *   - If 'dialog' not exists at `dialogId` path, fallback to main dialog.
         */
        navTo(dialogId, []);
      }
    },
    ...lgApi,
    ...luApi,
    updateRegExIntent: updateRegExIntentHandler,
    navTo: navigationTo,
    onFocusEvent: focusEvent,
    onFocusSteps: focusSteps,
    onSelect: setVisualEditorSelection,
    onCopy: setVisualEditorClipboard,
    createDialog: (actionsSeed) => {
      return new Promise((resolve) => {
        createDialogBegin(actionsSeed, (newDialog: string | null) => {
          resolve(newDialog);
        });
      });
    },
    addSkillDialog: () => {
      return new Promise((resolve) => {
        addSkillDialogBegin((newSkill: { manifestUrl: string } | null) => {
          resolve(newSkill);
        });
      });
    },
    undo: () => {}, //TODO
    redo: () => {}, //TODO
    addCoachMarkRef: onboardingAddCoachMarkRef,
    updateUserSettings: updateUserSettings,
    announce: setMessage,
    displayManifestModal: displayManifestModal,
  };

  const currentDialog = useMemo(() => dialogs.find((d) => d.id === dialogId), [dialogs, dialogId]);
  const editorData = useMemo(() => {
    return source === 'PropertyEditor'
      ? getDialogData(dialogsMap, dialogId, focused || selected || '')
      : getDialogData(dialogsMap, dialogId);
  }, [source, dialogsMap, dialogId, focused, selected]);

  const data: ShellData = currentDialog
    ? {
        data: editorData,
        locale,
        botName,
        projectId,
        dialogs,
        dialogId,
        focusPath,
        schemas,
        lgFiles,
        luFiles,
        currentDialog,
        userSettings,
        designerId: editorData?.$designer?.id,
        focusedEvent: selected,
        focusedActions: focused ? [focused] : [],
        focusedSteps: focused ? [focused] : selected ? [selected] : [],
        focusedTab: promptTab,
        clipboardActions,
        hosted: !!isAbsHosted(),
        skills,
      }
    : ({} as ShellData);

  return {
    api,
    data,
  };
}<|MERGE_RESOLUTION|>--- conflicted
+++ resolved
@@ -7,12 +7,7 @@
 import { useRecoilValue } from 'recoil';
 
 import { updateRegExIntent } from '../utils/dialogUtil';
-<<<<<<< HEAD
-import { getDialogData, setDialogData, sanitizeDialogData } from '../utils';
-=======
-import { StoreContext } from '../store';
 import { getDialogData, setDialogData, sanitizeDialogData } from '../utils/dialogUtil';
->>>>>>> f9128fbd
 import { openAlertModal } from '../components/Modal/AlertDialog';
 import { dialogStyle } from '../components/Modal/dialogStyle';
 import { getFocusPath } from '../utils/navigation';
