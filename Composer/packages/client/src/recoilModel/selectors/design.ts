// Copyright (c) Microsoft Corporation.
// Licensed under the MIT License.

<<<<<<< HEAD
import { selector, selectorFamily, waitForAll } from 'recoil';
import { validateDialog } from '@bfc/indexers';
import isEmpty from 'lodash/isEmpty';
import reject from 'lodash/reject';

import {
  currentProjectIdState,
  dialogsState,
  schemasState,
  locationState,
  botStatusState,
  botDiagnosticsState,
  botEnvironmentState,
  localeState,
  lgFilesState,
  luFilesState,
  skillsState,
  botLoadErrorState,
  actionsSeedState,
  skillManifestsState,
  breadcrumbState,
  showCreateDialogModalState,
  showAddSkillDialogModalState,
  settingsState,
  publishVersionsState,
  publishStatusState,
  lastPublishChangeState,
  publishTypesState,
  publishHistoryState,
  onCreateDialogCompleteState,
  focusPathState,
  onAddSkillDialogCompleteState,
  displaySkillManifestState,
  showAddLanguageModalState,
  showDelLanguageModalState,
  onAddLanguageDialogCompleteState,
  onDelLanguageDialogCompleteState,
  botNameState,
  dialogSchemasState,
  designPageLocationState,
  projectMetaDataState,
  isEjectRuntimeExistState,
  qnaFilesState,
  filePersistenceState,
  botProjectsSpaceState,
} from '../atoms';
import { undoFunctionState, undoVersionState } from '../undo/history';

export const botStateByProjectIdSelector = selector({
  key: 'botStateByProjectIdSelector',
  get: ({ get }) => {
    const projectId: string = get(currentProjectIdState);
    const dialogs = get(dialogsState(projectId));
    const schemas = get(schemasState(projectId));
    const botName = get(botNameState(projectId));
    const location = get(locationState(projectId));
    const botStatus = get(botStatusState(projectId));
    const diagnostics = get(botDiagnosticsState(projectId));
    const botEnvironment = get(botEnvironmentState(projectId));
    const locale = get(localeState(projectId));
    const lgFiles = get(lgFilesState(projectId));
    const luFiles = get(luFilesState(projectId));
    const skills = get(skillsState(projectId));
    const botLoadError = get(botLoadErrorState(projectId));
    const actionsSeed = get(actionsSeedState(projectId));
    const skillManifests = get(skillManifestsState(projectId));
    const breadcrumb = get(breadcrumbState(projectId));
    const showCreateDialogModal = get(showCreateDialogModalState(projectId));
    const showAddSkillDialogModal = get(showAddSkillDialogModalState(projectId));
    const dialogSetting = get(settingsState(projectId));
    const publishVersions = get(publishVersionsState(projectId));
    const publishStatus = get(publishStatusState(projectId));
    const lastPublishChange = get(lastPublishChangeState(projectId));
    const publishTypes = get(publishTypesState(projectId));
    const publishHistory = get(publishHistoryState(projectId));
    const onCreateDialogComplete = get(onCreateDialogCompleteState(projectId));
    const focusPath = get(focusPathState(projectId));
    const onAddSkillDialogComplete = get(onAddSkillDialogCompleteState(projectId));
    const displaySkillManifest = get(displaySkillManifestState(projectId));
    const showAddLanguageModal = get(showAddLanguageModalState(projectId));
    const showDelLanguageModal = get(showDelLanguageModalState(projectId));
    const onAddLanguageDialogComplete = get(onAddLanguageDialogCompleteState(projectId));
    const onDelLanguageDialogComplete = get(onDelLanguageDialogCompleteState(projectId));
    const botLoadErrorMsg = get(botLoadErrorState(projectId));
    const dialogSchemas = get(dialogSchemasState(projectId));
    const designPageLocation = get(designPageLocationState(projectId));
    const undoFunction = get(undoFunctionState(projectId));
    const undoVersion = get(undoVersionState(projectId));
    const projectMetaData = get(projectMetaDataState(projectId));
    const isEjectRuntimeExist = get(isEjectRuntimeExistState(projectId));
    const qnaFiles = get(qnaFilesState(projectId));

    const validatedDialogs = dialogs.map((dialog) => {
      return { ...dialog, diagnostics: validateDialog(dialog, schemas.sdk.content, lgFiles, luFiles) };
    });

    return {
      botLoadErrorMsg,
      dialogs,
      validatedDialogs,
      schemas,
      botName,
      location,
      botStatus,
      diagnostics,
      botEnvironment,
      locale,
      luFiles,
      lgFiles,
      skills,
      botLoadError,
      actionsSeed,
      skillManifests,
      breadcrumb,
      showCreateDialogModal,
      showAddSkillDialogModal,
      dialogSetting,
      publishVersions,
      publishStatus,
      lastPublishChange,
      publishTypes,
      publishHistory,
      onCreateDialogComplete,
      focusPath,
      onAddSkillDialogComplete,
      displaySkillManifest,
      showAddLanguageModal,
      showDelLanguageModal,
      onAddLanguageDialogComplete,
      onDelLanguageDialogComplete,
      dialogSchemas,
      designPageLocation,
      undoFunction,
      undoVersion,
      projectMetaData,
      projectId,
      isEjectRuntimeExist,
      qnaFiles,
    };
  },
});

export const botProjectSpaceLoadedSelector = selector({
  key: 'botProjectSpaceLoadedSelector',
  get: ({ get }) => {
    const projectsCollection = get(botProjectsSpaceState);
    let projectNames = get(waitForAll(projectsCollection.map((projectId) => botNameState(projectId))));
    projectNames = reject(projectNames, isEmpty);
    return projectNames;
  },
});

export const undoHistorySelector = selectorFamily({
  key: 'undoHistorySelector',
  get: (projectId: string) => ({ get }) => {
    return get(undoVersionState(projectId));
  },
});

export const filePersistenceSelector = selectorFamily({
  key: 'filePersistenceSelector',
  get: (projectId: string) => ({ get }) => {
    return get(filePersistenceState(projectId));
=======
import { selector, selectorFamily } from 'recoil';

import { botNameState, botProjectsSpaceState, filePersistenceState } from '../atoms';

export const filePersistenceSelector = selectorFamily({
  key: 'filePersistenceSelector',
  get: (projectId: string) => ({ get }) => {
    return get(filePersistenceState(projectId));
  },
});

//TODO: This selector will be used
export const botProjectSpaceSelector = selector({
  key: 'botProjectSpaceSelector',
  get: ({ get }) => {
    const botProjects = get(botProjectsSpaceState);
    const result = botProjects.map((botProjectId: string) => {
      const name = get(botNameState(botProjectId));
      return { projectId: botProjectId, name };
    });
    return result;
>>>>>>> 0354f8a4
  },
});

export const botProjectSpaceTreeSelector = selector({
  key: 'botProjectSpaceTreeSelector',
  get: ({ get }) => {
    const botProjects = get(botProjectsSpaceState);
    const result = botProjects.map((botProjectId: string) => {
      const dialogs = get(dialogsState(botProjectId));
      const name = get(botNameState(botProjectId));
      const projectId = botProjectId;
      return { dialogs, projectId, name };
    });
    return result;
  },
});<|MERGE_RESOLUTION|>--- conflicted
+++ resolved
@@ -1,171 +1,6 @@
 // Copyright (c) Microsoft Corporation.
 // Licensed under the MIT License.
 
-<<<<<<< HEAD
-import { selector, selectorFamily, waitForAll } from 'recoil';
-import { validateDialog } from '@bfc/indexers';
-import isEmpty from 'lodash/isEmpty';
-import reject from 'lodash/reject';
-
-import {
-  currentProjectIdState,
-  dialogsState,
-  schemasState,
-  locationState,
-  botStatusState,
-  botDiagnosticsState,
-  botEnvironmentState,
-  localeState,
-  lgFilesState,
-  luFilesState,
-  skillsState,
-  botLoadErrorState,
-  actionsSeedState,
-  skillManifestsState,
-  breadcrumbState,
-  showCreateDialogModalState,
-  showAddSkillDialogModalState,
-  settingsState,
-  publishVersionsState,
-  publishStatusState,
-  lastPublishChangeState,
-  publishTypesState,
-  publishHistoryState,
-  onCreateDialogCompleteState,
-  focusPathState,
-  onAddSkillDialogCompleteState,
-  displaySkillManifestState,
-  showAddLanguageModalState,
-  showDelLanguageModalState,
-  onAddLanguageDialogCompleteState,
-  onDelLanguageDialogCompleteState,
-  botNameState,
-  dialogSchemasState,
-  designPageLocationState,
-  projectMetaDataState,
-  isEjectRuntimeExistState,
-  qnaFilesState,
-  filePersistenceState,
-  botProjectsSpaceState,
-} from '../atoms';
-import { undoFunctionState, undoVersionState } from '../undo/history';
-
-export const botStateByProjectIdSelector = selector({
-  key: 'botStateByProjectIdSelector',
-  get: ({ get }) => {
-    const projectId: string = get(currentProjectIdState);
-    const dialogs = get(dialogsState(projectId));
-    const schemas = get(schemasState(projectId));
-    const botName = get(botNameState(projectId));
-    const location = get(locationState(projectId));
-    const botStatus = get(botStatusState(projectId));
-    const diagnostics = get(botDiagnosticsState(projectId));
-    const botEnvironment = get(botEnvironmentState(projectId));
-    const locale = get(localeState(projectId));
-    const lgFiles = get(lgFilesState(projectId));
-    const luFiles = get(luFilesState(projectId));
-    const skills = get(skillsState(projectId));
-    const botLoadError = get(botLoadErrorState(projectId));
-    const actionsSeed = get(actionsSeedState(projectId));
-    const skillManifests = get(skillManifestsState(projectId));
-    const breadcrumb = get(breadcrumbState(projectId));
-    const showCreateDialogModal = get(showCreateDialogModalState(projectId));
-    const showAddSkillDialogModal = get(showAddSkillDialogModalState(projectId));
-    const dialogSetting = get(settingsState(projectId));
-    const publishVersions = get(publishVersionsState(projectId));
-    const publishStatus = get(publishStatusState(projectId));
-    const lastPublishChange = get(lastPublishChangeState(projectId));
-    const publishTypes = get(publishTypesState(projectId));
-    const publishHistory = get(publishHistoryState(projectId));
-    const onCreateDialogComplete = get(onCreateDialogCompleteState(projectId));
-    const focusPath = get(focusPathState(projectId));
-    const onAddSkillDialogComplete = get(onAddSkillDialogCompleteState(projectId));
-    const displaySkillManifest = get(displaySkillManifestState(projectId));
-    const showAddLanguageModal = get(showAddLanguageModalState(projectId));
-    const showDelLanguageModal = get(showDelLanguageModalState(projectId));
-    const onAddLanguageDialogComplete = get(onAddLanguageDialogCompleteState(projectId));
-    const onDelLanguageDialogComplete = get(onDelLanguageDialogCompleteState(projectId));
-    const botLoadErrorMsg = get(botLoadErrorState(projectId));
-    const dialogSchemas = get(dialogSchemasState(projectId));
-    const designPageLocation = get(designPageLocationState(projectId));
-    const undoFunction = get(undoFunctionState(projectId));
-    const undoVersion = get(undoVersionState(projectId));
-    const projectMetaData = get(projectMetaDataState(projectId));
-    const isEjectRuntimeExist = get(isEjectRuntimeExistState(projectId));
-    const qnaFiles = get(qnaFilesState(projectId));
-
-    const validatedDialogs = dialogs.map((dialog) => {
-      return { ...dialog, diagnostics: validateDialog(dialog, schemas.sdk.content, lgFiles, luFiles) };
-    });
-
-    return {
-      botLoadErrorMsg,
-      dialogs,
-      validatedDialogs,
-      schemas,
-      botName,
-      location,
-      botStatus,
-      diagnostics,
-      botEnvironment,
-      locale,
-      luFiles,
-      lgFiles,
-      skills,
-      botLoadError,
-      actionsSeed,
-      skillManifests,
-      breadcrumb,
-      showCreateDialogModal,
-      showAddSkillDialogModal,
-      dialogSetting,
-      publishVersions,
-      publishStatus,
-      lastPublishChange,
-      publishTypes,
-      publishHistory,
-      onCreateDialogComplete,
-      focusPath,
-      onAddSkillDialogComplete,
-      displaySkillManifest,
-      showAddLanguageModal,
-      showDelLanguageModal,
-      onAddLanguageDialogComplete,
-      onDelLanguageDialogComplete,
-      dialogSchemas,
-      designPageLocation,
-      undoFunction,
-      undoVersion,
-      projectMetaData,
-      projectId,
-      isEjectRuntimeExist,
-      qnaFiles,
-    };
-  },
-});
-
-export const botProjectSpaceLoadedSelector = selector({
-  key: 'botProjectSpaceLoadedSelector',
-  get: ({ get }) => {
-    const projectsCollection = get(botProjectsSpaceState);
-    let projectNames = get(waitForAll(projectsCollection.map((projectId) => botNameState(projectId))));
-    projectNames = reject(projectNames, isEmpty);
-    return projectNames;
-  },
-});
-
-export const undoHistorySelector = selectorFamily({
-  key: 'undoHistorySelector',
-  get: (projectId: string) => ({ get }) => {
-    return get(undoVersionState(projectId));
-  },
-});
-
-export const filePersistenceSelector = selectorFamily({
-  key: 'filePersistenceSelector',
-  get: (projectId: string) => ({ get }) => {
-    return get(filePersistenceState(projectId));
-=======
 import { selector, selectorFamily } from 'recoil';
 
 import { botNameState, botProjectsSpaceState, filePersistenceState } from '../atoms';
@@ -187,7 +22,6 @@
       return { projectId: botProjectId, name };
     });
     return result;
->>>>>>> 0354f8a4
   },
 });
 
