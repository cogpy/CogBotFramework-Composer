// Copyright (c) Microsoft Corporation.
// Licensed under the MIT License.

/** @jsx jsx */
import { jsx } from '@emotion/core';
import React, { useContext, useRef, useEffect, useState, useCallback } from 'react';
import debounce from 'lodash/debounce';
import isEmpty from 'lodash/isEmpty';
import { DetailsList, DetailsListLayoutMode, SelectionMode } from 'office-ui-fabric-react/lib/DetailsList';
import { ActionButton } from 'office-ui-fabric-react/lib/Button';
import { IconButton } from 'office-ui-fabric-react/lib/Button';
import { TooltipHost } from 'office-ui-fabric-react/lib/Tooltip';
import { ScrollablePane, ScrollbarVisibility } from 'office-ui-fabric-react/lib/ScrollablePane';
import { Sticky, StickyPositionType } from 'office-ui-fabric-react/lib/Sticky';
import formatMessage from 'format-message';
import { NeutralColors, FontSizes } from '@uifabric/fluent-theme';
import { RouteComponentProps } from '@reach/router';
import { LgTemplate } from '@bfc/indexers';

import { StoreContext } from '../../store';
import { increaseNameUtilNotExist } from '../../utils/lgUtil';
import { navigateTo } from '../../utils';
import { actionButton, formCell } from '../language-understanding/styles';

interface TableViewProps extends RouteComponentProps<{}> {
  dialogId: string;
}

const TableView: React.FC<TableViewProps> = props => {
  const { state, actions } = useContext(StoreContext);
<<<<<<< HEAD
  const { dialogs, lgFiles, locale } = state;
  const { dialogId } = props;
  const file = lgFiles.find(({ id }) => id === `${dialogId}.${locale}`);
=======
  const { dialogs, lgFiles, projectId } = state;
  const { fileId } = props;
  const file = lgFiles.find(({ id }) => id === fileId);
>>>>>>> 9714e6ab
  const createLgTemplate = useRef(debounce(actions.createLgTemplate, 500)).current;
  const copyLgTemplate = useRef(debounce(actions.copyLgTemplate, 500)).current;
  const removeLgTemplate = useRef(debounce(actions.removeLgTemplate, 500)).current;
  const [templates, setTemplates] = useState<LgTemplate[]>([]);
  const listRef = useRef(null);

  const activeDialog = dialogs.find(({ id }) => id === dialogId);

  const [focusedIndex, setFocusedIndex] = useState(0);

  useEffect(() => {
    if (!file || isEmpty(file)) return;

    setTemplates(file.templates);
  }, [file, activeDialog, projectId]);

  const onClickEdit = useCallback(
    (template: LgTemplate) => {
      const { name } = template;
<<<<<<< HEAD
      navigateTo(`/language-generation/${dialogId}/edit?t=${encodeURIComponent(name)}`);
    },
    [dialogId]
=======
      navigateTo(`/bot/${projectId}/language-generation/${fileId}/edit?t=${encodeURIComponent(name)}`);
    },
    [fileId, projectId]
>>>>>>> 9714e6ab
  );

  const onCreateNewTemplate = useCallback(() => {
    const newName = increaseNameUtilNotExist(templates, 'TemplateName');
    const payload = {
      file,
      projectId,
      template: {
        name: newName,
        body: '-TemplateValue',
      },
    };
    createLgTemplate(payload);
  }, [templates, file, projectId]);

  const onRemoveTemplate = useCallback(
    index => {
      const payload = {
        file,
        projectId,
        templateName: templates[index].name,
      };

      removeLgTemplate(payload);
    },
    [templates, file, projectId]
  );

  const onCopyTemplate = useCallback(
    index => {
      const name = templates[index].name;
      const resolvedName = increaseNameUtilNotExist(templates, `${name}_Copy`);
      const payload = {
        file,
        projectId,
        fromTemplateName: name,
        toTemplateName: resolvedName,
      };
      copyLgTemplate(payload);
      setFocusedIndex(templates.length);
    },
    [templates, file, projectId]
  );

  const getTemplatesMoreButtons = useCallback(
    (item, index) => {
      const buttons = [
        {
          key: 'edit',
          name: formatMessage('Edit'),
          onClick: () => {
            onClickEdit(templates[index]);
          },
        },
        {
          key: 'delete',
          name: formatMessage('Delete'),
          onClick: () => {
            onRemoveTemplate(index);
          },
        },
        {
          key: 'copy',
          name: formatMessage('Make a copy'),
          onClick: () => {
            onCopyTemplate(index);
          },
        },
      ];

      return buttons;
    },
    [activeDialog, templates]
  );

  const getTableColums = useCallback(() => {
    const tableColums = [
      {
        key: 'name',
        name: formatMessage('Name'),
        fieldName: 'name',
        minWidth: 100,
        maxWidth: 150,
        isResizable: true,
        data: 'string',
        onRender: item => {
          return <div css={formCell}>#{item.name}</div>;
        },
      },
      {
        key: 'responses',
        name: formatMessage('Responses'),
        fieldName: 'responses',
        minWidth: 500,
        isResizable: true,
        data: 'string',
        isPadded: true,
        onRender: item => {
          return <div css={formCell}>{item.body}</div>;
        },
      },
      {
        key: 'buttons',
        name: '',
        minWidth: 50,
        maxWidth: 50,
        fieldName: 'buttons',
        data: 'string',
        onRender: (item, index) => {
          return (
            <IconButton
              menuIconProps={{ iconName: 'MoreVertical' }}
              menuProps={{
                shouldFocusOnMount: true,
                items: getTemplatesMoreButtons(item, index),
              }}
              styles={{ menuIcon: { color: NeutralColors.black, fontSize: FontSizes.size16 } }}
            />
          );
        },
      },
    ];

    // all view, show used in column
    if (activeDialog) {
      const beenUsedColumn = {
        key: 'beenUsed',
        name: formatMessage('Been used'),
        fieldName: 'beenUsed',
        minWidth: 100,
        maxWidth: 100,
        isResizable: true,
        isCollapsable: true,
        data: 'string',
        onRender: item => {
          return activeDialog?.lgTemplates.find(({ name }) => name === item.name) ? (
            <IconButton iconProps={{ iconName: 'Accept' }} ariaLabel={formatMessage('Used')} />
          ) : (
            <div aria-label={formatMessage('Unused')} />
          );
        },
      };
      tableColums.splice(2, 0, beenUsedColumn);
    }

    return tableColums;
  }, [activeDialog, templates, projectId]);

  const onRenderDetailsHeader = useCallback((props, defaultRender) => {
    return (
      <div data-testid="tableHeader">
        <Sticky stickyPosition={StickyPositionType.Header} isScrollSynced={true}>
          {defaultRender({
            ...props,
            onRenderColumnHeaderTooltip: tooltipHostProps => <TooltipHost {...tooltipHostProps} />,
          })}
        </Sticky>
      </div>
    );
  }, []);

  const onRenderDetailsFooter = useCallback(() => {
    // do not allow add template in particular dialog lg, it suppose to be auto generated in form.
    if (activeDialog) return <div />;

    return (
      <div data-testid="tableFooter">
        <ActionButton css={actionButton} iconProps={{ iconName: 'CirclePlus' }} onClick={() => onCreateNewTemplate()}>
          {formatMessage('New template')}
        </ActionButton>
      </div>
    );
  }, [activeDialog, templates]);

  const getKeyCallback = useCallback(item => item.name, []);

  return (
    <div className={'table-view'} data-testid={'table-view'}>
      <ScrollablePane scrollbarVisibility={ScrollbarVisibility.auto}>
        <DetailsList
          componentRef={listRef}
          items={templates}
          initialFocusedIndex={focusedIndex}
          styles={{
            root: {
              overflowX: 'hidden',
              // hack for https://github.com/OfficeDev/office-ui-fabric-react/issues/8783
              selectors: {
                'div[role="row"]:hover': {
                  background: 'none',
                },
              },
            },
          }}
          className="table-view-list"
          columns={getTableColums()}
          // getKey={item => item.name}
          getKey={getKeyCallback}
          layoutMode={DetailsListLayoutMode.justified}
          onRenderDetailsHeader={onRenderDetailsHeader}
          onRenderDetailsFooter={onRenderDetailsFooter}
          selectionMode={SelectionMode.none}
        />
      </ScrollablePane>
    </div>
  );
};

export default TableView;<|MERGE_RESOLUTION|>--- conflicted
+++ resolved
@@ -28,15 +28,9 @@
 
 const TableView: React.FC<TableViewProps> = props => {
   const { state, actions } = useContext(StoreContext);
-<<<<<<< HEAD
-  const { dialogs, lgFiles, locale } = state;
+  const { dialogs, lgFiles, projectId, locale } = state;
   const { dialogId } = props;
   const file = lgFiles.find(({ id }) => id === `${dialogId}.${locale}`);
-=======
-  const { dialogs, lgFiles, projectId } = state;
-  const { fileId } = props;
-  const file = lgFiles.find(({ id }) => id === fileId);
->>>>>>> 9714e6ab
   const createLgTemplate = useRef(debounce(actions.createLgTemplate, 500)).current;
   const copyLgTemplate = useRef(debounce(actions.copyLgTemplate, 500)).current;
   const removeLgTemplate = useRef(debounce(actions.removeLgTemplate, 500)).current;
@@ -56,15 +50,9 @@
   const onClickEdit = useCallback(
     (template: LgTemplate) => {
       const { name } = template;
-<<<<<<< HEAD
-      navigateTo(`/language-generation/${dialogId}/edit?t=${encodeURIComponent(name)}`);
-    },
-    [dialogId]
-=======
-      navigateTo(`/bot/${projectId}/language-generation/${fileId}/edit?t=${encodeURIComponent(name)}`);
-    },
-    [fileId, projectId]
->>>>>>> 9714e6ab
+      navigateTo(`/bot/${projectId}/language-generation/${dialogId}/edit?t=${encodeURIComponent(name)}`);
+    },
+    [dialogId, projectId]
   );
 
   const onCreateNewTemplate = useCallback(() => {
