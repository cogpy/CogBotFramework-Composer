--- conflicted
+++ resolved
@@ -139,14 +139,7 @@
     onboardingAddCoachMarkRef,
     importQnAFromUrls,
     addSkill,
-<<<<<<< HEAD
     setCurrentMode,
-=======
-    addNewSkillToBotProject,
-    addExistingSkillToBotProject,
-    addRemoteSkillToBotProject,
-    removeSkillFromBotProject,
->>>>>>> 0e4c77c5
   } = useRecoilValue(dispatcherState);
 
   const params = new URLSearchParams(location?.search);
@@ -164,13 +157,8 @@
   const { createTrigger } = shell.api;
 
   useEffect(() => {
-<<<<<<< HEAD
     setCurrentMode('design');
   }, []);
-=======
-    console.log(botProjectsSpace);
-  }, [botProjectsSpace]);
->>>>>>> 0e4c77c5
 
   useEffect(() => {
     const currentDialog = dialogs.find(({ id }) => id === dialogId);
