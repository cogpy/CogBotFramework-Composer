--- conflicted
+++ resolved
@@ -11,13 +11,8 @@
 import { RouteComponentProps } from '@reach/router';
 import { useRecoilValue } from 'recoil';
 
-<<<<<<< HEAD
-import { LoadingSpinner } from '../../../components/LoadingSpinner';
 import { botNameState, settingsState, projectIdState, dispatcherState } from '../../../recoilModel';
-=======
 import { LoadingSpinner } from '../../../components/LoadingSpinner/LoadingSpinner';
-import { StoreContext } from '../../../store';
->>>>>>> e5f1acad
 
 import { EjectModal } from './ejectModal';
 import { breathingSpace, runtimeSettingsStyle, runtimeControls, runtimeToggle, controlGroup } from './style';
