--- conflicted
+++ resolved
@@ -17,11 +17,7 @@
 import log from '../../logger';
 import { BotProjectService } from '../../services/project';
 
-<<<<<<< HEAD
 import { ICrossTrainConfig, Builder } from './builder';
-=======
-import { ICrossTrainConfig } from './luPublisher';
->>>>>>> a053b9d8
 import { IFileStorage } from './../storage/interface';
 import { LocationRef } from './interface';
 import { extractSkillManifestUrl } from './skillManager';
