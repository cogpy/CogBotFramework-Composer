--- conflicted
+++ resolved
@@ -22,13 +22,9 @@
 import filePersistence from '../persistence/FilePersistence';
 import { navigateTo } from '../../utils/navigation';
 import languageStorage from '../../utils/languageStorage';
-<<<<<<< HEAD
+import { projectIdCache } from '../../utils/projectCache';
 import { designPageLocationState, botDiagnosticsState, botProjectsState, projectMetaDataState } from '../atoms';
-=======
-import { projectIdCache } from '../../utils/projectCache';
-import { designPageLocationState } from '../atoms/botState';
 import { QnABotTemplateId } from '../../constants';
->>>>>>> 3512747a
 
 import {
   skillManifestsState,
@@ -175,7 +171,6 @@
 
       // Important: gotoSnapshot will wipe all states.
       const newSnapshot = snapshot.map(({ set }) => {
-<<<<<<< HEAD
         set(skillManifestsState(projectId), skillManifestFiles);
         set(luFilesState(projectId), initLuFilesStatus(botName, luFiles, dialogs));
         set(lgFilesState(projectId), lgFiles);
@@ -183,16 +178,7 @@
         set(dialogSchemasState(projectId), dialogSchemas);
         set(botEnvironmentState(projectId), botEnvironment);
         set(botNameState(projectId), botName);
-=======
-        set(skillManifestsState, skillManifestFiles);
-        set(luFilesState, initLuFilesStatus(botName, luFiles, dialogs));
-        set(qnaFilesState, initQnaFilesStatus(botName, qnaFiles, dialogs));
-        set(lgFilesState, lgFiles);
-        set(dialogsState, verifiedDialogs);
-        set(dialogSchemasState, dialogSchemas);
-        set(botEnvironmentState, botEnvironment);
-        set(botNameState, botName);
->>>>>>> 3512747a
+        set(qnaFilesState(projectId), initQnaFilesStatus(botName, qnaFiles, dialogs));
         if (location !== curLocation) {
           set(botStatusState(projectId), BotStatus.unConnected);
           set(locationState(projectId), location);
@@ -246,14 +232,9 @@
     (callbackHelpers: CallbackInterface) => async (path: string, storageId = 'default', relativePath = undefined) => {
       try {
         await setBotOpeningStatus(callbackHelpers);
-<<<<<<< HEAD
-        const response = await httpClient.put(`/projects/open`, { path, storageId, relativePath });
-        await initBotState(callbackHelpers, response.data, true);
-=======
         const response = await httpClient.put(`/projects/open`, { path, storageId });
         await initBotState(callbackHelpers, response.data, true, '');
 
->>>>>>> 3512747a
         return response.data.id;
       } catch (ex) {
         removeRecentProject(callbackHelpers, path);
@@ -309,8 +290,7 @@
       luFileStatusStorage.removeAllStatuses(projectId);
       qnaFileStatusStorage.removeAllStatuses(projectId);
       settingStorage.remove(projectId);
-<<<<<<< HEAD
-
+      projectIdCache.clear();
       reset(dialogsState(projectId));
       reset(botEnvironmentState(projectId));
       reset(botNameState(projectId));
@@ -324,23 +304,6 @@
       reset(localeState(projectId));
       reset(skillManifestsState(projectId));
       reset(designPageLocationState(projectId));
-=======
-      projectIdCache.clear();
-      reset(projectIdState);
-      reset(dialogsState);
-      reset(botEnvironmentState);
-      reset(botNameState);
-      reset(botStatusState);
-      reset(locationState);
-      reset(lgFilesState);
-      reset(skillsState);
-      reset(schemasState);
-      reset(luFilesState);
-      reset(settingsState);
-      reset(localeState);
-      reset(skillManifestsState);
-      reset(designPageLocationState);
->>>>>>> 3512747a
     } catch (e) {
       logMessage(callbackHelpers, e.message);
     }
