{
  "0_bytes_a1e1cdb3": {
    "message": "0 Bytes"
  },
  "ErrorInfo_part1": {
    "message": "An error occurred in the form editor!"
  },
  "ErrorInfo_part2": {
    "message": "This is likely due to malformed data or missing functionality in Composer."
  },
  "ErrorInfo_part3": {
    "message": "Try navigating to another node in the visual editor."
  },
  "a_dialog_file_must_have_a_name_123ff67d": {
    "message": "a dialog file must have a name"
  },
  "a_form_dialog_enables_your_bot_to_collect_pieces_o_fdd3fe56": {
    "message": "A form dialog enables your bot to collect pieces of information ."
  },
  "a_knowledge_base_name_cannot_contain_spaces_or_spe_91dd53ac": {
    "message": "A knowledge base name cannot contain spaces or special characters. Use letters, numbers, -, or _."
  },
  "a_minimap_gives_an_overview_of_your_source_code_fo_9a897f4f": {
    "message": "A minimap gives an overview of your source code for quick navigation and code understanding."
  },
  "a_newer_version_of_the_provisioning_scripts_has_be_85d3ad94": {
    "message": "A newer version of the provisioning scripts has been found, and this project can be updated to the latest."
  },
  "a_profile_with_that_name_already_exists_7c559958": {
    "message": "A profile with that name already exists."
  },
  "a_property_is_a_piece_of_information_that_your_bot_eccd34bf": {
    "message": "A property is a piece of information that your bot will collect. The property name is the name used in Composer; it is not necessarily the same text that will appear in your bot''s messages."
  },
  "a_publishing_profile_provides_the_secure_connectiv_e203980e": {
    "message": "A publishing profile provides the secure connectivity required to publish your bot. "
  },
  "a_schema_or_form_is_the_list_of_properties_your_bo_8e107996": {
    "message": "A schema, or form, is the list of properties your bot will collect."
  },
  "a_skill_bot_that_can_be_called_from_a_host_bot_a833d0": {
    "message": "A skill bot that can be called from a host bot."
  },
  "a_subscription_key_is_created_when_you_create_a_qn_37a6926f": {
    "message": "A subscription key is created when you create a QnA Maker resource."
  },
  "a_valid_url_should_start_with_http_or_https_327b1a30": {
    "message": "A valid URL should start with http:// or https://"
  },
  "about_70c18bba": {
    "message": "About"
  },
  "accepted_values_b4224bcd": {
    "message": "Accepted values"
  },
  "accepting_40ba3b70": {
    "message": "Accepting"
  },
  "accepts_multiple_values_73658f63": {
    "message": "Accepts multiple values"
  },
  "access_external_resources_7e37fe21": {
    "message": "Access external resources"
  },
  "action_created_f80af9a0": {
    "message": "Action created"
  },
  "action_deleted_a10c002b": {
    "message": "Action deleted"
  },
  "action_focused_400ee4af": {
    "message": "Action focused"
  },
  "action_unfocused_18a2800e": {
    "message": "Action unfocused"
  },
  "actions_are_the_main_component_of_a_trigger_they_a_767485a9": {
    "message": "Actions are the main component of a trigger, they are what enable your bot to take action whether in response to user input or any other event that may occur."
  },
  "actions_copied_2821ab27": {
    "message": "Actions copied"
  },
  "actions_created_6c5acc11": {
    "message": "Actions created"
  },
  "actions_cut_929f4c37": {
    "message": "Actions cut"
  },
  "actions_deleted_355c359a": {
    "message": "Actions deleted"
  },
  "actions_disabled_c1accfb6": {
    "message": "Actions disabled"
  },
  "actions_efcde10d": {
    "message": "Actions"
  },
  "actions_enabled_8e9ec02d": {
    "message": "Actions enabled"
  },
  "actions_moved_d7777b29": {
    "message": "Actions moved"
  },
  "active_language_6d001457": {
    "message": "Active language"
  },
  "activities_125193f7": {
    "message": "Activities"
  },
  "activities_activity_received_cff408b2": {
    "message": "Activities (Activity received)"
  },
  "activity_13915493": {
    "message": "Activity"
  },
  "activity_received_2f20fa9d": {
    "message": "Activity received"
  },
  "adapters_fd4173b1": {
    "message": "Adapters"
  },
  "adaptive_card_785723e3": {
    "message": "Adaptive card"
  },
  "adaptive_dialog_61a05dde": {
    "message": "Adaptive dialog"
  },
  "add_8523c19b": {
    "message": "Add"
  },
  "add_a_dialog_e378aa3a": {
    "message": "Add a dialog"
  },
  "add_a_luis_key_7702f550": {
    "message": "Add a LUIS key"
  },
  "add_a_new_bot_d7af2391": {
    "message": "Add a new bot"
  },
  "add_a_new_key_5c208c29": {
    "message": "Add a new key"
  },
  "add_a_new_trigger_a82d3db8": {
    "message": "Add a new trigger"
  },
  "add_a_new_value_24ca14ac": {
    "message": "Add a new value"
  },
  "add_a_package_2857cc9": {
    "message": "Add a package"
  },
  "add_a_publishing_profile_e926460e": {
    "message": "Add a publishing profile"
  },
  "add_a_qna_maker_key_fbb94d93": {
    "message": "Add a QnA Maker key"
  },
  "add_a_skill_46d2b71c": {
    "message": "Add a skill"
  },
  "add_a_trigger_c6861401": {
    "message": "Add a trigger"
  },
  "add_alternative_phrasing_17e0304c": {
    "message": "+ Add alternative phrasing"
  },
  "add_an_existing_bot_5a9cc5b1": {
    "message": "Add an existing bot"
  },
  "add_caller_5c12aa5b": {
    "message": "Add caller"
  },
  "add_connections_d720a32e": {
    "message": "Add connections"
  },
  "add_custom_a376ce51": {
    "message": "Add Custom"
  },
  "add_custom_runtime_6b73dc44": {
    "message": "Add custom runtime"
  },
  "add_entity_5f769994": {
    "message": "Add entity"
  },
  "add_more_to_this_response_d45bdfda": {
    "message": "Add more to this response"
  },
  "add_multiple_comma_separated_synonyms_2639283f": {
    "message": "Add multiple comma-separated synonyms"
  },
  "add_new_916f2665": {
    "message": "Add new"
  },
  "add_new_answer_9de3808e": {
    "message": "Add new answer"
  },
  "add_new_attachment_546a68c": {
    "message": "Add new attachment"
  },
  "add_new_extension_19b82b77": {
    "message": "Add new extension"
  },
  "add_new_knowledge_base_1a3afed3": {
    "message": "Add new knowledge base"
  },
  "add_new_propertyname_bedf7dc6": {
    "message": "Add new { propertyName }"
  },
  "add_new_question_85612b7f": {
    "message": "Add new question"
  },
  "add_new_validation_rule_here_eb675ccf": {
    "message": "Add new validation rule here"
  },
  "add_new_variation_e49425ea": {
    "message": "Add new variation"
  },
  "add_packages_3ab0558c": {
    "message": "Add packages"
  },
  "add_property_d381eba3": {
    "message": "Add Property"
  },
  "add_qna_pair_16c228f0": {
    "message": "+ Add QnA Pair"
  },
  "add_some_example_phrases_to_trigger_this_intent_pl_568eaf51": {
    "message": "> add some example phrases to trigger this intent:\n> - please tell me the weather\n> - what is the weather like in '{'city=Seattle'}'\n\n> entity definitions:\n> @ ml city"
  },
  "add_some_expected_user_responses_please_remind_me__31dc5c07": {
    "message": "> add some expected user responses:\n> - Please remind me to '{'itemTitle=buy milk'}'\n> - remind me to '{'itemTitle'}'\n> - add '{'itemTitle'}' to my todo list\n>\n> entity definitions:\n> @ ml itemTitle\n"
  },
  "add_suggested_action_baf855ca": {
    "message": "Add suggested action"
  },
  "advanced_events_2cbfa47d": {
    "message": "Advanced Events"
  },
  "advanced_options_4dcc8385": {
    "message": "Advanced options"
  },
  "advanced_settings_view_json_b83638b4": {
    "message": "Advanced Settings View (json)"
  },
  "all_4321c3a1": {
    "message": "All"
  },
  "allowed_callers_fe0f5bfe": {
    "message": "Allowed callers"
  },
  "almost_there_f90939cb": {
    "message": "Almost there!"
  },
  "an_authoring_key_is_created_automatically_when_you_21cf77aa": {
    "message": "An authoring key is created automatically when you create a LUIS account."
  },
  "an_azure_tenant_must_be_set_in_order_to_provision__a223f1b8": {
    "message": "An Azure tenant must be set in order to provision resources. Try recreating the publish profile and try again."
  },
  "an_error_occurred_connecting_initializing_the_dire_fc7b50be": {
    "message": "An error occurred connecting initializing the DirectLine server"
  },
  "an_error_occurred_parsing_the_transcript_for_a_con_a47395c3": {
    "message": "An error occurred parsing the transcript for a conversation"
  },
  "an_error_occurred_receiving_an_activity_from_the_b_d734a7d": {
    "message": "An error occurred receiving an activity from the bot."
  },
  "an_error_occurred_saving_the_transcript_to_disk_f5cb0f7c": {
    "message": "An error occurred saving the transcript to disk."
  },
  "an_error_occurred_saving_transcripts_be37b977": {
    "message": "An error occurred saving transcripts"
  },
  "an_error_occurred_sending_conversation_update_acti_85be9b0f": {
    "message": "An error occurred sending conversation update activity to the bot"
  },
  "an_error_occurred_starting_a_new_conversation_7586fd9f": {
    "message": "An error occurred starting a new conversation"
  },
  "an_error_occurred_trying_to_save_the_transcript_to_a6efda6f": {
    "message": "An error occurred trying to save the transcript to disk"
  },
  "an_error_occurred_validating_the_microsoft_app_id__c2b9dc19": {
    "message": "An error occurred validating the Microsoft App Id and Microsoft App Password."
  },
  "animation_card_1a7d75ff": {
    "message": "Animation card"
  },
  "answer_4620913f": {
    "message": "Answer"
  },
  "answer_is_content_c6af84ad": {
    "message": "Answer is { content }"
  },
  "answer_is_required_da652c05": {
    "message": "Answer is required"
  },
  "any_constant_or_expression_to_evaluate_ba2017b1": {
    "message": "Any constant or expression to evaluate."
  },
  "any_or_expression_acad7d37": {
    "message": "Any or expression"
  },
  "any_string_f22dc2e1": {
    "message": "any string"
  },
  "app_id_password_424f613a": {
    "message": "App Id / Password"
  },
  "application_language_f100f3e0": {
    "message": "Application language"
  },
  "application_language_settings_26f82dfc": {
    "message": "Application Language settings"
  },
  "application_settings_39e840c6": {
    "message": "Application Settings"
  },
  "application_updates_bdf5f8b6": {
    "message": "Application Updates"
  },
  "are_you_sure_you_want_to_delete_your_bot_this_acti_214a9e11": {
    "message": "Are you sure you want to delete your bot? This action cannot be undone and your bot and all related files in the bot project folder will be permanently deleted. Your Azure resources will remain unchanged."
  },
  "are_you_sure_you_want_to_exit_the_onboarding_produ_c2de1b23": {
    "message": "Are you sure you want to exit the Onboarding Product Tour? You can restart the tour in the onboarding settings."
  },
  "are_you_sure_you_want_to_remove_form_dialog_schema_67c927ce": {
    "message": "Are you sure you want to remove form dialog schema \"{ id }\"?"
  },
  "are_you_sure_you_want_to_remove_propertyname_8a793e4f": {
    "message": "Are you sure you want to remove \"{ propertyName }\"?"
  },
  "are_you_sure_you_want_to_remove_targetname_this_wi_b3ddce54": {
    "message": "Are you sure you want to remove { targetName }? This will remove only the profile and will not delete provisioned resources."
  },
  "are_you_sure_you_want_to_remove_this_property_5bfb9cb5": {
    "message": "Are you sure you want to remove this property?"
  },
  "are_you_sure_you_want_to_start_over_your_progress__3b7cde9b": {
    "message": "Are you sure you want to start over? Your progress will be lost."
  },
  "are_you_sure_you_want_to_stop_current_runtime_and__a5f883b2": {
    "message": "Are you sure you want to stop current runtime and replace them?"
  },
  "are_you_sure_you_want_to_uninstall_these_extension_cf6265e8": {
    "message": "Are you sure you want to uninstall these extensions?"
  },
  "array_643947ee": {
    "message": "Array"
  },
  "array_constant_8829b2ec": {
    "message": "Array constant."
  },
  "array_or_expression_c52b2ecc": {
    "message": "Array or expression"
  },
  "array_or_expression_to_evaluate_87d9328b": {
    "message": "Array or expression to evaluate."
  },
  "ask_a_question_92ef7e0c": {
    "message": "Ask a question"
  },
  "ask_activity_82c174e2": {
    "message": "Ask Activity"
  },
  "at_least_one_question_is_required_6f287e04": {
    "message": "At least one question is required"
  },
  "attachment_deffe5a9": {
    "message": "Attachment"
  },
  "attachment_input_e0ece49c": {
    "message": "Attachment Input"
  },
  "attachment_layout_b42b242": {
    "message": "Attachment layout"
  },
  "attachments_694cf227": {
    "message": "Attachments"
  },
  "audio_card_8587cf83": {
    "message": "Audio card"
  },
  "australiaeast_f3227a31": {
    "message": "australiaeast"
  },
  "authentication_error_39e996c5": {
    "message": "Authentication Error"
  },
  "authoring_canvas_18802e39": {
    "message": "Authoring canvas"
  },
  "authoring_key_f847d8c3": {
    "message": "Authoring key"
  },
  "authoring_region_to_use_e_g_westus_westeurope_aust_d43d5245": {
    "message": "Authoring region to use (e.g. westus, westeurope, australiaeast)"
  },
  "authoring_region_to_use_westus_qna_maker_resource__4588c2f9": {
    "message": "Authoring region to use (westus)  (QnA maker resource location)"
  },
  "auto_update_86eb33b0": {
    "message": "Auto update"
  },
  "automatically_generate_dialogs_that_collect_inform_e7cf619e": {
    "message": "Automatically generate dialogs that collect information from a user to manage conversations."
  },
  "azure_bot_service_channels_5b358c1c": {
    "message": "Azure Bot Service channels"
  },
  "azure_functions_5e23be5c": {
    "message": "Azure Functions"
  },
  "azure_web_app_d834cb4c": {
    "message": "Azure Web App"
  },
  "back_2900f52a": {
    "message": "Back"
  },
  "basics_75016d2a": {
    "message": "Basics"
  },
  "been_used_5daccdb2": {
    "message": "Been used"
  },
  "begin_a_new_dialog_60249bd8": {
    "message": "Begin a new dialog"
  },
  "begin_a_remote_skill_dialog_93e47189": {
    "message": "Begin a remote skill dialog."
  },
  "begin_dialog_12e2becf": {
    "message": "Begin Dialog"
  },
  "begin_dialog_event_285bc650": {
    "message": "Begin dialog event"
  },
  "begindialog_a5594562": {
    "message": "BeginDialog"
  },
  "boolean_6000988a": {
    "message": "Boolean"
  },
  "boolean_condition_b65450ca": {
    "message": "Boolean condition"
  },
  "boolean_constant_7d3fcbf6": {
    "message": "Boolean constant"
  },
  "boolean_constant_8d950af8": {
    "message": "Boolean constant."
  },
  "boolean_constant_or_expression_to_evaluate_86d77849": {
    "message": "Boolean constant or expression to evaluate."
  },
  "boolean_field_602934c9": {
    "message": "boolean field"
  },
  "boolean_or_expression_6bd88208": {
    "message": "Boolean or expression"
  },
  "boolean_value_98d39ea1": {
    "message": "Boolean value."
  },
  "bot_416bf08d": {
    "message": "bot"
  },
  "bot_7926b66d": {
    "message": "Bot"
  },
  "bot_asks_5e9f0202": {
    "message": "Bot Asks"
  },
  "bot_content_was_successfully_imported_5a07ae64": {
    "message": "Bot content was successfully imported."
  },
  "bot_controller_319b408d": {
    "message": "Bot Controller"
  },
  "bot_details_1995d4fe": {
    "message": "Bot Details"
  },
  "bot_endpoint_not_available_in_the_request_43c381f8": {
    "message": "Bot endpoint not available in the request"
  },
  "bot_files_created_986109df": {
    "message": "Bot files created"
  },
  "bot_framework_composer_enables_developers_and_mult_ce0e42a9": {
    "message": "Bot Framework Composer enables developers and multi-disciplinary teams to build all kinds of conversational experiences, using the latest components from the Bot Framework: SDK, LG, LU, and declarative file formats, all without writing code."
  },
  "bot_framework_composer_fae721be": {
    "message": "Bot Framework Composer"
  },
  "bot_framework_composer_icon_gray_fa72d3d6": {
    "message": "bot framework composer icon gray"
  },
  "bot_framework_composer_is_a_visual_authoring_canva_c3947d91": {
    "message": "Bot Framework Composer is a visual authoring canvas for building bots and other types of conversational application with the Microsoft Bot Framework technology stack. With Composer you will find everything you need to build a modern, state-of-the-art conversational experience."
  },
  "bot_framework_composer_requires_node_js_in_order_t_9c45c226": {
    "message": "Bot Framework Composer requires Node.js in order to create and run a new bot. Click “Install Node.js” to install the latest version"
  },
  "bot_framework_emulator_fefd4a59": {
    "message": "Bot Framework Emulator"
  },
  "bot_is_botname_c5af0c89": {
    "message": "Bot is { botName }"
  },
  "bot_language_6cf30c2": {
    "message": "Bot language"
  },
  "bot_language_active_7cf9dc78": {
    "message": "Bot language (active)"
  },
  "bot_management_and_configurations_b7dadd69": {
    "message": "Bot management and configurations"
  },
  "bot_name_bbd0779d": {
    "message": "Bot Name"
  },
  "bot_name_cannot_not_start_with_a_number_d70239": {
    "message": "Bot name cannot not start with a number"
  },
  "bot_name_is_botname_a28c2d05": {
    "message": "Bot name is { botName }"
  },
  "bot_project_file_does_not_exist_a0864a2c": {
    "message": "Bot project file does not exist."
  },
  "bot_projects_settings_list_view_ab58e5d": {
    "message": "Bot projects settings list View"
  },
  "bot_projects_settings_navigation_pane_c2074a5f": {
    "message": "Bot Projects Settings Navigation Pane"
  },
  "bot_response_ec6f4a8c": {
    "message": "Bot response"
  },
  "bot_responses_4617b4a2": {
    "message": "Bot responses"
  },
  "bot_responses_c4e63601": {
    "message": "Bot Responses"
  },
  "bot_settings_3751e1b2": {
    "message": "Bot settings"
  },
  "bot_settings_ce2783e4": {
    "message": "Bot Settings"
  },
  "branch_if_else_391e5681": {
    "message": "Branch: If/else"
  },
  "branch_if_else_992cf9bf": {
    "message": "Branch: If/Else"
  },
  "branch_if_else_f6a36f1d": {
    "message": "Branch: if/else"
  },
  "branch_switch_multiple_options_95c6a326": {
    "message": "Branch: Switch (multiple options)"
  },
  "break_out_of_loop_ab30157c": {
    "message": "Break out of loop"
  },
  "building_5e8a3c1d": {
    "message": "Building"
  },
  "building_runtime_22f11a1f": {
    "message": "Building runtime"
  },
  "bytes_74acea97": {
    "message": "Bytes"
  },
  "calculating_17b21be7": {
    "message": "Calculating..."
  },
  "cancel_all_active_dialogs_335b1623": {
    "message": "Cancel all active dialogs"
  },
  "cancel_all_dialogs_32144c45": {
    "message": "Cancel All Dialogs"
  },
  "cancel_caeb1e68": {
    "message": "Cancel"
  },
  "cancel_dialog_event_cc671dee": {
    "message": "Cancel dialog event"
  },
  "cannot_find_a_matching_conversation_d6344e4a": {
    "message": "Cannot find a matching conversation."
  },
  "cannot_parse_attachment_c3e552a5": {
    "message": "Cannot parse attachment."
  },
  "cannot_upload_file_conversation_not_found_8a983504": {
    "message": "Cannot upload file. Conversation not found."
  },
  "carousal_c65edfcd": {
    "message": "Carousal"
  },
  "change_recognizer_3145b93d": {
    "message": "Change Recognizer"
  },
  "check_for_updates_and_install_them_automatically_50337340": {
    "message": "Check for updates and install them automatically."
  },
  "check_out_the_resources_on_github_4d73792a": {
    "message": "Check out the resources on GitHub."
  },
  "choice_input_f75a2353": {
    "message": "Choice Input"
  },
  "choice_name_fe8411f4": {
    "message": "Choice Name"
  },
  "choose_a_location_for_your_new_bot_project_e979f2d5": {
    "message": "Choose a location for your new bot project."
  },
  "choose_from_existing_e85a88c4": {
    "message": "Choose from existing"
  },
  "choose_how_to_create_your_bot_a97f7b3e": {
    "message": "Choose how to create your bot"
  },
  "choose_publishing_profile_ee7ecc78": {
    "message": "Choose publishing profile"
  },
  "choose_subscription_3d78d10d": {
    "message": "Choose subscription"
  },
  "clear_all_da755751": {
    "message": "Clear all"
  },
  "click_start_and_your_bot_will_be_up_and_running_on_424c29da": {
    "message": "Click start and your bot will be up and running. Once it’s running, you can select “Open in WebChat” to test."
  },
  "click_the_start_button_to_test_your_bot_using_web__821e827c": {
    "message": "Click the start button to test your bot using Web Chat or Emulator. If you don''t yet have the Bot Framework Emulator installed, you can download it <a>here</a>."
  },
  "click_to_sort_by_file_type_1b0c9bd": {
    "message": "Click to sort by file type"
  },
  "close_d634289d": {
    "message": "Close"
  },
  "cognitive_service_region_87c668be": {
    "message": "Cognitive Service Region"
  },
  "cognitive_services_key_fcfd093f": {
    "message": "Cognitive services key"
  },
  "collapse_34080b4d": {
    "message": "Collapse"
  },
  "collapse_debug_panel_6f1c5869": {
    "message": "Collapse debug panel"
  },
  "collapse_navigation_17228b95": {
    "message": "Collapse Navigation"
  },
  "collect_service_level_and_conversation_level_data__d486b519": {
    "message": "Collect service-level and conversation-level data to help gauge the performance and efficacy of your bot."
  },
  "comment_7ef1428e": {
    "message": "Comment"
  },
  "comments_e07bcbe3": {
    "message": "Comments"
  },
  "common_7911ab4b": {
    "message": "Common"
  },
  "component_stacktrace_e24b1983": {
    "message": "Component Stacktrace:"
  },
  "composer_cannot_yet_translate_your_bot_automatical_2d54081b": {
    "message": "Composer cannot yet translate your bot automatically.\nTo create a translation manually, Composer will create a copy of your bot’s content with the name of the additional language. This content can then be translated without affecting the original bot logic or flow and you can switch between languages to ensure the responses are correctly and appropriately translated."
  },
  "composer_documentation_60a27d37": {
    "message": "Composer documentation"
  },
  "composer_includes_a_telemetry_feature_that_collect_8fd7bfbf": {
    "message": "Composer includes a telemetry feature that collects usage information. It is important that the Composer team understands how the tool is being used so that it can be improved."
  },
  "composer_is_up_to_date_9118257d": {
    "message": "Composer is up to date."
  },
  "composer_language_is_the_language_of_composer_ui_c23a57b6": {
    "message": "Composer language is the language of Composer UI"
  },
  "composer_logo_ba2048a0": {
    "message": "Composer Logo"
  },
  "composer_needs_net_core_sdk_46e2a8ae": {
    "message": "Composer needs .NET Core SDK"
  },
  "composer_on_github_1e3782ef": {
    "message": "Composer on GitHub"
  },
  "composer_runtime_error_b0efe05": {
    "message": "Composer Runtime Error"
  },
  "composer_settings_31b04099": {
    "message": "Composer Settings"
  },
  "composer_tutorials_5e79e495": {
    "message": "Composer tutorials"
  },
  "composer_will_restart_88ee8dc3": {
    "message": "Composer will restart."
  },
  "composer_will_update_the_next_time_you_close_the_a_d74264a1": {
    "message": "Composer will update the next time you close the app."
  },
  "composite_entity_8b5f67ba": {
    "message": "Composite entity"
  },
  "conditionalselector_ed2031f0": {
    "message": "ConditionalSelector"
  },
  "configure_adapter_2f621249": {
    "message": "Configure adapter"
  },
  "configure_and_publish_7f53bc9a": {
    "message": "Configure and publish"
  },
  "configure_composer_to_start_your_bot_using_runtime_fe37dadf": {
    "message": "Configure Composer to start your bot using runtime code you can customize and control."
  },
  "configure_ecb97e30": {
    "message": "Configure"
  },
  "configure_title_1a4383b7": {
    "message": "Configure { title }"
  },
  "configured_8d0f4dc8": {
    "message": "Configured"
  },
  "configures_default_language_model_to_use_if_there__f09f1acd": {
    "message": "Configures default language model to use if there is no culture code in the file name (Default: en-us)"
  },
  "confirm_6556b3a6": {
    "message": "Confirm"
  },
  "confirm_choices_db8e99fb": {
    "message": "Confirm Choices"
  },
  "confirm_input_bf996e7a": {
    "message": "Confirm Input"
  },
  "confirm_skill_endpoints_6eb184cf": {
    "message": "Confirm skill endpoints"
  },
  "confirmation_fec87d65": {
    "message": "Confirmation"
  },
  "confirmation_modal_must_have_a_title_b0816e0b": {
    "message": "Confirmation modal must have a title."
  },
  "congratulations_your_model_is_successfully_publish_52ebc297": {
    "message": "Congratulations! Your model is successfully published."
  },
  "connect_to_a_skill_53c9dff0": {
    "message": "Connect to a skill"
  },
  "connect_to_an_existing_bot_7f42990b": {
    "message": "Connect to an existing bot"
  },
  "connect_to_qna_knowledgebase_4b324132": {
    "message": "Connect to QnA Knowledgebase"
  },
  "connect_to_speech_service_9d877e37": {
    "message": "Connect to Speech Service"
  },
  "connect_your_bot_to_other_messaging_services_c7f6aed6": {
    "message": "Connect your bot to other messaging services."
  },
  "connect_your_bot_to_teams_external_channels_or_ena_8b4fc9f0": {
    "message": "Connect your bot to Teams, external channels, or enable speech. Learn more"
  },
  "connecting_to_b_source_b_to_import_bot_content_106cf675": {
    "message": "Connecting to <b>{ source }</b> to import bot content..."
  },
  "connecting_to_b_targetname_b_to_import_bot_content_65d8db95": {
    "message": "Connecting to <b>{ targetName }</b> to import bot content..."
  },
  "connections_917ef4e4": {
    "message": "Connections"
  },
  "continue_ac067716": {
    "message": "Continue"
  },
  "continue_loop_22635585": {
    "message": "Continue loop"
  },
  "continue_setting_up_your_development_environment_b_5ec84955": {
    "message": "Continue setting up your development environment by adding LUIS keys."
  },
  "conversation_ended_a8bd37dd": {
    "message": "Conversation ended"
  },
  "conversation_ended_endofconversation_activity_41d0c83f": {
    "message": "Conversation ended (EndOfConversation activity)"
  },
  "conversation_id_cannot_be_updated_2a973f13": {
    "message": "Conversation ID cannot be updated."
  },
  "conversation_invoked_e960884e": {
    "message": "Conversation invoked"
  },
  "conversation_invoked_invoke_activity_71efde42": {
    "message": "Conversation invoked (Invoke activity)"
  },
  "conversationupdate_activity_9e94bff5": {
    "message": "ConversationUpdate activity"
  },
  "copy_9748f9f": {
    "message": "Copy"
  },
  "copy_and_share_this_information_with_your_azure_ad_2cb02ba1": {
    "message": "Copy and share this information with your Azure admin. After your QNA key is provisioned, you will be ready to test your bot with qna."
  },
  "copy_and_share_this_information_with_your_azure_ad_2ec77eeb": {
    "message": "Copy and share this information with your Azure admin. After your Luis key is provisioned, you will be ready to test your bot."
  },
  "copy_and_share_this_information_with_your_azure_ad_a41b99ea": {
    "message": "Copy and share this information with your Azure admin. After your Speech key is provisioned, you will be ready to test your bot with speech."
  },
  "copy_content_for_translation_7affbcbb": {
    "message": "Copy content for translation"
  },
  "copy_icon_4cc3a18e": {
    "message": "Copy Icon"
  },
  "copy_project_location_to_clipboard_eb85c474": {
    "message": "Copy project location to clipboard"
  },
  "copy_skill_manifest_url_217975ba": {
    "message": "Copy Skill Manifest URL"
  },
  "could_not_connect_to_storage_50411de0": {
    "message": "Could not connect to storage."
  },
  "couldn_t_complete_the_update_a337a359": {
    "message": "Couldn''t complete the update:"
  },
  "create_132b3be1": {
    "message": "Create"
  },
  "create_a_bot_project_73e6ce33": {
    "message": "Create a bot project"
  },
  "create_a_condition_8686fd5": {
    "message": "Create a condition"
  },
  "create_a_dialog_9f6c8618": {
    "message": "Create a dialog"
  },
  "create_a_knowledge_base_from_scratch_or_import_kno_2eb38ac0": {
    "message": "Create a knowledge base from scratch or import knowledge from a URL or PDF files"
  },
  "create_a_name_for_the_project_which_will_be_used_t_57e9b690": {
    "message": "Create a name for the project which will be used to name the application: (projectname-environment-LUfilename)"
  },
  "create_a_new_bot_51ce70d3": {
    "message": "Create a new bot"
  },
  "create_a_new_dialog_21d84b82": {
    "message": "Create a new dialog"
  },
  "create_a_new_form_dialog_schema_by_clicking_above_34b80531": {
    "message": "Create a new form dialog schema by clicking + above."
  },
  "create_a_new_luis_resource_b590482f": {
    "message": "Create a new LUIS resource"
  },
  "create_a_new_qna_maker_resource_3f7da56b": {
    "message": "Create a new QnA MAker resource"
  },
  "create_a_new_qna_maker_resource_8c03ee9e": {
    "message": "Create a new QnA Maker resource"
  },
  "create_a_new_skill_manifest_or_select_which_one_yo_a97e9616": {
    "message": "Create a new skill manifest or select which one you want to edit"
  },
  "create_a_new_speech_resource_c3c8fe60": {
    "message": "Create a new Speech resource"
  },
  "create_a_publishing_profile_a79c6808": {
    "message": "Create a publishing profile"
  },
  "create_a_skill_in_your_bot_d7659e6b": {
    "message": "Create a skill in your bot"
  },
  "create_a_trigger_40e74743": {
    "message": "Create a trigger"
  },
  "create_bot_from_template_or_scratch_92f0fefa": {
    "message": "Create bot from template or scratch?"
  },
  "create_copy_to_translate_bot_content_efc872c": {
    "message": "Create copy to translate bot content"
  },
  "create_edit_skill_manifest_1c1b14fe": {
    "message": "Create/edit skill manifest"
  },
  "create_folder_error_38aa86f5": {
    "message": "Create Folder Error"
  },
  "create_form_dialog_bb98a4f2": {
    "message": "Create form dialog"
  },
  "create_from_knowledge_base_qna_maker_7422486": {
    "message": "Create from knowledge base (QnA Maker)"
  },
  "create_from_qna_7aa9dcbb": {
    "message": "Create from QnA"
  },
  "create_from_scratch_485c3045": {
    "message": "Create from scratch"
  },
  "create_from_template_87e12c94": {
    "message": "Create from template"
  },
  "create_kb_e78571ba": {
    "message": "Create KB"
  },
  "create_knowledge_base_db6d66c4": {
    "message": "Create knowledge base"
  },
  "create_knowledge_base_from_scratch_afe4d2a2": {
    "message": "Create knowledge base from scratch"
  },
  "create_new_e0946c49": {
    "message": "Create new"
  },
  "create_new_folder_19d3faa4": {
    "message": "Create new folder"
  },
  "create_new_kb_1c4f86a0": {
    "message": "Create new KB"
  },
  "create_new_knowledge_base_d15d6873": {
    "message": "Create new knowledge base"
  },
  "create_new_knowledge_base_e14d07a5": {
    "message": "Create New Knowledge Base"
  },
  "create_new_knowledge_base_from_scratch_638c4fd2": {
    "message": "Create new knowledge base from scratch"
  },
  "create_new_luis_resources_a1a8fad5": {
    "message": "Create new LUIS resources"
  },
  "create_new_qna_resources_ea2f7b37": {
    "message": "Create new QNA resources"
  },
  "create_new_speech_resources_73a921be": {
    "message": "Create new Speech resources"
  },
  "create_or_edit_skill_manifest_8ad98da9": {
    "message": "Create or edit skill manifest"
  },
  "create_your_first_bot_a23748c1": {
    "message": "Create your first bot"
  },
  "creating_resources_af3aec2f": {
    "message": "Creating resources..."
  },
  "creating_your_knowledge_base_ef4f9872": {
    "message": "Creating your knowledge base"
  },
  "current_40c0812f": {
    "message": " - Current"
  },
  "custom_actions_5d396747": {
    "message": "Custom Actions"
  },
  "custom_events_d6f0e45b": {
    "message": "Custom events"
  },
  "custom_recognizer_951bab90": {
    "message": "Custom recognizer"
  },
  "custom_runtime_426aa34f": {
    "message": "Custom runtime"
  },
  "customize_your_bot_by_editing_and_adding_bot_respo_1bdc3dcb": {
    "message": "Customize your bot by editing and adding bot responses."
  },
  "cut_c8c92681": {
    "message": "Cut"
  },
  "data_collection_32efe1e7": {
    "message": "Data collection"
  },
  "data_collection_7db2e237": {
    "message": "Data Collection"
  },
  "data_loading_4c9bb9f6": {
    "message": "Data loading..."
  },
  "data_transferring_between_services_c0971544": {
    "message": "Data transferring between services"
  },
  "date_ee500367": {
    "message": "Date"
  },
  "date_modified_18beced9": {
    "message": "Date modified"
  },
  "date_modified_e1c8ac8f": {
    "message": "Date Modified"
  },
  "date_or_time_d30bcc7d": {
    "message": "Date or time"
  },
  "date_time_input_2416ffc1": {
    "message": "Date Time Input"
  },
  "debug_break_46cb5adb": {
    "message": "Debug Break"
  },
  "debug_break_870a75df": {
    "message": "Debug break"
  },
  "debug_panel_header_2ee4d70c": {
    "message": "Debug Panel Header"
  },
  "debugging_options_20e2e9da": {
    "message": "Debugging options"
  },
  "default_language_486a558d": {
    "message": "Default language"
  },
  "default_language_a976938d": {
    "message": "DEFAULT LANGUAGE"
  },
  "default_language_b11c37db": {
    "message": "Default Language"
  },
  "default_recognizer_9c06c1a3": {
    "message": "Default recognizer"
  },
  "define_by_value_type_3cd3d1a8": {
    "message": "Define by value type"
  },
  "define_conversation_objective_146d1cc6": {
    "message": "Define conversation objective"
  },
  "define_new_entity_6c69b912": {
    "message": "Define new entity"
  },
  "defined_in_475568fb": {
    "message": "Defined in:"
  },
  "definition_not_found_for_defname_7194fd07": {
    "message": "Definition not found for { defName }"
  },
  "delete_a6efa79d": {
    "message": "Delete"
  },
  "delete_a_property_f2d70f79": {
    "message": "Delete a property"
  },
  "delete_activity_6d881872": {
    "message": "Delete activity"
  },
  "delete_bot_4b1527e4": {
    "message": "Delete bot"
  },
  "delete_bot_73586104": {
    "message": "Delete Bot"
  },
  "delete_fd07d6ad": {
    "message": "Delete?"
  },
  "delete_form_dialog_schema_c8e28229": {
    "message": "Delete form dialog schema?"
  },
  "delete_knowledge_base_66e3a7f1": {
    "message": "Delete knowledge base"
  },
  "delete_one_source_file_will_also_delete_qna_files__232d0834": {
    "message": "Delete one source file will also delete qna files with the same name on other locales"
  },
  "delete_properties_8bc77b42": {
    "message": "Delete Properties"
  },
  "delete_properties_c49a7892": {
    "message": "Delete properties"
  },
  "delete_property_b3786fa0": {
    "message": "Delete Property"
  },
  "delete_property_da7646f6": {
    "message": "Delete property?"
  },
  "delete_this_bot_fb78e519": {
    "message": "Delete this bot"
  },
  "deleting_dialogid_failed_1d7cc05a": {
    "message": "Deleting \"{ dialogId }\" failed."
  },
  "describe_your_skill_88554792": {
    "message": "Describe your skill"
  },
  "description_436c48d7": {
    "message": "Description"
  },
  "design_51b2812a": {
    "message": "Design"
  },
  "diagnostic_description_msg_9ddd1be": {
    "message": "Diagnostic Description { msg }"
  },
  "diagnostic_links_228dc6fe": {
    "message": "diagnostic links"
  },
  "diagnostic_list_29813310": {
    "message": "Diagnostic list"
  },
  "diagnostic_list_89b39c2e": {
    "message": "Diagnostic List"
  },
  "diagnostic_message_msg_5387e951": {
    "message": "Diagnostic Message { msg }"
  },
  "diagnostic_type_e1979c21": {
    "message": "Diagnostic type"
  },
  "diagnostics_a11880f6": {
    "message": "Diagnostics"
  },
  "diagnostics_pane_2d77c390": {
    "message": "Diagnostics Pane"
  },
  "diagnostics_tab_which_shows_errors_and_warnings_410e8f6": {
    "message": "Diagnostics tab which shows errors and warnings."
  },
  "dialog_68ba69ba": {
    "message": "(Dialog)"
  },
  "dialog_cancelled_767b512a": {
    "message": "Dialog cancelled"
  },
  "dialog_cancelled_cancel_dialog_event_3eba3d7e": {
    "message": "Dialog cancelled (Cancel dialog event)"
  },
  "dialog_d99c0378": {
    "message": "Dialog"
  },
  "dialog_data_61d5539b": {
    "message": "Dialog data"
  },
  "dialog_dialogid_not_found_5e8214c3": {
    "message": "dialog { dialogId } not found"
  },
  "dialog_events_f1b2e2a0": {
    "message": "Dialog events"
  },
  "dialog_generation_has_failed_550f0927": {
    "message": "Dialog generation has failed."
  },
  "dialog_generation_was_successful_be280943": {
    "message": "Dialog generation was successful."
  },
  "dialog_input_schema_c7864fbd": {
    "message": "Dialog input schema."
  },
  "dialog_interface_398bc493": {
    "message": "Dialog Interface"
  },
  "dialog_management_2980578": {
    "message": "Dialog management"
  },
  "dialog_opened_f6392b1": {
    "message": "Dialog opened"
  },
  "dialog_output_schema_acfe2186": {
    "message": "Dialog output schema."
  },
  "dialog_started_912507c": {
    "message": "Dialog started"
  },
  "dialog_started_begin_dialog_event_751dc07e": {
    "message": "Dialog started (Begin dialog event)"
  },
  "dialog_with_the_name_value_already_exists_62838518": {
    "message": "Dialog with the name: { value } already exists."
  },
  "dialogfactory_missing_schema_5c3255c4": {
    "message": "DialogFactory missing schema."
  },
  "dialognum_plural_0_no_bots_have_1_one_bot_has_othe_549c9b69": {
    "message": "{ dialogNum, plural,\n     =0 {No bots have}\n     =1 {One bot has}\n  other {# bots have}\n} been found.\n            { dialogNum, select,\n      0 {}\n  other {Press down arrow key to navigate the search results}\n}"
  },
  "dialogs_triggers_and_actions_8a39ffea": {
    "message": "Dialogs, triggers, and actions"
  },
  "disable_a5c05db3": {
    "message": "Disable"
  },
  "display_lines_that_extends_beyond_the_width_of_the_9e500f3c": {
    "message": "Display lines that extends beyond the width of the editor on the next line."
  },
  "display_text_used_by_the_channel_to_render_visuall_4e4ab704": {
    "message": "Display text used by the channel to render visually."
  },
  "do_you_want_to_create_a_new_bot_or_connect_your_az_f5c9dee": {
    "message": "Do you want to create a new bot, or connect your Azure Bot resource to an existing bot?"
  },
  "do_you_want_to_proceed_cd35aa38": {
    "message": "Do you want to proceed?"
  },
  "do_you_want_to_update_b_existingprojectname_b_c34014f": {
    "message": "Do you want to update <b>{ existingProjectName }</b>"
  },
  "do_you_wish_to_continue_96469eaf": {
    "message": "Do you wish to continue?"
  },
  "documentation_d82f6eec": {
    "message": "Documentation"
  },
  "does_not_exist_3a34b418": {
    "message": "Does Not Exist"
  },
  "done_1a4a010a": {
    "message": "Done!"
  },
  "done_54e3d4b6": {
    "message": "Done"
  },
  "download_emulator_c8fb3403": {
    "message": "Download Emulator"
  },
  "download_icon_2e0d10": {
    "message": "Download Icon"
  },
  "download_now_and_install_when_you_close_composer_e241ed74": {
    "message": "Download now and install when you close Composer."
  },
  "downloading_bb6fb34b": {
    "message": "Downloading..."
  },
  "due_to_the_following_error_we_were_unable_to_succe_5ca033c7": {
    "message": "Due to the following error, we were unable to successfully add your selected QnA keys to your bot project:"
  },
  "due_to_the_following_error_we_were_unable_to_succe_897e7abb": {
    "message": "Due to the following error, we were unable to successfully add your selected LUIS keys to your bot project:"
  },
  "due_to_the_following_error_we_were_unable_to_succe_9e2dcd4a": {
    "message": "Due to the following error, we were unable to successfully add your selected Speech keys to your bot project:"
  },
  "duplicate_31cec192": {
    "message": "Duplicate"
  },
  "duplicate_dialog_name_824f9fce": {
    "message": "Duplicate dialog name"
  },
  "duplicate_fields_9fd0d3c2": {
    "message": "duplicate fields"
  },
  "duplicate_name_d295a09d": {
    "message": "Duplicate name"
  },
  "duplicate_root_dialog_name_287ab65b": {
    "message": "Duplicate root dialog name"
  },
  "duplicated_intents_recognized_d3908424": {
    "message": "Duplicated intents recognized"
  },
  "e_g_azurebot_e09f6769": {
    "message": "e.g. AzureBot"
  },
  "early_adopters_e8db7999": {
    "message": "Early adopters"
  },
  "edit_a_publishing_profile_705e87e3": {
    "message": "Edit a publishing profile"
  },
  "edit_a_skill_5665d9ac": {
    "message": "Edit a skill"
  },
  "edit_actions_b38e9fac": {
    "message": "Edit Actions"
  },
  "edit_an_array_property_5d886011": {
    "message": "Edit an array property"
  },
  "edit_array_4ab37c8": {
    "message": "Edit Array"
  },
  "edit_c5fbea07": {
    "message": "Edit"
  },
  "edit_displayname_dialog_description_986a7d60": {
    "message": "Edit { displayName } dialog description"
  },
  "edit_in_json_75d0d754": {
    "message": "Edit in JSON"
  },
  "edit_kb_name_5e2d8c5b": {
    "message": "Edit KB name"
  },
  "edit_lg_c14451bf": {
    "message": "Edit LG"
  },
  "edit_lu_32fd20f7": {
    "message": "Edit LU"
  },
  "edit_property_dd6a1172": {
    "message": "Edit Property"
  },
  "edit_schema_a2ab5695": {
    "message": "Edit schema"
  },
  "edit_source_45af68b4": {
    "message": "Edit source"
  },
  "edit_this_intent_in_a_user_input_view_a_a3b304b": {
    "message": "Edit this intent in<a>User Input view</a>"
  },
  "edit_this_template_in_a_bot_response_view_a_7236985f": {
    "message": "Edit this template in<a>Bot Response view</a>"
  },
  "edit_what_your_bot_says_7c2ca21e": {
    "message": "Edit what your bot says"
  },
  "ejecting_runtime_f6c90614": {
    "message": "Ejecting runtime..."
  },
  "emit_a_custom_event_78cf318b": {
    "message": "Emit a custom event"
  },
  "emit_a_telemetry_track_event_e2442842": {
    "message": "Emit a telemetry track event"
  },
  "emit_a_trace_event_f653ae84": {
    "message": "Emit a trace event"
  },
  "emit_event_32aa6583": {
    "message": "Emit Event"
  },
  "empty_bot_template_that_routes_to_qna_configuratio_21531414": {
    "message": "Empty bot template that routes to qna configuration"
  },
  "empty_qna_icon_34c180c6": {
    "message": "Empty QnA Icon"
  },
  "enable_6f5d1328": {
    "message": "Enable"
  },
  "enable_insights_e339cf40": {
    "message": "Enable Insights"
  },
  "enable_line_numbers_to_refer_to_code_lines_by_numb_e5ba66ea": {
    "message": "Enable line numbers to refer to code lines by number."
  },
  "enable_multi_turn_extraction_8a168892": {
    "message": "Enable multi-turn extraction"
  },
  "enable_orchestrator_as_the_recognizer_at_the_root__1de64c98": {
    "message": "Enable orchestrator as the recognizer at the root dialog to add this skill"
  },
  "enable_orchestrator_cdbbd2c5": {
    "message": "Enable Orchestrator"
  },
  "enable_speech_e30d6a2a": {
    "message": "Enable Speech"
  },
  "enable_speech_e4a16f1c": {
    "message": "Enable speech"
  },
  "enabled_ba7cab66": {
    "message": "Enabled"
  },
  "end_dialog_8f562a4c": {
    "message": "End Dialog"
  },
  "end_this_dialog_3ed0d50b": {
    "message": "End this dialog"
  },
  "end_turn_6ab71cea": {
    "message": "End Turn"
  },
  "end_turn_ca85b3d4": {
    "message": "End turn"
  },
  "endofconversation_activity_4aa21306": {
    "message": "EndOfConversation activity"
  },
  "endpoints_ff946539": {
    "message": "Endpoints"
  },
  "engage_with_other_bot_builders_ask_and_answer_ques_550d86bc": {
    "message": "Engage with other bot builders. Ask and answer questions."
  },
  "ensure_your_bot_can_understand_your_users_by_frequ_c3f5c722": {
    "message": "Ensure your bot can understand your users by frequently training your LUIS model."
  },
  "enter_a_manifest_url_to_add_a_new_skill_to_your_bo_57e9d660": {
    "message": "Enter a manifest url to add a new skill to your bot."
  },
  "enter_a_max_value_14e8ba52": {
    "message": "Enter a max value"
  },
  "enter_a_min_value_c3030813": {
    "message": "Enter a min value"
  },
  "enter_a_url_7b4d6063": {
    "message": "Enter a URL"
  },
  "enter_a_url_or_browse_to_upload_a_file_88a783fa": {
    "message": "Enter a URL or browse to upload a file "
  },
  "enter_a_url_to_import_qna_resource_223ded92": {
    "message": "Enter a URL to Import QnA resource"
  },
  "enter_cognitive_service_region_a0f684a4": {
    "message": "Enter cognitive service region"
  },
  "enter_cognitive_services_key_b78e4b55": {
    "message": "Enter cognitive services key"
  },
  "enter_luis_application_name_df312e75": {
    "message": "Enter LUIS application name"
  },
  "enter_luis_authoring_key_c59f8f1f": {
    "message": "Enter LUIS authoring key"
  },
  "enter_luis_region_2316eceb": {
    "message": "Enter LUIS region"
  },
  "enter_microsoft_app_id_c92101b0": {
    "message": "Enter Microsoft App Id"
  },
  "enter_microsoft_app_password_b0926c39": {
    "message": "Enter Microsoft App Password"
  },
  "enter_name_for_new_luis_resources_8e075ea6": {
    "message": "Enter name for new LUIS resources"
  },
  "enter_name_for_new_qna_resources_f159a352": {
    "message": "Enter name for new QnA resources"
  },
  "enter_name_for_new_resource_group_96fe8ea8": {
    "message": "Enter name for new resource group"
  },
  "enter_name_for_new_speech_resources_d4cd8f5d": {
    "message": "Enter name for new Speech resources"
  },
  "enter_qna_maker_subscription_key_d26b4bad": {
    "message": "Enter QnA Maker Subscription key"
  },
  "enter_qna_region_4dae87f5": {
    "message": "Enter QnA region"
  },
  "enter_skill_host_endpoint_url_e22eeab5": {
    "message": "Enter Skill host endpoint url"
  },
  "enter_speech_region_7e86bace": {
    "message": "Enter Speech region"
  },
  "entities_ef09392c": {
    "message": "Entities"
  },
  "entity_defined_in_lu_files_entity_1812c172": {
    "message": "Entity defined in lu files: { entity }"
  },
  "environment_68aed6d3": {
    "message": "Environment"
  },
  "equals_expression_47199f4e": {
    "message": "Equals Expression"
  },
  "error_98e81528": {
    "message": "Error"
  },
  "error_afac7133": {
    "message": "Error:"
  },
  "error_checking_node_version_98bfbf4c": {
    "message": "Error checking node version"
  },
  "error_encountered_when_getting_template_readme_17dcbc61": {
    "message": "### Error encountered when getting template readMe"
  },
  "error_event_c079b608": {
    "message": "Error event"
  },
  "error_fetching_runtime_templates_5e8a4701": {
    "message": "Error fetching runtime templates"
  },
  "error_in_ui_schema_for_title_errormsg_options_7f3c22f2": {
    "message": "Error in UI schema for { title }: { errorMsg }\n{ options }"
  },
  "error_occurred_5549a6b4": {
    "message": "Error occurred"
  },
  "error_occurred_building_the_bot_7425aa09": {
    "message": "Error occurred building the bot"
  },
  "error_occurred_ejecting_runtime_8512129e": {
    "message": "Error occurred ejecting runtime!"
  },
  "error_occurred_error_event_3e7f8ad0": {
    "message": "Error occurred (Error event)"
  },
  "error_occurred_trying_to_fetch_runtime_standard_ou_d0677f2d": {
    "message": "Error occurred trying to fetch runtime standard output"
  },
  "error_please_add_unknown_functions_to_setting_s_cu_14b4abf8": {
    "message": "{ error } Please add unknown functions to setting''s customFunctions field."
  },
  "error_processing_schema_2c707cf3": {
    "message": "Error Processing Schema"
  },
  "error_provisioning_25835400": {
    "message": "Error provisioning."
  },
  "errorscount_plural_0_no_errors_1_one_error_other_e_a8c998bb": {
    "message": "{ errorsCount, plural,\n     =0 {No errors}\n     =1 {One error}\n  other {# errors}\n}"
  },
  "errorsmsg_8f5d3d85": {
    "message": "{ errorsMsg }"
  },
  "event_activity_2067a94b": {
    "message": "Event activity"
  },
  "event_created_e9e05afc": {
    "message": "Event created"
  },
  "event_focused_51e447f3": {
    "message": "Event focused"
  },
  "event_received_457f99d6": {
    "message": "Event received"
  },
  "event_received_event_activity_45ffed05": {
    "message": "Event received (Event activity)"
  },
  "events_cf7a8c50": {
    "message": "Events"
  },
  "examples_c435f08c": {
    "message": "Examples"
  },
  "existing_files_in_scripts_folder_will_be_overwritt_afa8d787": {
    "message": "Existing files in scripts/folder will be overwritten. Are you sure you want to continue?"
  },
  "expand_2f2fadbd": {
    "message": "Expand"
  },
  "expand_navigation_20330d1d": {
    "message": "Expand Navigation"
  },
  "expected_responses_1dca1864": {
    "message": "Expected responses"
  },
  "expecting_4df12c00": {
    "message": "Expecting"
  },
  "export_json_2e2981f5": {
    "message": "Export JSON"
  },
  "export_this_bot_as_zip_c4bfddf2": {
    "message": "Export this bot as .zip"
  },
  "expression_7f906a13": {
    "message": "Expression"
  },
  "expression_starting_with_a750efc8": {
    "message": "Expression starting with =."
  },
  "expression_to_evaluate_ce4095b1": {
    "message": "Expression to evaluate."
  },
  "extension_settings_899ccb55": {
    "message": "Extension Settings"
  },
  "external_service_adapters_5218e6a3": {
    "message": "External service adapters"
  },
  "external_services_da7820ce": {
    "message": "External services"
  },
  "external_skill_73e16d25": {
    "message": "External skill"
  },
  "extract_question_and_answer_pairs_from_an_online_f_7316548e": {
    "message": "Extract question-and-answer pairs from an online FAQ, product manuals, or other files. Supported formats are .tsv, .pdf, .doc, .docx, .xlsx, containing questions and answers in sequence. Learn more about knowledge base sources. Skip this step to add questions and answers manually after creation. The number of sources and file size you can add depends on the QnA service SKU you choose. Learn more about QnA Maker SKUs."
  },
  "extract_question_and_answer_pairs_from_an_online_f_c1e12724": {
    "message": "Extract question-and-answer pairs from an online FAQ, product manuals, or other files. Supported formats are .tsv, .pdf, .doc, .docx, .xlsx, containing questions and answers in sequence. "
  },
  "extracting_qna_pairs_from_url_b0331bba": {
    "message": "Extracting QNA pairs from { url }"
  },
  "fail_to_save_bot_578fa8aa": {
    "message": "Fail to save bot"
  },
  "failed_276786d": {
    "message": "Failed"
  },
  "false_2f39ee6d": {
    "message": "false"
  },
  "false_eef8c169": {
    "message": "False"
  },
  "fetching_form_dialog_schema_templates_failed_44e2dd63": {
    "message": "Fetching form dialog schema templates failed."
  },
  "field_set_6e7d7f67": {
    "message": "Field Set"
  },
  "fields_must_be_either_all_strings_or_all_fieldset__d3df28c": {
    "message": "fields must be either all strings or all fieldset objects"
  },
  "file_location_9258afd3": {
    "message": "File Location"
  },
  "file_name_8fd421ff": {
    "message": "File name"
  },
  "file_not_found_9eec054c": {
    "message": "File not found"
  },
  "file_or_attachment_5467e604": {
    "message": "File or attachment"
  },
  "file_type_fd1ba7ee": {
    "message": "File Type"
  },
  "filter_by_dialog_or_trigger_name_784ee5b0": {
    "message": "Filter by dialog or trigger name"
  },
  "filter_by_file_name_fa3d33b5": {
    "message": "Filter by file name"
  },
  "filter_e3398407": {
    "message": "Filter"
  },
  "find_pre_built_adaptive_expressions_b106308e": {
    "message": "Find pre-built Adaptive expressions"
  },
  "find_tutorials_step_by_step_guides_discover_what_y_8f3e3863": {
    "message": "Find tutorials, step-by-step guides. Discover what you can build with Composer."
  },
  "firstselector_a3daca5d": {
    "message": "FirstSelector"
  },
  "folder_foldername_already_exists_4a2260e9": {
    "message": "folder { folderName } already exists"
  },
  "font_family_baa0c6a3": {
    "message": "Font family"
  },
  "font_settings_afc8127c": {
    "message": "Font settings"
  },
  "font_settings_used_in_the_text_editors_a7ed1383": {
    "message": "Font settings used in the text editors."
  },
  "font_size_bf4db203": {
    "message": "Font size"
  },
  "font_weight_188bb2b9": {
    "message": "Font weight"
  },
  "for_each_def04c48": {
    "message": "For Each"
  },
  "for_each_page_3b4d4b69": {
    "message": "For Each Page"
  },
  "for_properties_of_type_list_or_enum_your_bot_accep_9e7649c6": {
    "message": "For properties of type list (or enum), your bot accepts only the values you define. After your dialog is generated, you can provide synonyms for each value."
  },
  "form_b674666c": {
    "message": "form"
  },
  "form_dialog_7327a4ff": {
    "message": "Form dialog"
  },
  "form_dialog_error_ba7c37fe": {
    "message": "Form dialog error"
  },
  "form_dialog_schema_actions_c9f1c26": {
    "message": "Form dialog schema actions"
  },
  "form_dialogs_4a1e22f9": {
    "message": "Form dialogs"
  },
  "form_editor_7c2b02f0": {
    "message": "form editor"
  },
  "form_field_8566629d": {
    "message": "Form field"
  },
  "form_title_baf85c7e": {
    "message": "form title"
  },
  "form_trigger_e8828303": {
    "message": "Form trigger"
  },
  "form_wide_operations_1c1a73eb": {
    "message": "form-wide operations"
  },
  "forms_preview_af001fab": {
    "message": "Forms (preview)"
  },
  "fromtemplatename_does_not_exist_d429483c": {
    "message": "fromTemplateName does not exist"
  },
  "full_description_for_fd03dbf8": {
    "message": "full description for"
  },
  "gb_7570760e": {
    "message": "GB"
  },
  "general_24ac26a8": {
    "message": "General"
  },
  "generate_and_publish_4f218960": {
    "message": "Generate and Publish"
  },
  "generate_a_resource_request_9d5bcacd": {
    "message": "Generate a resource request"
  },
  "generate_dialog_b80a85b2": {
    "message": "Generate dialog"
  },
  "generating_dialog_for_schemaid_51b2744f": {
    "message": "Generating dialog for \"{ schemaId }\""
  },
  "generating_form_dialog_using_schemaid_schema_faile_817f9f96": {
    "message": "Generating form dialog using \"{ schemaId }\" schema failed. Please try again later."
  },
  "generating_your_dialog_using_schemaid_schema_pleas_c2e1165": {
    "message": "Generating your dialog using \"{ schemaId }\" schema, please wait..."
  },
  "get_a_key_bb364e3": {
    "message": "Get a key"
  },
  "get_a_new_copy_of_the_runtime_code_84970bf": {
    "message": "Get a new copy of the runtime code"
  },
  "get_activity_members_11339605": {
    "message": "Get activity members"
  },
  "get_an_overview_ef09e016": {
    "message": " Get an overview "
  },
  "get_conversation_members_71602275": {
    "message": "Get conversation members"
  },
  "get_luis_keys_4cbb975c": {
    "message": "Get LUIS keys"
  },
  "get_qna_key_583b2548": {
    "message": "Get QnA key"
  },
  "get_started_76ed4cb9": {
    "message": "Get started"
  },
  "get_started_with_bot_framework_composer_57a6d38b": {
    "message": "Get started with Bot Framework Composer"
  },
  "getting_help_ab6811b0": {
    "message": "Getting Help"
  },
  "getting_template_910a4116": {
    "message": "Getting template"
  },
  "go_to_composer_repository_cba5d3d2": {
    "message": "Go to Composer repository"
  },
  "go_to_qna_all_up_view_page_d475333d": {
    "message": "Go to QnA all-up view page."
  },
  "go_to_stack_overflow_e525148": {
    "message": "Go to Stack Overflow"
  },
  "got_it_2c06b54a": {
    "message": "Got it!"
  },
  "greeting_conversationupdate_activity_3eb99c15": {
    "message": "Greeting (ConversationUpdate activity)"
  },
  "greeting_f906f962": {
    "message": "Greeting"
  },
  "handle_a_condition_f32eb8d": {
    "message": "Handle a Condition"
  },
  "handoff_activity_14363a20": {
    "message": "Handoff activity"
  },
  "handover_to_human_1a619574": {
    "message": "Handover to human"
  },
  "handover_to_human_handoff_activity_477a71fe": {
    "message": "Handover to human (Handoff activity)"
  },
  "help_us_improve_468828c5": {
    "message": "Help us improve?"
  },
  "here_s_what_we_know_4e9c1731": {
    "message": "Here’s what we know…"
  },
  "hero_card_cef4cd02": {
    "message": "Hero card"
  },
  "hide_code_5dcffa94": {
    "message": "Hide code"
  },
  "home_351838cd": {
    "message": "Home"
  },
  "http_request_79847109": {
    "message": "HTTP Request"
  },
  "i_want_to_keep_the_template_content_in_the_file_ju_769331d9": {
    "message": "I want to keep the template content in the file, just want to dereference from this response (hint: keep the content if you currently, or plan to re-use in another location)"
  },
  "icon_name_is_file_c80dacae": {
    "message": "{ icon } name is { file }"
  },
  "iconname_file_icon_29976c8e": {
    "message": "{ iconName } file icon"
  },
  "id_already_exists_please_enter_a_unique_file_name_174913a3": {
    "message": "{ id } already exists. Please enter a unique file name."
  },
  "if_condition_56c9be4a": {
    "message": "If Condition"
  },
  "if_this_problem_persists_please_file_an_issue_on_a_e8c3443e": {
    "message": "If this problem persists, please file an issue on <a>GitHub</a>"
  },
  "if_you_already_have_a_luis_account_provide_the_inf_bede07a4": {
    "message": "If you already have a LUIS account, provide the information below. If you do not have an account yet, create a (free) account first."
  },
  "if_you_already_have_a_qna_account_provide_the_info_466d6a4b": {
    "message": "If you already have a QNA account, provide the information below. If you do not have an account yet, create a (free) account first."
  },
  "if_you_would_like_to_try_again_or_select_from_exis_f2f894b4": {
    "message": "If you would like to try again, or select from existing resources, please click “Back”."
  },
  "ignoring_dc76ef87": {
    "message": "Ignoring"
  },
  "import_as_new_35630827": {
    "message": "Import as new"
  },
  "import_new_url_and_overwrite_ef1f405e": {
    "message": "Import new url and overwrite"
  },
  "import_schema_75659c5f": {
    "message": "Import schema"
  },
  "import_url_ccaa2f16": {
    "message": "Import Url"
  },
  "import_your_bot_to_new_project_8751d82f": {
    "message": "Import your bot to new project"
  },
  "importing_a_publishing_profile_6fb3cd96": {
    "message": "Importing a publishing profile"
  },
  "importing_b_botname_b_from_sourcename_f7410826": {
    "message": "Importing <b>{ botName }</b> from { sourceName }..."
  },
  "importing_bot_content_from_targetname_6da78f15": {
    "message": "Importing bot content from { targetName }..."
  },
  "in_order_to_use_the_response_editor_please_fix_you_570408e8": {
    "message": "In order to use the response editor, please fix your template errors first."
  },
  "in_production_5a70b8b4": {
    "message": "In production"
  },
  "in_test_63c32694": {
    "message": "In test"
  },
  "inactive_34365329": {
    "message": "Inactive"
  },
  "initializing_bot_project_48f55e12": {
    "message": "Initializing bot project"
  },
  "input_1d1d9b8e": {
    "message": "Input"
  },
  "input_hint_37e0c163": {
    "message": "Input hint: "
  },
  "input_hint_ab89f368": {
    "message": "Input hint"
  },
  "input_your_details_below_to_create_a_new_luis_reso_75ca7d17": {
    "message": "Input your details below to create a new LUIS resource. You will be able to manage your new resource in the Azure portal. Learn more"
  },
  "input_your_details_below_to_create_a_new_qna_resou_82b28d39": {
    "message": "Input your details below to create a new QNA resource. You will be able to manage your new resource in the Azure portal. Learn more"
  },
  "input_your_details_below_to_create_a_new_speech_re_51b79b16": {
    "message": "Input your details below to create a new Speech resource. You will be able to manage your new resource in the Azure portal. Learn more"
  },
  "insert_a_property_reference_in_memory_95d27746": {
    "message": "Insert a property reference in memory"
  },
  "insert_a_template_reference_b1d4203e": {
    "message": "Insert a template reference"
  },
  "insert_an_adaptive_expression_pre_built_function_32b1583a": {
    "message": "Insert an adaptive expression pre-built function"
  },
  "insert_defined_entity_d1293781": {
    "message": "Insert defined entity"
  },
  "insert_entity_3a9dbd5d": {
    "message": "Insert entity"
  },
  "insert_prebuilt_functions_22b05f8": {
    "message": "Insert prebuilt functions"
  },
  "insert_property_reference_38f0605": {
    "message": "Insert property reference"
  },
  "insert_ssml_tag_1fedbe80": {
    "message": "Insert SSML tag"
  },
  "insert_template_reference_bb33720e": {
    "message": "Insert template reference"
  },
  "install_error_a9319839": {
    "message": "Install Error"
  },
  "install_microsoft_net_core_sdk_2de509f0": {
    "message": "Install Microsoft .NET Core SDK"
  },
  "install_more_adapters_in_a_the_package_manager_a_156fb028": {
    "message": "Install more adapters in <a>the package manager</a>."
  },
  "install_node_js_1857298c": {
    "message": "Install Node.js"
  },
  "install_pre_release_versions_of_composer_daily_to__ceb41b54": {
    "message": "Install pre-release versions of Composer, daily, to access and test the latest features. <a>Learn more</a>."
  },
  "install_the_update_and_restart_composer_fac30a61": {
    "message": "Install the update and restart Composer."
  },
  "instructions_for_your_azure_admin_7da1c5aa": {
    "message": "Instructions for your Azure admin:"
  },
  "integer_7f378275": {
    "message": "integer"
  },
  "integer_b08abbe9": {
    "message": "Integer"
  },
  "integer_constant_650191ba": {
    "message": "Integer constant."
  },
  "integer_constant_or_expression_to_evaluate_ec4a17da": {
    "message": "Integer constant or expression to evaluate."
  },
  "integer_or_expression_107f60fb": {
    "message": "Integer or expression"
  },
  "integrating_with_power_virtual_agents_14c007cf": {
    "message": "Integrating with Power Virtual Agents"
  },
  "intent_2291200b": {
    "message": "Intent"
  },
  "intent_name_e9831403": {
    "message": "Intent name: "
  },
  "intent_recognized_c3840853": {
    "message": "Intent recognized"
  },
  "intentname_is_missing_or_empty_e49db2f8": {
    "message": "intentName is missing or empty"
  },
  "intents_9b8593e0": {
    "message": "Intents"
  },
  "interpolated_string_c96053f2": {
    "message": "Interpolated string."
  },
  "interpolated_string_e04923d3": {
    "message": "Interpolated string"
  },
  "interpolated_string_or_expression_to_evaluate_ba0b0ba": {
    "message": "Interpolated string or expression to evaluate."
  },
  "introduction_of_key_concepts_and_user_experience_e_971b32e9": {
    "message": "Introduction of key concepts and user experience elements for Composer."
  },
  "invalid_file_path_to_save_the_transcript_54c92a51": {
    "message": "Invalid file path to save the transcript."
  },
  "invoke_activity_87df4903": {
    "message": "Invoke activity"
  },
  "is_missing_or_empty_a551462e": {
    "message": "is missing or empty"
  },
  "item_actions_22d0242": {
    "message": "Item Actions"
  },
  "item_actions_cd903bde": {
    "message": "Item actions"
  },
  "item_added_f3910bed": {
    "message": "item added"
  },
  "itemcount_plural_0_no_schemas_1_one_schema_other_s_e1aea7f": {
    "message": "{ itemCount, plural,\n     =0 {No schemas}\n     =1 {One schema}\n  other {# schemas}\n} have been found.\n            { itemCount, select,\n      0 {}\n  other {Press down arrow key to navigate the search results}\n}"
  },
  "just_add_a_qna_key_and_you_ll_be_ready_to_talk_to__d18758bb": {
    "message": "Just add a QnA key and you’ll be ready to talk to your bot."
  },
  "kb_d9c53902": {
    "message": "KB"
  },
  "key_cannot_be_blank_dccc1b46": {
    "message": "Key cannot be blank"
  },
  "key_f2a919d5": {
    "message": "Key"
  },
  "keys_must_be_unique_2028cef3": {
    "message": "Keys must be unique"
  },
  "knowledge_base_31e6868e": {
    "message": "Knowledge base"
  },
  "knowledge_base_name_7d83bbe4": {
    "message": "Knowledge base name"
  },
  "knowledge_qna_7a4e84f7": {
    "message": "Knowledge(QnA)"
  },
  "knowledge_source_dd66f38f": {
    "message": "Knowledge source"
  },
  "l_startline_startcharacter_l_endline_endcharacter_72bc2e5d": {
    "message": "L{ startLine }:{ startCharacter } - L{ endLine }:{ endCharacter } "
  },
  "language_6b3e2c7c": {
    "message": "Language"
  },
  "language_generation_1876f6d6": {
    "message": "Language Generation"
  },
  "language_understanding_9ae3f1f6": {
    "message": "Language Understanding"
  },
  "languagepolicy_e754ad28": {
    "message": "LanguagePolicy"
  },
  "last_modified_time_is_time_b1497d3": {
    "message": "Last modified time is { time }"
  },
  "layout_56d3a203": {
    "message": "Layout: "
  },
  "learn_about_adaptive_expressions_fb1b6c3c": {
    "message": "Learn about Adaptive expressions"
  },
  "learn_how_to_build_a_skill_dbc58063": {
    "message": " learn how to build a skill "
  },
  "learn_how_to_publish_to_a_dev_ops_pipeline_using_c_9b4577be": {
    "message": "Learn how to publish to a Dev Ops pipeline using CI / CD."
  },
  "learn_more_14816ec": {
    "message": "Learn More."
  },
  "learn_more_a79a7918": {
    "message": "Learn more"
  },
  "learn_more_about_activities_134f453d": {
    "message": "Learn more about activities"
  },
  "learn_more_about_endpoints_df156708": {
    "message": "Learn more about endpoints"
  },
  "learn_more_about_knowledge_base_sources_24369b09": {
    "message": "Learn more about knowledge base sources. "
  },
  "learn_more_about_manifests_6e7c364b": {
    "message": "Learn more about manifests"
  },
  "learn_more_about_orchestractor_d0c99460": {
    "message": "\n learn more about Orchestractor"
  },
  "learn_more_about_skill_manifests_7708ce2c": {
    "message": "Learn more about skill manifests"
  },
  "learn_more_about_title_d1d3edbe": {
    "message": "Learn more about { title }"
  },
  "learn_more_about_your_property_schema_3a0a0890": {
    "message": "Learn more about your property schema"
  },
  "learn_more_c08939e8": {
    "message": "Learn more."
  },
  "learning_70e0f90b": {
    "message": "Learning"
  },
  "leave_product_tour_49585718": {
    "message": "Leave Product Tour?"
  },
  "lg_e6ee5b4a": {
    "message": "LG"
  },
  "lg_editor_ee0184e6": {
    "message": "LG editor"
  },
  "lg_file_already_exist_55195d20": {
    "message": "lg file already exist"
  },
  "lg_file_format_and_syntax_244103fb": {
    "message": "LG file format and syntax"
  },
  "lg_file_id_not_found_6bd6869b": {
    "message": "LG file { id } not found"
  },
  "lg_language_client_7892c4c1": {
    "message": "LG Language Client"
  },
  "lg_navigation_pane_97b15c3d": {
    "message": "LG Navigation Pane"
  },
  "line_numbers_1bfa7fb": {
    "message": "Line numbers"
  },
  "line_startline_startcharacter_line_endline_endchar_372bb2f4": {
    "message": "line { startLine }:{ startCharacter } - line { endLine }:{ endCharacter }"
  },
  "link_to_this_skill_has_been_broken_343072bd": {
    "message": "Link to this skill has been broken"
  },
  "link_to_where_this_luis_intent_is_defined_9be25fb7": {
    "message": "link to where this LUIS intent is defined"
  },
  "list_6cc05": {
    "message": "List"
  },
  "list_a034633b": {
    "message": "list"
  },
  "list_count_values_33ea7088": {
    "message": "list - { count } values"
  },
  "list_entity_a3502e75": {
    "message": "List entity"
  },
  "list_of_actions_rendered_as_suggestions_to_user_c0154e0b": {
    "message": "List of actions rendered as suggestions to user."
  },
  "list_of_app_ids_for_bots_that_are_allowed_to_use_t_bee9fea8": {
    "message": "List of app ids for bots that are allowed to use this skill"
  },
  "list_of_attachments_with_their_type_used_by_channe_7ecf0086": {
    "message": "List of attachments with their type. Used by channels to render as UI cards or other generic file attachment types."
  },
  "list_of_languages_that_bot_will_be_able_to_underst_e4851dc5": {
    "message": "List of languages that bot will be able to understand (User input) and respond to (Bot responses). To make this bot available in other languages, click ‘Manage bot languages’ to create a copy of the default language, and translate the content into the new language."
  },
  "list_view_e33843f0": {
    "message": "List view"
  },
  "loading_25990131": {
    "message": "Loading..."
  },
  "loading_bde52856": {
    "message": "Loading"
  },
  "loading_keys_22ceedc": {
    "message": "Loading keys..."
  },
  "local_bot_runtime_manager_812cbd0c": {
    "message": "Local bot runtime manager"
  },
  "local_composer_386e07d7": {
    "message": "Local Composer"
  },
  "local_skill_6ce0d311": {
    "message": "Local Skill."
  },
  "locate_the_bot_file_and_repair_the_link_202045b1": {
    "message": "Locate the bot file and repair the link"
  },
  "location_e17bd402": {
    "message": "Location"
  },
  "location_is_location_8c17b5de": {
    "message": "location is { location }"
  },
  "log_output_64a4dbec": {
    "message": "Log output"
  },
  "log_to_console_4fc23e34": {
    "message": "Log to console"
  },
  "login_6f3d6249": {
    "message": "Login"
  },
  "login_to_azure_c0cb057e": {
    "message": "Login to Azure"
  },
  "loop_for_each_item_53eb7c5b": {
    "message": "Loop: for each item"
  },
  "loop_for_each_item_e09537ae": {
    "message": "Loop: For each item"
  },
  "loop_for_each_page_multiple_items_733e7f41": {
    "message": "Loop: For each page (multiple items)"
  },
  "looping_ddae56ff": {
    "message": "Looping"
  },
  "lu_15572a02": {
    "message": "LU"
  },
  "lu_editor_d09fb2b0": {
    "message": "LU editor"
  },
  "lu_file_already_exist_7f118089": {
    "message": "lu file already exist"
  },
  "lu_file_format_and_syntax_8211b0c9": {
    "message": "LU file format and syntax"
  },
  "lu_file_id_not_found_8732d33e": {
    "message": "LU file { id } not found"
  },
  "lu_language_client_bbffcd7b": {
    "message": "LU Language Client"
  },
  "lu_navigation_pane_54dc5587": {
    "message": "LU Navigation Pane"
  },
  "luis_add4bbe3": {
    "message": "LUIS"
  },
  "luis_and_qna_7df3ee36": {
    "message": "LUIS and QnA"
  },
  "luis_application_name_1530d3aa": {
    "message": "LUIS application name"
  },
  "luis_authoring_key_c8414499": {
    "message": "LUIS authoring key"
  },
  "luis_authoring_key_cfaba7dd": {
    "message": "LUIS Authoring key:"
  },
  "luis_authoring_key_is_required_with_the_current_re_464f655e": {
    "message": "LUIS authoring key is required with the current recognizer setting to start your bot locally, and publish"
  },
  "luis_authoring_region_b142f97b": {
    "message": "Luis Authoring Region"
  },
  "luis_key_is_required_with_the_current_recognizer_s_66890a29": {
    "message": "LUIS key is required with the current recognizer setting to start your bot locally, and publish"
  },
  "luis_region_9879d8de": {
    "message": "LUIS region"
  },
  "luis_region_is_required_4b7a19af": {
    "message": "LUIS region is required"
  },
  "machine_learned_entity_baec1ae5": {
    "message": "Machine learned entity"
  },
  "main_dialog_eed5c847": {
    "message": "Main dialog"
  },
  "make_a_copy_77d1233": {
    "message": "Make a copy"
  },
  "manage_bot_languages_9ec36fd7": {
    "message": "Manage bot languages"
  },
  "manage_connections_442f1693": {
    "message": "Manage connections"
  },
  "manage_profiles_715c2092": {
    "message": "Manage profiles"
  },
  "manage_properties_c9fa4456": {
    "message": "Manage properties"
  },
  "manifest_could_not_be_loaded_1c011a6a": {
    "message": "Manifest could not be loaded"
  },
  "manifest_editor_1426637": {
    "message": "manifest editor"
  },
  "manifest_url_30824e88": {
    "message": "Manifest url"
  },
  "manifest_url_can_not_be_accessed_a7f147b2": {
    "message": "Manifest url can not be accessed"
  },
  "manifest_version_1edc004a": {
    "message": "Manifest Version"
  },
  "manually_add_question_and_answer_pairs_to_create_a_f1318c4e": {
    "message": "Manually add question and answer pairs to create a KB"
  },
  "maximum_f0e8e5e4": {
    "message": "Maximum"
  },
  "mb_8f9f9e84": {
    "message": "MB"
  },
  "menu_items_2d66492c": {
    "message": "Menu items"
  },
  "merging_packages_6115c7ea": {
    "message": "Merging Packages"
  },
  "message_5c38209d": {
    "message": "Message"
  },
  "message_deleted_628eef3a": {
    "message": "Message deleted"
  },
  "message_deleted_activity_85dd8915": {
    "message": "Message deleted activity"
  },
  "message_deleted_message_deleted_activity_dd2d4b9f": {
    "message": "Message deleted (Message deleted activity)"
  },
  "message_reaction_3704d790": {
    "message": "Message reaction"
  },
  "message_reaction_activity_379944e7": {
    "message": "Message reaction activity"
  },
  "message_reaction_message_reaction_activity_b9ac1076": {
    "message": "Message reaction (Message reaction activity)"
  },
  "message_received_5abfe9a0": {
    "message": "Message received"
  },
  "message_received_activity_1ff7c2a4": {
    "message": "Message received activity"
  },
  "message_received_message_received_activity_4ef515f5": {
    "message": "Message received (Message received activity)"
  },
  "message_updated_4f2e37fe": {
    "message": "Message updated"
  },
  "message_updated_activity_4997737e": {
    "message": "Message updated activity"
  },
  "message_updated_message_updated_activity_eacdb6bd": {
    "message": "Message updated (Message updated activity)"
  },
  "microsoft_app_id_a7f3e591": {
    "message": "Microsoft App Id"
  },
  "microsoft_app_password_737ebc90": {
    "message": "Microsoft App Password"
  },
  "microsoft_logo_4378a7cb": {
    "message": "Microsoft Logo"
  },
  "microsoft_s_templates_offer_best_practices_for_dev_7793c3be": {
    "message": "Microsoft''s templates offer best practices for developing conversational bots."
  },
  "migrating_to_composer_bc304b5d": {
    "message": "Migrating to Composer"
  },
  "minimap_beb3be27": {
    "message": "Minimap"
  },
  "minimum_f31b05ab": {
    "message": "Minimum"
  },
  "missing_definition_for_defname_33f2b594": {
    "message": "Missing definition for { defName }"
  },
  "missing_fields_1c88ab71": {
    "message": "missing fields"
  },
  "modification_rejected_6a6e8322": {
    "message": "Modification Rejected"
  },
  "modify_active_dialog_edcf4a45": {
    "message": "Modify active dialog"
  },
  "modify_this_dialog_3c38af24": {
    "message": "Modify this dialog"
  },
  "more_options_e89670cf": {
    "message": "More options"
  },
  "mostspecificselector_2cf1a6ae": {
    "message": "MostSpecificSelector"
  },
  "move_abf00365": {
    "message": "Move"
  },
  "move_down_eaae3426": {
    "message": "Move Down"
  },
  "move_up_b1c4d3a5": {
    "message": "Move Up"
  },
  "ms_teams_15993b97": {
    "message": "MS Teams"
  },
  "msg_bf173fef": {
    "message": "{ msg }"
  },
  "multi_bot_projects_work_best_with_the_orchestrator_8b80e480": {
    "message": "Multi-bot projects work best with the Orchestrator recognizer set at the root dialog. Orchestrator helps identify and dispatch user intents from the root dialog to the respective skill that can handle the intent. Orchestrator does not support entity extraction at the root dialog level."
  },
  "multi_choice_839b54bb": {
    "message": "Multi-choice"
  },
  "multiple_wildcards_26f50b6c": {
    "message": "multiple wildcards"
  },
  "must_be_an_expression_error_477cbda6": {
    "message": "must be an expression: { error }"
  },
  "must_have_a_name_d5c5c464": {
    "message": "Must have a name"
  },
  "name_1aed4a1b": {
    "message": "Name"
  },
  "name_and_save_your_skill_manifest_cfd672b7": {
    "message": "Name and save your skill manifest."
  },
  "name_cannot_be_found_at_the_location_27560dcb": {
    "message": "{ name } cannot be found at the location."
  },
  "name_copy_55d27c1a": {
    "message": "{ name }_Copy"
  },
  "name_is_name_abc564f9": {
    "message": "Name is { name }"
  },
  "name_is_required_29d28f8d": {
    "message": "{ name } is required"
  },
  "name_of_skill_dialog_to_call_201707f3": {
    "message": "Name of skill dialog to call"
  },
  "name_of_the_property_f3cae657": {
    "message": "Name of the property"
  },
  "navigation_control_94f2649e": {
    "message": "navigation control"
  },
  "navigation_pane_e587b73c": {
    "message": "Navigation pane"
  },
  "navigation_path_8b299e64": {
    "message": "Navigation Path"
  },
  "need_another_template_send_us_a_request_5cf2a4d5": {
    "message": "Need another template? Send us a request"
  },
  "new_13daf639": {
    "message": "New"
  },
  "new_template_49e6f0f2": {
    "message": "New template"
  },
  "new_trigger_331c811b": {
    "message": "New Trigger .."
  },
  "new_update_available_30534ea5": {
    "message": "New update available"
  },
  "new_value_3c1ce474": {
    "message": "New value"
  },
  "newsectionplaceholdersectionname_5fc0d21": {
    "message": "_NewSectionPlaceHolderSectionName"
  },
  "next_40e12421": {
    "message": "Next"
  },
  "next_configure_resources_2ea29fdf": {
    "message": "Next: Configure resources"
  },
  "next_steps_fce2208": {
    "message": "Next steps"
  },
  "no_editor_for_type_8b5593c5": {
    "message": "No Editor for { type }"
  },
  "no_entities_found_a8e8bd19": {
    "message": "no entities found"
  },
  "no_existing_luis_resource_found_in_this_subscripti_22642816": {
    "message": "No existing LUIS resource found in this subscription. Click “Next” to create new."
  },
  "no_existing_qna_resource_found_in_this_subscriptio_a547349b": {
    "message": "No existing QNA resource found in this subscription. Click “Next” to create new."
  },
  "no_existing_speech_resource_found_in_this_subscrip_4bc27bc3": {
    "message": "No existing Speech resource found in this subscription. Click “Next” to create a new one."
  },
  "no_extensions_installed_4b925277": {
    "message": "No extensions installed"
  },
  "no_form_dialog_schema_matches_your_filtering_crite_a198cb62": {
    "message": "No form dialog schema matches your filtering criteria!"
  },
  "no_functions_found_e0db426b": {
    "message": "No functions found"
  },
  "no_items_found_4a6f55d5": {
    "message": "no items found"
  },
  "no_lu_file_with_name_id_fb21315d": {
    "message": "NO LU FILE WITH NAME { id }"
  },
  "no_lu_or_qna_file_with_name_id_21cfe9dc": {
    "message": "NO LU OR QNA FILE WITH NAME { id }"
  },
  "no_name_e082310e": {
    "message": "[no name]"
  },
  "no_prebuilt_entities_found_a1015451": {
    "message": "no prebuilt entities found"
  },
  "no_properties_found_6f777f6e": {
    "message": "No properties found"
  },
  "no_qna_file_with_name_id_7cb89755": {
    "message": "NO QNA FILE WITH NAME { id }"
  },
  "no_recent_bots_f4cf7d0a": {
    "message": "No recent bots"
  },
  "no_search_results_1ba50423": {
    "message": "No search results"
  },
  "no_templates_found_d8dca69b": {
    "message": "No templates found"
  },
  "no_updates_available_cecd904d": {
    "message": "No updates available"
  },
  "no_uploads_were_attached_as_a_part_of_the_request_63e92f54": {
    "message": "No uploads were attached as a part of the request."
  },
  "no_web_chat_activity_yet_4227dc1a": {
    "message": "No Web Chat activity yet."
  },
  "no_wildcard_ff439e76": {
    "message": "no wildcard"
  },
  "node_menu_e2aa8092": {
    "message": "Node menu"
  },
  "not_a_single_template_e37f894": {
    "message": "Not a single template"
  },
  "not_now_97efd947": {
    "message": "Not now"
  },
  "not_yet_published_669e37b3": {
    "message": "Not yet published"
  },
  "notifications_cbfa7704": {
    "message": "Notifications"
  },
  "number_a6dc44e": {
    "message": "Number"
  },
  "number_constant_1938e96e": {
    "message": "Number constant."
  },
  "number_constant_or_expression_to_evaluate_1098771": {
    "message": "Number constant or expression to evaluate."
  },
  "number_dc1c178": {
    "message": "number"
  },
  "number_or_expression_55c7f9f": {
    "message": "Number or expression"
  },
  "oauth_activities_are_not_available_for_testing_in__2207dcef": {
    "message": "OAuth activities are not available for testing in Composer yet. Please continue using Bot Framework Emulator for testing OAuth actions."
  },
  "oauth_login_b6aa9534": {
    "message": "OAuth login"
  },
  "object_33fc75c0": {
    "message": "object"
  },
  "object_345070f6": {
    "message": "Object"
  },
  "object_constant_77052b91": {
    "message": "Object constant."
  },
  "object_or_expression_89903fa1": {
    "message": "Object or expression"
  },
  "object_or_expression_to_evaluate_699c8827": {
    "message": "Object or expression to evaluate."
  },
  "off_5385ef3f": {
    "message": "Off"
  },
  "ok_c47544a2": {
    "message": "OK"
  },
  "ok_ff1b646a": {
    "message": "Ok"
  },
  "okay_1772bbeb": {
    "message": "Okay"
  },
  "on_8f7190e5": {
    "message": "On"
  },
  "onboarding_8407871c": {
    "message": "Onboarding"
  },
  "ondialogevents_types_3dc569b5": {
    "message": "OnDialogEvents Types"
  },
  "one_of_the_variations_added_below_will_be_selected_bee3c3f1": {
    "message": "One of the variations added below will be selected at random by the LG library."
  },
  "one_or_more_options_that_are_passed_to_the_dialog__cbcf5d72": {
    "message": "One or more options that are passed to the dialog that is called."
  },
  "open_e0beb7b9": {
    "message": "Open"
  },
  "open_inline_editor_a5aabcfa": {
    "message": "Open inline editor"
  },
  "open_manifest_ffb556af": {
    "message": "Open Manifest"
  },
  "open_notification_panel_5796edb3": {
    "message": "Open notification panel"
  },
  "open_start_bots_panel_f7f87200": {
    "message": "Open start bots panel"
  },
  "open_teams_416aae5c": {
    "message": "Open Teams"
  },
  "open_web_chat_23601990": {
    "message": "Open Web Chat"
  },
  "open_web_chat_7a24d4f8": {
    "message": "Open web chat"
  },
  "open_your_azure_bot_resource_9165e3d1": {
    "message": "Open your Azure Bot resource"
  },
  "optional_221bcc9d": {
    "message": "Optional"
  },
  "optional_db6daecb": {
    "message": "optional"
  },
  "optional_properties_2c23c7c6": {
    "message": "Optional properties"
  },
  "optional_setting_a_maximum_value_enables_your_bot__1ec30919": {
    "message": "Optional. Setting a maximum value enables your bot to reject a value that is too large and re-prompt the user for a new value."
  },
  "optional_setting_a_minimum_value_enables_your_bot__f1fd4bce": {
    "message": "Optional. Setting a minimum value enables your bot to reject a value that is too small and re-prompt the user for a new value."
  },
  "options_3ab0ea65": {
    "message": "Options"
  },
  "or_4f7d4edb": {
    "message": "Or: "
  },
  "orchestrator_downloading_language_model_e785be44": {
    "message": "Orchestrator: Downloading language model"
  },
  "orchestrator_recognizer_cf38b65a": {
    "message": "Orchestrator recognizer"
  },
  "origin_lg_file_not_found_in_store_d194cdbc": {
    "message": "origin lg file not found in store"
  },
  "origin_lu_file_not_found_in_store_19e5cc8f": {
    "message": "origin lu file not found in store"
  },
  "original_ce7b7e64": {
    "message": " - Original"
  },
  "other_1c6d9c79": {
    "message": "Other"
  },
  "output_5023cf84": {
    "message": "Output"
  },
  "page_number_cdee4179": {
    "message": "Page number"
  },
  "parse_failed_at_name_error_8f562bda": {
    "message": "Parse failed at { name }: { error }"
  },
  "paste_5963d1c1": {
    "message": "Paste"
  },
  "paste_token_here_eccec7e4": {
    "message": "Paste token here"
  },
  "please_enter_a_value_for_key_77cfc097": {
    "message": "Please enter a value for { key }"
  },
  "please_enter_an_event_name_a148275a": {
    "message": "Please enter an event name"
  },
  "please_input_a_manifest_url_d726edbf": {
    "message": "Please input a manifest Url"
  },
  "please_input_regex_pattern_5cd659a2": {
    "message": "Please input regEx pattern"
  },
  "please_log_in_before_continuing_b6eace13": {
    "message": "Please log in before continuing."
  },
  "please_return_to_design_view_to_start_the_onboardi_a561af9d": {
    "message": "Please return to Design View to start the Onboarding tutorial."
  },
  "please_select_a_specific_qna_file_to_import_qna_d71d871": {
    "message": "Please select a specific qna file to import QnA"
  },
  "please_select_a_trigger_type_67417abb": {
    "message": "Please select a trigger type"
  },
  "please_select_a_version_of_the_manifest_schema_4a3efbb1": {
    "message": "Please select a version of the manifest schema"
  },
  "pop_out_editor_5528a187": {
    "message": "Pop out editor"
  },
  "powervirtualagents_logo_11858924": {
    "message": "PowerVirtualAgents Logo"
  },
  "prebuilt_entity_21ebcdc6": {
    "message": "Prebuilt entity"
  },
  "press_enter_to_add_this_item_or_tab_to_move_to_the_6beb8a14": {
    "message": "press Enter to add this item or Tab to move to the next interactive element"
  },
  "press_enter_to_add_this_name_and_advance_to_the_ne_6a2ae080": {
    "message": "press Enter to add this name and advance to the next row, or press Tab to advance to the value field"
  },
  "press_shift_enter_to_insert_a_new_line_2a5a970f": {
    "message": "Press Shift+Enter to insert a new line"
  },
  "preview_features_e279bac5": {
    "message": "Preview features"
  },
  "previous_bd2ac015": {
    "message": "Previous"
  },
  "previous_bot_content_has_been_backed_up_to_d6d23960": {
    "message": " Previous bot content has been backed up to:"
  },
  "previous_folder_e7eeb306": {
    "message": "previous folder"
  },
  "privacy_290109ea": {
    "message": "Privacy"
  },
  "privacy_button_b58e437": {
    "message": "Privacy button"
  },
  "privacy_statement_da69ebc6": {
    "message": "Privacy statement"
  },
  "problems_31833f8c": {
    "message": "Problems"
  },
  "progress_of_total_87de8616": {
    "message": "{ progress }% of { total }"
  },
  "project_settings_bb885d3e": {
    "message": "Project Settings"
  },
  "prompt_configurations_ab47cd3f": {
    "message": "Prompt Configurations"
  },
  "prompt_for_a_date_5d2c689e": {
    "message": "Prompt for a date"
  },
  "prompt_for_a_date_or_a_time_d2df7f90": {
    "message": "Prompt for a date or a time"
  },
  "prompt_for_a_file_or_an_attachment_1bf18e7e": {
    "message": "Prompt for a file or an attachment"
  },
  "prompt_for_a_number_84999edb": {
    "message": "Prompt for a number"
  },
  "prompt_for_attachment_727d4fac": {
    "message": "Prompt for Attachment"
  },
  "prompt_for_confirmation_dc85565c": {
    "message": "Prompt for confirmation"
  },
  "prompt_for_text_5c524f80": {
    "message": "Prompt for text"
  },
  "prompt_with_multi_choice_f428542f": {
    "message": "Prompt with multi-choice"
  },
  "property_actions_9c1a20d9": {
    "message": "Property actions"
  },
  "property_description_8d21ea2e": {
    "message": "Property description."
  },
  "property_editor_preferences_ad7a4b62": {
    "message": "Property editor preferences"
  },
  "property_has_error_s_please_fix_the_error_s_for_th_e994c143": {
    "message": "Property has error(s), please fix the error(s) for this property."
  },
  "property_name_914371f5": {
    "message": "Property name"
  },
  "property_name_is_required_5bc57d97": {
    "message": "Property name is required!"
  },
  "property_title_f2b443b7": {
    "message": "Property title"
  },
  "property_type_95689fa5": {
    "message": "Property type."
  },
  "property_type_e38cf7e4": {
    "message": "Property Type"
  },
  "provide_a_key_in_order_to_connect_your_bot_to_the__9fa1f065": {
    "message": "Provide a key in order to connect your bot to the Azure Speech service. "
  },
  "provide_access_tokens_8ead7563": {
    "message": "Provide access tokens"
  },
  "provide_arm_token_by_running_az_account_get_access_e9d825a4": {
    "message": "Provide ARM token by running `az account get-access-token`"
  },
  "provide_graph_token_by_running_az_account_get_acce_6d27a279": {
    "message": "Provide graph token by running `az account get-access-token  --resource-type ms-graph`"
  },
  "provision_failure_983d3844": {
    "message": "Provision failure"
  },
  "provision_partially_completed_b0120a72": {
    "message": "Provision partially completed"
  },
  "provision_success_d6a6e437": {
    "message": "Provision success"
  },
  "provisioning_1330aede": {
    "message": "Provisioning ..."
  },
  "pseudo_1a319287": {
    "message": "Pseudo"
  },
  "publish_5211dca3": {
    "message": "Publish"
  },
  "publish_models_9a36752a": {
    "message": "Publish models"
  },
  "publish_profile_to_configure_ca758e68": {
    "message": "Publish profile to configure:"
  },
  "publish_selected_bots_825bc03a": {
    "message": "Publish selected bots"
  },
  "publish_target_388f6adf": {
    "message": "Publish target"
  },
  "publish_to_dev_ops_3b8f5a2f": {
    "message": "Publish to Dev Ops"
  },
  "publish_your_bot_to_azure_and_manage_published_bot_67751ca9": {
    "message": "Publish your bot to Azure and manage published bots here."
  },
  "publish_your_bots_6e1ba7c2": {
    "message": "Publish your bots"
  },
  "published_4bb5209e": {
    "message": "Published"
  },
  "publisher_bf6195cf": {
    "message": "Publisher"
  },
  "publishing_count_plural_1_one_bot_other_bots_11edc1e9": {
    "message": "Publishing { count, plural,\n     =1 {one bot}\n  other {# bots}\n}"
  },
  "publishing_d63a8f2d": {
    "message": "Publishing"
  },
  "publishing_name_to_publishtarget_failed_8677b68d": {
    "message": "Publishing { name } to { publishTarget } failed."
  },
  "publishing_profile_6d7064ce": {
    "message": "Publishing Profile"
  },
<<<<<<< HEAD
  "publishing_skill_be1b6b96": {
    "message": "Publishing skill"
  },
=======
>>>>>>> e85af229
  "publishing_target_46605bc5": {
    "message": "Publishing target"
  },
  "pull_d1c3e8fe": {
    "message": "Pull"
  },
  "pull_from_selected_profile_b5c635ec": {
    "message": "Pull from selected profile"
  },
  "qna_28ee5e26": {
    "message": "QnA"
  },
  "qna_editor_9eb94b02": {
    "message": "QnA editor"
  },
  "qna_intent_recognized_49c3d797": {
    "message": "QnA Intent recognized"
  },
  "qna_maker_introduction_c2e426a": {
    "message": "QnA Maker introduction"
  },
  "qna_maker_key_eef1f214": {
    "message": "QnA Maker key"
  },
  "qna_maker_subscription_key_e009c9d9": {
    "message": "QnA Maker Subscription key"
  },
  "qna_maker_subscription_key_is_required_to_start_yo_1892741": {
    "message": "QnA Maker Subscription key is required to start your bot locally, and publish"
  },
  "qna_navigation_pane_b79ebcbf": {
    "message": "Qna Navigation Pane"
  },
  "qna_region_5a864ef8": {
    "message": "QnA Region"
  },
  "qna_region_5d2a4bce": {
    "message": "QnA region"
  },
  "qna_subscription_key_ed72a47": {
    "message": "QNA Subscription key:"
  },
  "question_9121487": {
    "message": "Question"
  },
  "question_is_content_3952e657": {
    "message": "Question is { content }"
  },
  "question_is_empty_now_f0b5733e": {
    "message": "Question is empty now"
  },
  "queued_d0e45c4b": {
    "message": "Queued"
  },
  "quick_references_2ffbd14a": {
    "message": "Quick references"
  },
  "randomselector_4a5274f1": {
    "message": "RandomSelector"
  },
  "range_selection_30caeea5": {
    "message": "Range Selection"
  },
  "re_prompt_for_input_c3b5b3ab": {
    "message": "Re-prompt for input"
  },
  "re_prompt_for_input_reprompt_dialog_event_ba028f7": {
    "message": "Re-prompt for input (Reprompt dialog event)"
  },
  "read_documentation_d5df5d59": {
    "message": "Read documentation"
  },
  "read_me_4734ca1": {
    "message": "Read Me"
  },
  "recent_bots_53585911": {
    "message": "Recent Bots"
  },
  "recognizer_type_dc591e16": {
    "message": "Recognizer Type"
  },
  "recognizers_cefce9d1": {
    "message": "Recognizers"
  },
  "recommended_7101829e": {
    "message": "Recommended"
  },
  "redo_363c58b7": {
    "message": "Redo"
  },
  "redo_is_not_supported_b743e4dc": {
    "message": "Redo is not supported"
  },
  "refer_to_the_syntax_documentation_here_df8dc9b4": {
    "message": "Refer to the syntax documentation here."
  },
  "regex_intent_is_already_defined_df095c1f": {
    "message": "RegEx { intent } is already defined"
  },
  "region_939f2a6c": {
    "message": "Region"
  },
  "regular_expression_entity_e1cb91ce": {
    "message": "Regular expression entity"
  },
  "regular_expression_recognizer_44664557": {
    "message": "Regular expression recognizer"
  },
  "release_1af20f26": {
    "message": "Release: "
  },
  "reloading_49d2f661": {
    "message": "Reloading"
  },
  "remote_skill_ed36a7e6": {
    "message": "Remote skill"
  },
  "remote_skill_f9074d76": {
    "message": "Remote Skill."
  },
  "remove_all_attachments_9fbd3821": {
    "message": "Remove all attachments"
  },
  "remove_all_speech_responses_2ac35289": {
    "message": "Remove all speech responses"
  },
  "remove_all_suggested_actions_7c69eca3": {
    "message": "Remove all suggested actions"
  },
  "remove_all_text_responses_77592d1a": {
    "message": "Remove all text responses"
  },
  "remove_attachment_81f30aa3": {
    "message": "Remove attachment"
  },
  "remove_f47dc62a": {
    "message": "Remove"
  },
  "remove_item_5877e701": {
    "message": "Remove item"
  },
  "remove_this_dialog_6146716c": {
    "message": "Remove this dialog"
  },
  "remove_this_skill_from_project_4c1900a9": {
    "message": "Remove this skill from project"
  },
  "remove_this_skill_from_your_project_3c9d4b0f": {
    "message": "Remove this skill from your project"
  },
  "remove_this_trigger_622d866d": {
    "message": "Remove this trigger"
  },
  "remove_variation_43b4f4d6": {
    "message": "Remove variation"
  },
  "removing_content_from_action_node_bb6a825e": {
    "message": "Removing content from action node"
  },
  "repeat_this_dialog_83ca994e": {
    "message": "Repeat this dialog"
  },
  "replace_this_dialog_e304015e": {
    "message": "Replace this dialog"
  },
  "reprompt_dialog_event_c42d2c33": {
    "message": "Reprompt dialog event"
  },
  "required_5f7ef8c0": {
    "message": "Required"
  },
  "required_a6089a96": {
    "message": "required"
  },
  "required_properties_dfb0350d": {
    "message": "Required properties"
  },
  "requiredtext_ff8f722f": {
    "message": "{ requiredText }"
  },
  "requiredtext_priority_priority_4293288f": {
    "message": "{ requiredText } | Priority: { priority }"
  },
  "reset_view_d5f8245a": {
    "message": "Reset view"
  },
  "resource_group_41fc9245": {
    "message": "Resource group:"
  },
  "resource_group_59eac426": {
    "message": "Resource group"
  },
  "resource_group_982beb22": {
    "message": "Resource Group"
  },
  "resource_group_name_a8f7e7ce": {
    "message": "Resource group name"
  },
  "resource_name_817b6e75": {
    "message": "Resource name"
  },
  "resources_ccefab27": {
    "message": "Resources"
  },
  "response_is_response_3cd62f8f": {
    "message": "Response is { response }"
  },
  "response_variations_302594e": {
    "message": "Response Variations"
  },
  "responses_12d6df1d": {
    "message": "Responses"
  },
  "restart_conversation_new_user_id_9c024543": {
    "message": "Restart Conversation - new user ID"
  },
  "restart_conversation_same_user_id_a0188cca": {
    "message": "Restart Conversation - same user ID"
  },
  "review_and_generate_63dec712": {
    "message": "Review and generate"
  },
  "rollback_26326307": {
    "message": "Rollback"
  },
  "root_bot_7bb35314": {
    "message": "Root bot."
  },
  "root_bot_luis_authoring_key_is_empty_aec2634e": {
    "message": "Root Bot LUIS authoring key is empty"
  },
  "root_bot_luis_region_is_empty_67932308": {
    "message": "Root Bot LUIS region is empty"
  },
  "root_bot_of_your_project_that_greets_users_and_can_94570f36": {
    "message": "Root bot of your project that greets users, and can call skills."
  },
  "root_bot_qna_maker_subscription_key_is_empty_7b7c8c4a": {
    "message": "Root Bot QnA Maker Subscription key is empty"
  },
  "running_c5a4998d": {
    "message": "Running"
  },
  "runtime_already_exists_f181f5ec": {
    "message": "Runtime already exists"
  },
  "runtime_code_location_4e94ee12": {
    "message": "Runtime code location"
  },
  "runtime_config_a2904ff9": {
    "message": "Runtime Config"
  },
  "runtime_log_9069fda7": {
    "message": "Runtime log."
  },
  "runtime_type_f9e2419b": {
    "message": "Runtime type"
  },
  "sample_phrases_5d78fa35": {
    "message": "Sample Phrases"
  },
  "sample_phrases_are_phrases_a966b47f": {
    "message": "Sample Phrases are { phrases }"
  },
  "save_11a80ec3": {
    "message": "Save"
  },
  "save_as_9e0cf70b": {
    "message": "Save as"
  },
  "save_your_skill_manifest_63bf5f26": {
    "message": "Save your skill manifest"
  },
  "schema_24739a48": {
    "message": "Schema"
  },
  "schemaid_doesn_t_exists_select_an_schema_to_edit_o_9cccc954": {
    "message": "{ schemaId } doesn''t exists, select an schema to edit or create a new one"
  },
  "schemas_74566170": {
    "message": "Schemas"
  },
  "scripts_successfully_updated_3a75d57f": {
    "message": "Scripts successfully updated."
  },
  "sdk_runtime_packages_22d8ed1a": {
    "message": "SDK runtime packages"
  },
  "search_280d00bd": {
    "message": "Search"
  },
  "search_4a044e7c": {
    "message": "Search ..."
  },
  "search_entities_3ecdb6d": {
    "message": "Search entities"
  },
  "search_for_extensions_on_npm_c5ca65d9": {
    "message": "Search for extensions on npm"
  },
  "search_functions_4a1afbc3": {
    "message": "Search functions"
  },
  "search_prebuilt_entities_e52c0f35": {
    "message": "Search prebuilt entities"
  },
  "search_properties_5bf3d868": {
    "message": "Search properties"
  },
  "search_templates_669eab41": {
    "message": "Search templates"
  },
  "see_details_15c93092": {
    "message": "See details"
  },
  "select_a_bot_e1c4dc2b": {
    "message": "Select a Bot"
  },
  "select_a_publish_target_d4530c94": {
    "message": "Select a publish target"
  },
  "select_a_publishing_profile_a2eb4e86": {
    "message": "Select a publishing profile"
  },
  "select_a_template_874fe803": {
    "message": "Select a template"
  },
  "select_a_trigger_in_the_left_br_navigation_to_see__f73148d6": {
    "message": "Select a trigger in the left<br />navigation to see actions"
  },
  "select_a_trigger_type_219bb52f": {
    "message": "Select a trigger type"
  },
  "select_all_f73344a8": {
    "message": "Select all"
  },
  "select_an_activity_type_c982fcbe": {
    "message": "Select an activity type"
  },
  "select_an_event_type_3d7108f1": {
    "message": "Select an event type"
  },
  "select_an_schema_to_edit_or_create_a_new_one_59c7326a": {
    "message": "Select an schema to edit or create a new one"
  },
  "select_input_hint_267a6208": {
    "message": "Select input hint"
  },
  "select_language_to_delete_d1662d3d": {
    "message": "Select language to delete"
  },
  "select_luis_keys_1f3fb702": {
    "message": "Select LUIS keys"
  },
  "select_manifest_version_4f5b1230": {
    "message": "Select manifest version"
  },
  "select_one_8e0af564": {
    "message": "Select One"
  },
  "select_one_b647b384": {
    "message": "Select one"
  },
  "select_options_9ee7b227": {
    "message": "Select options"
  },
  "select_property_type_45c6e68e": {
    "message": "Select property type"
  },
  "select_qna_keys_29abf5cb": {
    "message": "Select QNA keys"
  },
  "select_runtime_version_to_add_d63d383b": {
    "message": "Select runtime version to add"
  },
  "select_speech_keys_3a21b942": {
    "message": "Select Speech keys"
  },
  "select_subscription_c5678611": {
    "message": "Select subscription"
  },
  "select_the_language_that_bot_will_be_able_to_under_1f2bcb96": {
    "message": "Select the language that bot will be able to understand (User input) and respond to (Bot responses).\n    To make this bot available in other languages, click “Add’ to create a copy of the default language, and translate the content into the new language."
  },
  "select_which_dialogs_are_included_in_the_skill_man_281ef8c9": {
    "message": "Select which dialogs are included in the skill manifest"
  },
  "select_which_tasks_this_skill_can_perform_172b0eae": {
    "message": "Select which tasks this skill can perform"
  },
  "select_your_azure_subscription_and_choose_from_exi_1e05256f": {
    "message": "Select your Azure subscription and choose from existing Speech keys, or create a new Speech resource. Learn more"
  },
  "select_your_azure_subscription_and_choose_from_exi_73b6e4d6": {
    "message": "Select your Azure subscription and choose from existing QNA keys, or create a new QNA resource. Learn more"
  },
  "select_your_azure_subscription_and_choose_from_exi_ff2b2416": {
    "message": "Select your Azure subscription and choose from existing LUIS keys, or create a new LUIS resource. Learn more"
  },
  "selection_field_86d1dc94": {
    "message": "selection field"
  },
  "selectors_2dcb3029": {
    "message": "Selectors"
  },
  "send_a_response_1a917d7e": {
    "message": "Send a response"
  },
  "send_an_http_request_aa32fd2": {
    "message": "Send an HTTP request"
  },
  "send_messages_c48b239": {
    "message": "Send Messages"
  },
  "sentence_wrap_930c8ced": {
    "message": "Sentence wrap"
  },
  "session_expired_12aaf414": {
    "message": "Session expired"
  },
  "set_a_property_4258d8d7": {
    "message": "Set a property"
  },
  "set_destination_folder_f76e0259": {
    "message": "Set destination folder"
  },
  "set_it_as_default_language_212f0a00": {
    "message": "Set it as default language"
  },
  "set_properties_7415af3c": {
    "message": "Set properties"
  },
  "set_up_hosting_and_other_azure_resources_to_enable_2581b873": {
    "message": "Set up hosting and other Azure resources to enable publishing"
  },
  "setting_things_up_8022afe8": {
    "message": "Setting things up..."
  },
  "setting_up_bot_framework_emulator_40f455db": {
    "message": "Setting up Bot Framework Emulator"
  },
  "settings_5aa0fd0c": {
    "message": "Settings"
  },
  "settings_contains_detailed_information_about_your__54aa601d": {
    "message": "Settings contains detailed information about your bot. For security reasons, they are hidden by default. To test your bot or publish to Azure, you may need to provide these settings."
  },
  "settings_editor_b5246933": {
    "message": "Settings editor"
  },
  "settings_menu_c99ecc6d": {
    "message": "Settings menu"
  },
  "setup_language_understanding_so_that_you_can_start_97addd86": {
    "message": "Setup Language Understanding so that you can start and test your bot."
  },
  "share_resource_request_afc3e465": {
    "message": "Share resource request"
  },
  "short_description_for_6abb9a1b": {
    "message": "short description for"
  },
  "show_all_diagnostics_c11f4e09": {
    "message": "Show All Diagnostics"
  },
  "show_code_f3e9d1cc": {
    "message": "Show code"
  },
  "show_item_diagnostics_f6e902c7": {
    "message": "Show { item } Diagnostics"
  },
  "show_keys_3072a5b8": {
    "message": "Show keys"
  },
  "show_skill_manifest_5d0abde1": {
    "message": "Show skill manifest"
  },
  "sign_in_card_aac56fe0": {
    "message": "Sign-in card"
  },
  "sign_out_user_6845d640": {
    "message": "Sign out user"
  },
  "skill_9b084d2e": {
    "message": "Skill"
  },
  "skill_configuration_ed35b038": {
    "message": "Skill Configuration"
  },
  "skill_dialog_name_1bbf0eff": {
    "message": "Skill Dialog Name"
  },
  "skill_endpoint_b563491e": {
    "message": "Skill Endpoint"
  },
  "skill_host_endpoint_4118a173": {
    "message": "Skill host endpoint"
  },
  "skill_host_endpoint_url_e68b65f6": {
    "message": "Skill host endpoint url"
  },
  "skill_manifest_url_be7ef8d0": {
    "message": "Skill Manifest Url"
  },
  "skill_manifest_url_was_copied_to_the_clipboard_4cfad630": {
    "message": "Skill manifest URL was copied to the clipboard"
  },
  "skillname_manifest_ef3d9fed": {
    "message": "{ skillName } Manifest"
  },
  "skills_extend_your_bot_s_conversational_capabiliti_ce5c2384": {
    "message": "Skills extend your bot''s conversational capabilities . To know more about skills"
  },
  "skip_bcb86160": {
    "message": "Skip"
  },
  "something_happened_while_attempting_to_pull_e_952c7afe": {
    "message": "Something happened while attempting to pull: { e }"
  },
  "something_went_wrong_d238c551": {
    "message": "Something went wrong"
  },
  "sorry_something_went_wrong_with_connecting_bot_run_7d6785e3": {
    "message": "Sorry, something went wrong with connecting bot runtime"
  },
  "sorry_something_went_wrong_with_publishing_try_aga_306a48f5": {
    "message": "Sorry, something went wrong with publishing. Try again or exit out of this task."
  },
  "sorted_a_to_z_915b2ed3": {
    "message": "Sorted A to Z"
  },
  "sorted_z_to_a_722f1567": {
    "message": "Sorted Z to A"
  },
  "spaces_and_special_characters_are_not_allowed_20d47684": {
    "message": "Spaces and special characters are not allowed."
  },
  "spaces_and_special_characters_are_not_allowed_use__48acec3c": {
    "message": "Spaces and special characters are not allowed. Use letters, numbers, -, or _."
  },
  "spaces_and_special_characters_are_not_allowed_use__9f354fe3": {
    "message": "Spaces and special characters are not allowed. Use letters, numbers, or _."
  },
  "spaces_and_special_characters_are_not_allowed_use__d24a8636": {
    "message": "Spaces and special characters are not allowed. Use letters, numbers, -, or _, and begin the name with a letter."
  },
  "specify_a_name_and_description_for_your_new_dialog_86eb3130": {
    "message": "Specify a name and description for your new dialog."
  },
  "specify_a_name_description_and_location_for_your_n_667f1438": {
    "message": "Specify a name, description, and location for your new bot project."
  },
  "specify_an_attachment_layout_when_there_are_more_t_28ffc0c2": {
    "message": "Specify an attachment layout when there are more than one."
  },
  "specify_an_existing_bot_to_connect_to_your_azure_b_3c632ffa": {
    "message": "Specify an existing bot to connect to your Azure Bot resource."
  },
  "speech_16063aed": {
    "message": "Speech"
  },
  "speech_key_1ab3f84a": {
    "message": "Speech key"
  },
  "speech_region_864a8a83": {
    "message": "Speech region"
  },
  "spoken_text_used_by_the_channel_to_render_audibly_d07c7427": {
    "message": "Spoken text used by the channel to render audibly."
  },
  "ssml_tag_981a8aac": {
    "message": "SSML tag"
  },
  "stack_overflow_de80008e": {
    "message": "Stack Overflow"
  },
  "start_and_stop_local_bot_runtimes_individually_901c8d7d": {
    "message": "Start and stop local bot runtimes individually."
  },
  "start_bot_1da1ebf4": {
    "message": "Start bot"
  },
  "start_bot_25ecad14": {
    "message": "Start Bot"
  },
  "start_command_a085f2ec": {
    "message": "Start command"
  },
  "start_over_d7ce7a57": {
    "message": "Start over?"
  },
  "start_typing_kind_or_b0c305da": {
    "message": "Start typing { kind } or"
  },
  "starting_2b76fa0d": {
    "message": "Starting"
  },
  "state_is_state_a2b8943": {
    "message": "State is { state }"
  },
  "status_e7fdbe06": {
    "message": "Status"
  },
  "status_pending_4c90cbc5": {
    "message": "Status pending"
  },
  "step_of_setlength_43c73821": {
    "message": "{ step } of { setLength }"
  },
  "stop_bot_866e8976": {
    "message": "Stop Bot"
  },
  "stop_bot_be23cf96": {
    "message": "Stop bot"
  },
  "stopping_e4de5f4a": {
    "message": "Stopping"
  },
  "string_24369b3": {
    "message": "String"
  },
  "string_field_db491570": {
    "message": "string field"
  },
  "string_or_expression_c441b45c": {
    "message": "String or expression"
  },
  "submit_a3cc6859": {
    "message": "Submit"
  },
  "submit_a_feature_request_151d280c": {
    "message": "Submit a feature request"
  },
  "subscription_15330b8a": {
    "message": "Subscription"
  },
  "subscription_id_250f5e1f": {
    "message": "Subscription Id:"
  },
  "suggested_actions_94d06bfa": {
    "message": "Suggested Actions"
  },
  "suggested_propertiy_u_in_cardtype_ca80f69": {
    "message": "Suggested propertiy { u } in { cardType }"
  },
  "suggestion_for_card_or_activity_type_b257066a": {
    "message": "Suggestion for Card or Activity: { type }"
  },
  "switch_to_code_editor_aa03c4b7": {
    "message": "Switch to code editor"
  },
  "switch_to_response_editor_cb0efe35": {
    "message": "Switch to response editor"
  },
  "synonyms_optional_afe5cdb1": {
    "message": "Synonyms (Optional)"
  },
  "tag_entity_5ae99194": {
    "message": "Tag entity"
  },
  "take_a_product_tour_a2892d17": {
    "message": "Take a product tour"
  },
  "target_da92f4e6": {
    "message": "Target"
  },
  "tb_149f379c": {
    "message": "TB"
  },
  "teams_manifest_59d7fb0e": {
    "message": "Teams Manifest"
  },
  "teams_manifest_for_your_bot_7d0ec7ea": {
    "message": "Teams manifest for your bot:"
  },
  "template_name_c37cf8d9": {
    "message": "Template name: "
  },
  "templatename_is_missing_or_empty_23e6b06e": {
    "message": "templateName is missing or empty"
  },
  "terms_of_use_6542769b": {
    "message": "Terms of Use"
  },
  "test_and_debug_bots_built_using_the_bot_framework__fa382385": {
    "message": "Test and debug bots built using the Bot Framework SDK. Available on GitHub."
  },
  "test_in_emulator_b1b3c278": {
    "message": "Test in Emulator"
  },
  "test_with_web_chat_and_emulator_d0f87a81": {
    "message": "Test with Web Chat and Emulator"
  },
  "test_with_web_chat_or_emulator_4edda954": {
    "message": "Test with Web Chat or Emulator"
  },
  "text_7f4593da": {
    "message": "Text"
  },
  "text_if_you_proceed_to_switch_to_response_editor_y_5f975ffb": {
    "message": "<text>If you proceed to switch to Response editor, you will lose your current template content, and start with a blank response. Do you want to continue?</text>"
  },
  "text_to_use_response_editor_the_lg_template_needs__7c0b3936": {
    "message": "<text>To use Response editor, the LG template needs to be an activity response template. <a>Visit this document</a> to learn more.</text>"
  },
  "the_api_messages_endpoint_for_the_skill_f318dc63": {
    "message": "The /api/messages endpoint for the skill."
  },
  "the_bot_responses_page_is_where_the_language_gener_31a6666b": {
    "message": "The Bot Responses page is where the Language Generation (LG) editor locates. From here users can view all the LG templates and edit them."
  },
  "the_dialog_you_have_tried_to_delete_is_currently_u_a37c7a02": {
    "message": "The dialog you have tried to delete is currently used in the below dialog(s). Removing this dialog will cause your Bot to malfunction without additional action."
  },
  "the_endpoint_url_7c04ee13": {
    "message": "The endpoint url"
  },
  "the_file_name_can_not_be_empty_cbdbe9c8": {
    "message": "The file name can not be empty"
  },
  "the_following_lufile_s_are_invalid_c61ea748": {
    "message": "The Following LuFile(s) are invalid: \n"
  },
  "the_following_luis_keys_have_been_successfully_add_2ef410b0": {
    "message": "The following LUIS keys have been successfully added to your bot project:"
  },
  "the_following_luis_resource_was_successfully_creat_5dfde928": {
    "message": "The following LUIS resource was successfully created and added to your bot project:"
  },
  "the_following_qna_key_has_been_successfully_added__7c97bbc0": {
    "message": "The following QnA key has been successfully added to your bot project:"
  },
  "the_following_speech_key_has_been_successfully_add_4bf0b587": {
    "message": "The following Speech key has been successfully added to your bot project:"
  },
  "the_following_speech_resource_was_successfully_cre_c4037861": {
    "message": "The following Speech resource was successfully created and added to your bot project:"
  },
  "the_main_dialog_is_the_foundation_of_every_bot_cre_d4a938ff": {
    "message": "The main dialog is the foundation of every bot created in Composer. There is only one main dialog and all other dialogs are children of it. It gets initialized every time your bot runs and is the entry point into the bot."
  },
  "the_manifest_can_be_edited_and_refined_manually_if_9269e3f2": {
    "message": "The manifest can be edited and refined manually if and where needed."
  },
  "the_name_of_your_publishing_file_cefbe3a1": {
    "message": "The name of your publishing file"
  },
  "the_page_you_are_looking_for_can_t_be_found_acfd3adc": {
    "message": "The page you are looking for can’t be found."
  },
  "the_property_type_defines_the_expected_input_the_t_58a6ef09": {
    "message": "The property type defines the expected input. The type can be a list (or enum) of defined values or a data format, such as a date, email, number, or string."
  },
  "the_return_type_does_not_match_2ae72548": {
    "message": "the return type does not match"
  },
  "the_root_bot_is_not_a_bot_project_d1495cf6": {
    "message": "The root bot is not a bot project"
  },
  "the_skill_you_tried_to_remove_from_the_project_is__2c0bd965": {
    "message": "The skill you tried to remove from the project is currently used in the below bot(s). Removing this skill won’t delete the files, but it will cause your Bot to malfunction without additional action."
  },
  "the_target_where_you_publish_your_bot_3132ef47": {
    "message": "The target where you publish your bot"
  },
  "the_user_input_page_is_where_the_language_understa_c9262f3f": {
    "message": "The User Input page is where the Language Understanding editor locates. From here users can view all the Language Understanding templates and edit them."
  },
  "there_are_no_kind_properties_e299287e": {
    "message": "There are no { kind } properties."
  },
  "there_are_no_notifications_e81eab8d": {
    "message": "There are no notifications."
  },
  "there_are_no_preview_features_at_this_time_a5c40953": {
    "message": "There are no preview features at this time."
  },
  "there_is_no_original_view_63a2eaed": {
    "message": "There is no original view"
  },
  "there_is_no_thumbnail_view_908fe5cc": {
    "message": "There is no thumbnail view"
  },
  "there_was_an_error_74ed3c58": {
    "message": "There was an error"
  },
  "there_was_an_error_accessing_your_azure_account_er_f39b4378": {
    "message": "There was an error accessing your Azure account: { errorMsg }"
  },
  "there_was_an_unexpected_error_importing_bot_conten_cac97236": {
    "message": "There was an unexpected error importing bot content to <b>{ botName }</b>"
  },
  "there_was_an_unexpected_error_pulling_from_publish_c3fbefa4": {
    "message": "There was an unexpected error pulling from publish profile <b>{ selectedTargetName }</b>"
  },
  "there_was_error_creating_your_kb_53b31ff3": {
    "message": "There was error creating your KB"
  },
  "these_tasks_will_be_used_to_generate_the_manifest__2791be0e": {
    "message": "These tasks will be used to generate the manifest and describe the capabilities of this skill to those who may want to use it."
  },
  "this_bot_cannot_be_called_as_a_skill_since_the_all_ffb502b2": {
    "message": "This bot cannot be called as a skill since the allowed caller list is empty"
  },
  "this_cognitive_service_account_is_already_set_as_t_841165f7": {
    "message": "This cognitive service account is already set as the default for another bot. Do you want to enable this service without setting it as default?"
  },
  "this_configures_a_data_driven_dialog_via_a_collect_c7fa4389": {
    "message": "This configures a data driven dialog via a collection of events and actions."
  },
  "this_dialog_has_no_trigger_yet_d1f1d173": {
    "message": "This dialog has no trigger yet."
  },
  "this_is_a_required_field_acb9837e": {
    "message": "This is a required field."
  },
  "this_is_a_severity_diagnostic_58312674": {
    "message": "This is a { severity } diagnostic"
  },
  "this_is_the_bot_language_you_are_currently_authori_4a26541": {
    "message": "This is the bot language you are currently authoring. Change the active language in the dropdown below."
  },
  "this_is_the_language_used_for_composer_s_user_inte_ab7fa82e": {
    "message": "This is the language used for Composer’s user interface."
  },
  "this_language_will_be_copied_and_used_as_the_basis_573515e4": {
    "message": "This language will be copied and used as the basis (and fallback language) for the translation."
  },
  "this_operation_cannot_be_completed_the_bot_is_alre_63822752": {
    "message": "This operation cannot be completed. The bot is already part of the Bot Project"
  },
  "this_operation_cannot_be_completed_the_skill_is_al_4886d311": {
    "message": "This operation cannot be completed. The skill is already part of the Bot Project"
  },
  "this_option_allows_your_users_to_give_multiple_val_d2dd0d58": {
    "message": "This option allows your users to give multiple values for this property."
  },
  "this_page_contains_detailed_information_about_your_b2b3413b": {
    "message": "This Page contains detailed information about your bot. For security reasons, they are hidden by default. To test your bot or publish to Azure, you may need to provide these settings"
  },
  "this_publishing_profile_profilename_is_no_longer_s_eee0f447": {
    "message": "This publishing profile ({ profileName }) is no longer supported. You are a member of multiple Azure tenants and the profile needs to have a tenant id associated with it. You can either edit the profile by adding the `tenantId` property to it''s configuration or create a new one."
  },
  "this_trigger_type_is_not_supported_by_the_regex_re_dc3eefa2": {
    "message": "This trigger type is not supported by the RegEx recognizer. To ensure this trigger is fired, change the recognizer type."
  },
  "this_version_of_the_content_is_out_of_date_and_you_5e878f29": {
    "message": "This version of the content is out of date, and your last change was rejected. The content will be automatically refreshed."
  },
  "this_will_delete_the_dialog_and_its_contents_do_yo_9b48fa3c": {
    "message": "This will delete the Dialog and its contents. Do you wish to continue?"
  },
  "throw_exception_9d0d1db": {
    "message": "Throw exception"
  },
  "thumbnail_card_7ebfa436": {
    "message": "Thumbnail card"
  },
  "time_2b5aac58": {
    "message": "Time"
  },
  "tip_8f74cd0": {
    "message": "tip"
  },
  "tips_80d0da2b": {
    "message": "tips"
  },
  "title_connection_eaec11f8": {
    "message": "{ title } connection"
  },
  "title_ee03d132": {
    "message": "Title"
  },
  "to_learn_more_a_visit_this_document_a_ce188d8": {
    "message": "To learn more, <a>visit this document</a>."
  },
  "to_learn_more_about_ssml_tags_a_visit_this_documen_533b3e8": {
    "message": "To learn more about SSML Tags, <a>visit this document</a>."
  },
  "to_learn_more_about_the_lg_file_format_read_the_do_ef6e083d": {
    "message": "> To learn more about the LG file format, read the documentation at\n> { lgHelp }"
  },
  "to_learn_more_about_the_lu_file_format_read_the_do_cac5ffc9": {
    "message": "> To learn more about the LU file format, read the documentation at\n> { LU_HELP }"
  },
  "to_learn_more_about_the_qna_file_format_read_the_d_1ce18259": {
    "message": "> To learn more about the QnA file format, read the documentation at\n> { QNA_HELP }"
  },
  "to_learn_more_about_the_title_a_visit_its_document_c302e9b1": {
    "message": "To learn more about the { title }, <a>visit its documentation page</a>."
  },
  "to_make_sure_the_skill_will_work_correctly_we_perf_8de42615": {
    "message": "To make sure the skill will work correctly, we perform some validation checks. When you’re ready to add a skill, enter the Skill manifest URL provided to you by the skill author."
  },
  "to_make_your_bot_available_for_others_as_a_skill_w_f2c19b9c": {
    "message": "To make your bot available for others as a skill, we need to generate a manifest."
  },
  "to_perform_provisioning_and_publishing_actions_com_a2c54389": {
    "message": "To perform provisioning and publishing actions, Composer requires access to your Azure and MS Graph accounts.  Paste access tokens from the az command line tool using the commands highlighted below."
  },
  "to_run_this_bot_composer_needs_net_core_sdk_d1551038": {
    "message": "To run this bot, Composer needs .NET Core SDK."
  },
  "to_understand_what_the_user_says_your_dialog_needs_4e791611": {
    "message": "To understand what the user says, your dialog needs a \"Recognizer\"; that includes example words and sentences that users may use."
  },
  "to_understand_what_the_user_says_your_dialog_needs_957034cc": {
    "message": "To understand what the user says, your dialog needs an ''IRecognizer'' that includes example words and sentences that users may use."
  },
  "to_which_language_will_you_be_translating_your_bot_77219d69": {
    "message": "To which language will you be translating your bot?"
  },
  "toggle_extension_e41de2d2": {
    "message": "Toggle extension"
  },
  "toggle_show_all_61f19d77": {
    "message": "Toggle show all"
  },
  "toolbar_bafd4228": {
    "message": "toolbar"
  },
  "total_mb_531a3721": {
    "message": "{ total }MB"
  },
  "total_plural_1_restart_bot_other_restart_all_bots__deeb9a99": {
    "message": "{ total, plural,\n     =1 {Restart bot}\n  other {Restart all bots ({ running }/{ total } running)}\n}"
  },
  "total_plural_1_start_bot_other_start_all_bots_8e25aec9": {
    "message": "{ total, plural,\n     =1 {Start bot}\n  other {Start all bots}\n}"
  },
  "total_plural_1_starting_bot_other_starting_bots_ru_3d173401": {
    "message": "{ total, plural,\n     =1 {Starting bot..}\n  other {Starting bots.. ({ running }/{ total } running)}\n}"
  },
  "train_your_language_model_ee4cec6a": {
    "message": "Train your language model"
  },
  "trigger_f0ee1fbf": {
    "message": "Trigger"
  },
  "trigger_group_79a00ac6": {
    "message": "Trigger group"
  },
  "trigger_phrases_are_inputs_from_users_that_will_be_f8c61866": {
    "message": "Trigger phrases are inputs from users that will be used to train your LUIS model. This follows .lu file format."
  },
  "trigger_phrases_f6754fa": {
    "message": "Trigger phrases"
  },
  "triggers_are_the_main_component_of_a_dialog_they_a_ff243c17": {
    "message": "Triggers are the main component of a dialog, they are how you catch and respond to events. Each trigger has a condition and a collection of actions to execute when the condition is met."
  },
  "true_1900d7ae": {
    "message": "true"
  },
  "true_b9327890": {
    "message": "True"
  },
  "trueselector_40702dda": {
    "message": "TrueSelector"
  },
  "try_new_features_in_preview_and_help_us_make_compo_e8e58983": {
    "message": "Try new features in preview and help us make Composer better. You can turn them on or off at any time."
  },
  "type_a_name_that_describes_this_content_d1a910b6": {
    "message": "Type a name that describes this content"
  },
  "type_and_press_enter_33a2905d": {
    "message": "Type and press enter"
  },
  "type_c8106334": {
    "message": "Type"
  },
  "type_could_not_be_loaded_65ebaf86": {
    "message": "{ type } could not be loaded"
  },
  "type_form_dialog_schema_name_b767985c": {
    "message": "Type form dialog schema name"
  },
  "typing_activity_6b634ae": {
    "message": "Typing activity"
  },
  "undo_a7be8fef": {
    "message": "Undo"
  },
  "undo_is_not_supported_ecd6f9fc": {
    "message": "Undo is not supported"
  },
  "uninstall_8730233": {
    "message": "Uninstall"
  },
  "unknown_47a3b725": {
    "message": "Unknown"
  },
  "unknown_intent_44b962ba": {
    "message": "Unknown intent"
  },
  "unknown_intent_recognized_1953f9be": {
    "message": "Unknown intent recognized"
  },
  "unknown_state_23f73afb": {
    "message": "Unknown State"
  },
  "unread_notifications_indicator_e2ca00d5": {
    "message": "Unread notifications Indicator"
  },
  "unsupported_publishing_profile_ad088e54": {
    "message": "Unsupported publishing profile"
  },
  "unused_8d193e3": {
    "message": "Unused"
  },
  "update_4d8ee62": {
    "message": "Update"
  },
  "update_a_an_activity_previously_sent_during_the_co_f0619cca": {
    "message": "Update a an activity previously sent during the conversation"
  },
  "update_activity_2b05e6c6": {
    "message": "Update activity"
  },
  "update_available_b637d767": {
    "message": "Update available"
  },
  "update_complete_c5163fbf": {
    "message": "Update complete"
  },
  "update_failed_2c87428c": {
    "message": "Update failed"
  },
  "update_folder_name_error_24563bf6": {
    "message": "Update Folder Name Error"
  },
  "update_in_progress_f65e6b29": {
    "message": "Update in progress"
  },
  "update_scripts_a3a483e": {
    "message": "Update scripts"
  },
  "update_scripts_c58771a2": {
    "message": "Update Scripts"
  },
  "updating_existingprojectname_will_overwrite_the_cu_1e649e50": {
    "message": "Updating { existingProjectName } will overwrite the current bot content and create a backup."
  },
  "updating_scripts_e17a5722": {
    "message": "Updating scripts... "
  },
  "url_8c4ff7d2": {
    "message": "Url"
  },
  "url_should_start_with_http_s_9ca55d94": {
    "message": "Url should start with http[s]://"
  },
  "use_custom_luis_authoring_key_9c71470b": {
    "message": "Use custom LUIS authoring key"
  },
  "use_custom_luis_region_49d31dbf": {
    "message": "Use custom LUIS region"
  },
  "use_custom_qna_maker_subscription_key_126e79df": {
    "message": "Use custom QnA Maker Subscription key"
  },
  "use_custom_runtime_d7d323fd": {
    "message": "Use custom runtime"
  },
  "used_3d895705": {
    "message": "Used"
  },
  "used_in_126529e5": {
    "message": "Used In"
  },
  "user_input_673e4a89": {
    "message": "User input"
  },
  "user_input_a6ff658d": {
    "message": "User Input"
  },
  "user_input_and_bot_responses_2a9b67b1": {
    "message": "User input and bot responses"
  },
  "user_is_typing_790cb502": {
    "message": "User is typing"
  },
  "user_is_typing_typing_activity_cd938615": {
    "message": "User is typing (Typing activity)"
  },
  "using_the_azure_portal_create_a_language_understan_15e2f51f": {
    "message": "Using the Azure portal, create a Language Understanding resource. Create these in a subscription that the developer has accesss to. This will result in an authoring key and an endpoint key.  Provide these keys to the developer in a secure manner."
  },
  "validation_b10c677c": {
    "message": "Validation"
  },
  "validation_rules_efd3144d": {
    "message": "Validation Rules"
  },
  "value_d842f16d": {
    "message": "Value"
  },
  "version_5599c321": {
    "message": "Version"
  },
  "version_version_a051e218": {
    "message": "Version { version }"
  },
  "video_card_cda18e03": {
    "message": "Video card"
  },
  "view_dialog_f5151228": {
    "message": "View dialog"
  },
  "view_kb_c382e495": {
    "message": "View KB"
  },
  "view_log_6d51af5e": {
    "message": "View log"
  },
  "view_on_npm_2051324d": {
    "message": "View on npm"
  },
  "view_project_readme_ff079d2e": {
    "message": "View project readme"
  },
  "visit_a_this_page_a_to_learn_more_about_entity_def_c7c862a9": {
    "message": "Visit <a>this page</a> to learn more about entity definition."
  },
  "visit_the_package_manager_to_browse_packages_to_ad_d33c3659": {
    "message": "Visit the Package manager to browse packages to add to your bot."
  },
  "visual_editor_216472d": {
    "message": "Visual editor"
  },
  "warning_53c98b03": {
    "message": "Warning!"
  },
  "warning_aacb8c24": {
    "message": "Warning"
  },
  "warningscount_plural_0_no_warnings_1_one_warning_o_347cc928": {
    "message": "{ warningsCount, plural,\n     =0 {No warnings}\n     =1 {One warning}\n  other {# warnings}\n}"
  },
  "warningsmsg_e2c04bfe": {
    "message": "{ warningsMsg }"
  },
  "we_need_to_define_the_endpoints_for_the_skill_to_a_5dc98d90": {
    "message": "We need to define the endpoints for the skill to allow other bots to interact with it."
  },
  "web_chat_c5ca7ab6": {
    "message": "Web Chat"
  },
  "webchat_log_b7213a9e": {
    "message": "Webchat log."
  },
  "welcome_dd4e7151": {
    "message": "Welcome"
  },
  "welcome_to_composer_7147714a": {
    "message": "Welcome to Composer!"
  },
  "westeurope_cabf9688": {
    "message": "westeurope"
  },
  "westus_dc50d800": {
    "message": "westus"
  },
  "what_can_the_user_accomplish_through_this_conversa_7ddb03a1": {
    "message": "What can the user accomplish through this conversation? For example, BookATable, OrderACoffee etc."
  },
  "what_is_the_name_of_the_custom_event_b28a7b3": {
    "message": "What is the name of the custom event?"
  },
  "what_is_the_name_of_this_trigger_2642266e": {
    "message": "What is the name of this trigger"
  },
  "what_is_the_name_of_this_trigger_luis_17b60a23": {
    "message": "What is the name of this trigger (LUIS)"
  },
  "what_is_the_name_of_this_trigger_regex_f77376d7": {
    "message": "What is the name of this trigger (RegEx)"
  },
  "what_is_the_name_of_your_bot_a571c565": {
    "message": "What is the name of your bot?"
  },
  "what_is_the_type_of_this_trigger_d2701744": {
    "message": "What is the type of this trigger?"
  },
  "what_s_new_a9752a8e": {
    "message": "What''s new"
  },
  "what_s_new_list_6fe719cb": {
    "message": "What''s new list"
  },
  "what_you_need_to_know_to_get_started_e2ab837a": {
    "message": "What you need to know to get started"
  },
  "what_your_bot_says_to_the_user_this_is_a_template__a8d2266d": {
    "message": "What your bot says to the user. This is a template used to create the outgoing message. It can include language generation rules, properties from memory, and other features.\n\nFor example, to define variations that will be chosen at random, write:\n- hello\n- hi"
  },
  "what_your_bot_says_to_the_user_visit_a_target_blan_7735479": {
    "message": "What your Bot says to the user. Visit <a target=\"_blank\" href=\"https://aka.ms/bf-composer-docs-lg\"> the documentation</a> a reference of capabilities."
  },
  "when_deleting_a_language_only_the_content_will_be__8f7f8dee": {
    "message": "When deleting a language, only the content will be removed. The flow and logic of the conversation and dialog will remain functional."
  },
  "when_done_switch_to_the_newly_created_language_and_862b7dd9": {
    "message": "When done, switch to the newly created language and start the (manual) translation process."
  },
  "when_multiple_people_are_working_with_models_you_w_32b48099": {
    "message": "When multiple people are working with models you want to be able to work with models independently from each other tied to the source control."
  },
  "which_activity_type_18333457": {
    "message": "Which activity type?"
  },
  "which_bot_do_you_want_to_open_974bb1e5": {
    "message": "Which bot do you want to open?"
  },
  "which_event_6e655d2b": {
    "message": "Which event?"
  },
  "working_with_packages_dbdddbe9": {
    "message": "Working with packages"
  },
  "write_an_expression_8773ea5c": {
    "message": "Write an expression"
  },
  "write_your_message_5d0f151b": {
    "message": "Write your message"
  },
  "yes_collect_data_b79b7844": {
    "message": "Yes, collect data"
  },
  "yes_dde87d5": {
    "message": "Yes"
  },
  "yes_delete_d43476ee": {
    "message": "Yes, delete"
  },
  "you_already_have_a_kb_with_that_name_choose_anothe_b7f7c517": {
    "message": "You already have a KB with that name. Choose another name and try again."
  },
  "you_are_about_to_publish_your_bot_to_the_profile_b_79a6a226": {
    "message": "You are about to publish your bot to the profile below. Do you want to proceed?"
  },
  "you_are_about_to_pull_project_files_from_the_selec_15786351": {
    "message": "You are about to pull project files from the selected publish profiles. The current project will be overwritten by the pulled files, and will be saved as a backup automatically. You will be able to retrieve the backup anytime in the future."
  },
  "you_are_about_to_remove_modalitytitle_content_from_c51efe05": {
    "message": "You are about to remove { modalityTitle } content from this action node. Are you sure you want to proceed?"
  },
  "you_are_about_to_remove_the_skill_from_this_projec_2ba31a6d": {
    "message": "You are about to remove the skill from this project. Removing this skill won’t delete the files."
  },
  "you_can_create_a_new_bot_from_scratch_with_compose_1486288c": {
    "message": "You can create a new bot from scratch with Composer, or start with a template."
  },
  "you_can_only_connect_to_a_skill_in_the_root_bot_d8cb3f53": {
    "message": "You can only connect to a skill in the root bot."
  },
  "you_can_turn_data_collection_on_or_off_at_any_time_50ed326f": {
    "message": "You can turn data collection on or off at any time in the Application Settings."
  },
  "you_do_not_have_permission_to_save_bots_here_56cc10c7": {
    "message": "You do not have permission to save bots here"
  },
  "you_don_t_have_any_bot_yet_start_to_link_create_a__ccacc2d6": {
    "message": "You don’t have any bot yet. Start to <Link>create a new bot</Link>"
  },
  "you_have_successfully_published_name_to_publishtar_bc81d3c1": {
    "message": "You have successfully published { name } to { publishTarget }"
  },
  "you_re_ready_to_go_18ee8dac": {
    "message": "You’re ready to go!"
  },
  "your_bot_is_using_luis_and_qna_for_natural_languag_53830684": {
    "message": "Your bot is using LUIS and QNA for natural language understanding."
  },
  "your_dialog_for_schemaid_was_generated_successfull_7471b82e": {
    "message": "Your dialog for \"{ schemaId }\" was generated successfully."
  },
  "your_knowledge_base_is_ready_6ecc1871": {
    "message": "Your knowledge base is ready!"
  },
  "your_new_bot_is_almost_ready_1bb596e": {
    "message": "Your new bot is almost ready!"
  },
  "your_teams_adapter_is_configured_for_your_publishe_e84e9275": {
    "message": "Your Teams adapter is configured for your published bot. Copy the manifest, open App Studio in Teams and add the manifest so you can test your bot in Teams"
  },
  "your_template_requires_qna_maker_to_access_content_a4ca6f76": {
    "message": "Your template requires QnA Maker to access content for your bot."
  },
  "zoom_in_3205e865": {
    "message": "Zoom in"
  },
  "zoom_out_e4302632": {
    "message": "Zoom out"
  }
}<|MERGE_RESOLUTION|>--- conflicted
+++ resolved
@@ -2933,12 +2933,6 @@
   "publishing_profile_6d7064ce": {
     "message": "Publishing Profile"
   },
-<<<<<<< HEAD
-  "publishing_skill_be1b6b96": {
-    "message": "Publishing skill"
-  },
-=======
->>>>>>> e85af229
   "publishing_target_46605bc5": {
     "message": "Publishing target"
   },
