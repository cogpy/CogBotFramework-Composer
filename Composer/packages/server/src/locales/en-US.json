--- conflicted
+++ resolved
@@ -1715,13 +1715,8 @@
   "get_activity_members_11339605": {
     "message": "Get activity members"
   },
-<<<<<<< HEAD
-  "get_an_overview_ef09e016": {
-    "message": " Get an overview "
-=======
   "get_an_overview_56c78cc3": {
     "message": "Get an overview"
->>>>>>> 23e11c0e
   },
   "get_conversation_members_71602275": {
     "message": "Get conversation members"
@@ -2053,13 +2048,8 @@
   "learn_about_adaptive_expressions_fb1b6c3c": {
     "message": "Learn about Adaptive expressions"
   },
-<<<<<<< HEAD
   "learn_how_to_build_a_skill_dbc58063": {
     "message": " learn how to build a skill "
-=======
-  "learn_how_to_build_a_skill_b1c39c82": {
-    "message": "learn how to build a skill"
->>>>>>> 23e11c0e
   },
   "learn_how_to_publish_to_a_dev_ops_pipeline_using_c_9b4577be": {
     "message": "Learn how to publish to a Dev Ops pipeline using CI / CD."
@@ -3408,18 +3398,15 @@
   "skillname_manifest_ef3d9fed": {
     "message": "{ skillName } Manifest"
   },
+  "skills_can_be_called_by_external_bots_allow_other__aa203913": {
+    "message": "Skills can be “called” by external bots. Allow other bots to call your skill by adding their App IDs to the list below."
+  },
   "skills_extend_your_bot_s_conversational_capabiliti_ce5c2384": {
     "message": "Skills extend your bot''s conversational capabilities . To know more about skills"
   },
   "skip_bcb86160": {
     "message": "Skip"
   },
-  "skills_extend_your_bot_s_conversational_capabiliti_ce5c2384": {
-    "message": "Skills extend your bot''s conversational capabilities . To know more about skills"
-  },
-  "skip_bcb86160": {
-    "message": "Skip"
-  },
   "something_happened_while_attempting_to_pull_e_952c7afe": {
     "message": "Something happened while attempting to pull: { e }"
   },
@@ -3486,9 +3473,6 @@
   "start_bot_1da1ebf4": {
     "message": "Start bot"
   },
-  "start_bot_25ecad14": {
-    "message": "Start Bot"
-  },
   "start_command_a085f2ec": {
     "message": "Start command"
   },
@@ -3996,12 +3980,9 @@
   "user_is_typing_typing_activity_cd938615": {
     "message": "User is typing (Typing activity)"
   },
-<<<<<<< HEAD
   "using_the_azure_portal_create_a_language_understan_15e2f51f": {
     "message": "Using the Azure portal, create a Language Understanding resource. Create these in a subscription that the developer has accesss to. This will result in an authoring key and an endpoint key.  Provide these keys to the developer in a secure manner."
   },
-=======
->>>>>>> 23e11c0e
   "validation_b10c677c": {
     "message": "Validation"
   },
