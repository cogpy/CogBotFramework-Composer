--- conflicted
+++ resolved
@@ -26,12 +26,8 @@
     "build:prod": "yarn build:dev && yarn build:server && yarn build:client && yarn build:electron",
     "build:dev": "yarn build:lib && yarn build:tools && yarn build:extensions && yarn build:plugins",
     "build:lib": "yarn workspace @bfc/libs build:all",
-<<<<<<< HEAD
     "build:electron": "yarn workspace @bfc/electron-server build",
-    "build:extensions": "yarn workspace @bfc/extensions build:all",
-=======
     "build:extensions": "wsrun -lt -p @bfc/extension @bfc/adaptive-form @bfc/visual-designer @bfc/ui-plugin-* -c build",
->>>>>>> 953be368
     "build:server": "yarn workspace @bfc/server build",
     "build:client": "yarn workspace @bfc/client build",
     "build:tools": "yarn workspace @bfc/tools build:all",
