{
  "0_bytes_a1e1cdb3": {
    "message": "0 Bytes"
  },
  "5_minute_intro_7ea06d2b": {
    "message": "5 Minute Intro"
  },
  "ErrorInfo_part1": {
    "message": "An error occured in the form editor!"
  },
  "ErrorInfo_part2": {
    "message": "This is likely due to malformed data or missing functionality in Composer."
  },
  "ErrorInfo_part3": {
    "message": "Try navigating to another node in the visual editor."
  },
  "a_dialog_file_must_have_a_name_123ff67d": {
    "message": "a dialog file must have a name"
  },
  "a_form_dialog_enables_your_bot_to_collect_pieces_o_fdd3fe56": {
    "message": "A form dialog enables your bot to collect pieces of information ."
  },
  "a_knowledge_base_name_cannot_contain_spaces_or_spe_91dd53ac": {
    "message": "A knowledge base name cannot contain spaces or special characters. Use letters, numbers, -, or _."
  },
  "a_minimap_gives_an_overview_of_your_source_code_fo_9a897f4f": {
    "message": "A minimap gives an overview of your source code for quick navigation and code understanding."
  },
  "a_newer_version_of_the_provisioning_scripts_has_be_85d3ad94": {
    "message": "A newer version of the provisioning scripts has been found, and this project can be updated to the latest."
  },
  "a_profile_with_that_name_already_exists_7c559958": {
    "message": "A profile with that name already exists."
  },
  "a_property_is_a_piece_of_information_that_your_bot_eccd34bf": {
    "message": "A property is a piece of information that your bot will collect. The property name is the name used in Composer; it is not necessarily the same text that will appear in your bot''s messages."
  },
  "a_subscription_key_is_created_when_you_create_a_qn_37a6926f": {
    "message": "A subscription key is created when you create a QnA Maker resource."
  },
  "a_valid_url_should_start_with_http_or_https_327b1a30": {
    "message": "A valid URL should start with http:// or https://"
  },
  "a_valid_url_should_start_with_http_or_https_d24b3591": {
    "message": "A valid url should start with http:// or https://"
  },
  "about_70c18bba": {
    "message": "About"
  },
  "accepted_values_b4224bcd": {
    "message": "Accepted values"
  },
  "accepts_multiple_values_73658f63": {
    "message": "Accepts multiple values"
  },
  "access_external_resources_7e37fe21": {
    "message": "Access external resources"
  },
  "action_created_f80af9a0": {
    "message": "Action created"
  },
  "action_deleted_a10c002b": {
    "message": "Action deleted"
  },
  "action_focused_400ee4af": {
    "message": "Action focused"
  },
  "action_unfocused_18a2800e": {
    "message": "Action unfocused"
  },
  "actions_copied_2821ab27": {
    "message": "Actions copied"
  },
  "actions_created_6c5acc11": {
    "message": "Actions created"
  },
  "actions_cut_929f4c37": {
    "message": "Actions cut"
  },
  "actions_define_b_how_the_bot_responds_b_to_a_certa_890a71f4": {
    "message": "Actions define <b>how the bot responds</b> to a certain trigger."
  },
  "actions_deleted_355c359a": {
    "message": "Actions deleted"
  },
  "actions_disabled_c1accfb6": {
    "message": "Actions disabled"
  },
  "actions_efcde10d": {
    "message": "Actions"
  },
  "actions_enabled_8e9ec02d": {
    "message": "Actions enabled"
  },
  "actions_moved_d7777b29": {
    "message": "Actions moved"
  },
  "activities_125193f7": {
    "message": "Activities"
  },
  "activity_13915493": {
    "message": "Activity"
  },
  "activity_received_2f20fa9d": {
    "message": "Activity received"
  },
  "adaptive_dialog_61a05dde": {
    "message": "Adaptive dialog"
  },
  "add_8523c19b": {
    "message": "Add"
  },
  "add_a_new_key_5c208c29": {
    "message": "Add a new key"
  },
  "add_a_new_skill_dialog_aaaafa9c": {
    "message": "Add a new Skill Dialog"
  },
  "add_a_new_trigger_a82d3db8": {
    "message": "Add a new trigger"
  },
  "add_a_new_value_24ca14ac": {
    "message": "Add a new value"
  },
  "add_a_publish_profile_fca2263a": {
    "message": "Add a publish profile"
  },
  "add_a_skill_46d2b71c": {
    "message": "Add a skill"
  },
  "add_a_welcome_message_9e1480b2": {
    "message": "Add a welcome message"
  },
  "add_additional_url_bdfac25d": {
    "message": "Add additional URL"
  },
  "add_alternative_phrasing_17e0304c": {
    "message": "+ Add alternative phrasing"
  },
  "add_an_intent_trigger_a9acc149": {
    "message": "Add an intent trigger"
  },
  "add_custom_runtime_6b73dc44": {
    "message": "Add custom runtime"
  },
  "add_language_75dee49e": {
    "message": "Add language"
  },
  "add_multiple_comma_separated_synonyms_2639283f": {
    "message": "Add multiple comma-separated synonyms"
  },
  "add_new_answer_9de3808e": {
    "message": "Add new answer"
  },
  "add_new_dialog_25f12c9": {
    "message": "Add new dialog"
  },
  "add_new_extension_19b82b77": {
    "message": "Add new extension"
  },
  "add_new_knowledge_base_on_displayname_7f44609c": {
    "message": " Add new knowledge base on { displayName }"
  },
  "add_new_profile_47b225e6": {
    "message": "Add new profile"
  },
  "add_new_propertyname_bedf7dc6": {
    "message": "Add new { propertyName }"
  },
  "add_new_question_85612b7f": {
    "message": "Add new question"
  },
  "add_new_trigger_on_displayname_2aaf6e4c": {
    "message": "Add new trigger on { displayName }"
  },
  "add_new_validation_rule_here_eb675ccf": {
    "message": "Add new validation rule here"
  },
  "add_property_d381eba3": {
    "message": "Add Property"
  },
  "add_qna_pair_16c228f0": {
    "message": "+ Add QnA Pair"
  },
  "add_some_example_phrases_to_trigger_this_intent_pl_568eaf51": {
    "message": "> add some example phrases to trigger this intent:\n> - please tell me the weather\n> - what is the weather like in '{'city=Seattle'}'\n\n> entity definitions:\n> @ ml city"
  },
  "add_some_expected_user_responses_please_remind_me__31dc5c07": {
    "message": "> add some expected user responses:\n> - Please remind me to '{'itemTitle=buy milk'}'\n> - remind me to '{'itemTitle'}'\n> - add '{'itemTitle'}' to my todo list\n>\n> entity definitions:\n> @ ml itemTitle\n"
  },
  "add_welcome_message_49d9ded9": {
    "message": "Add welcome message"
  },
  "advanced_events_2cbfa47d": {
    "message": "Advanced Events"
  },
  "advanced_options_4dcc8385": {
    "message": "Advanced options"
  },
  "all_4321c3a1": {
    "message": "All"
  },
  "all_language_generation_files_ef778f24": {
    "message": "all language generation files"
  },
  "all_language_understanding_files_714b33eb": {
    "message": "all language understanding files"
  },
  "all_profiles_8321b1aa": {
    "message": "All profiles"
  },
  "all_qna_files_349d7fe1": {
    "message": "all qna files"
  },
  "an_authoring_key_is_created_automatically_when_you_21cf77aa": {
    "message": "An authoring key is created automatically when you create a LUIS account."
  },
  "answer_4620913f": {
    "message": "Answer"
  },
  "answer_is_content_c6af84ad": {
    "message": "Answer is { content }"
  },
  "answer_is_required_da652c05": {
    "message": "Answer is required"
  },
  "any_constant_or_expression_to_evaluate_ba2017b1": {
    "message": "Any constant or expression to evaluate."
  },
  "any_or_expression_acad7d37": {
    "message": "Any or expression"
  },
  "any_string_f22dc2e1": {
    "message": "any string"
  },
  "append_choices_35c45a2d": {
    "message": "Append choices"
  },
  "application_language_87691b6": {
    "message": "Application Language"
  },
  "application_language_f100f3e0": {
    "message": "Application language"
  },
  "application_settings_39e840c6": {
    "message": "Application Settings"
  },
  "application_updates_bdf5f8b6": {
    "message": "Application Updates"
  },
  "apr_9_2020_3c8b47d7": {
    "message": "Apr 9, 2020"
  },
  "are_you_sure_you_want_to_exit_the_onboarding_produ_c2de1b23": {
    "message": "Are you sure you want to exit the Onboarding Product Tour? You can restart the tour in the onboarding settings."
  },
  "are_you_sure_you_want_to_remove_form_dialog_schema_67c927ce": {
    "message": "Are you sure you want to remove form dialog schema \"{ id }\"?"
  },
  "are_you_sure_you_want_to_remove_propertyname_8a793e4f": {
    "message": "Are you sure you want to remove \"{ propertyName }\"?"
  },
  "are_you_sure_you_want_to_start_over_your_progress__3b7cde9b": {
    "message": "Are you sure you want to start over? Your progress will be lost."
  },
  "are_you_sure_you_want_to_stop_current_runtime_and__a5f883b2": {
    "message": "Are you sure you want to stop current runtime and replace them?"
  },
  "are_you_sure_you_want_to_uninstall_these_extension_cf6265e8": {
    "message": "Are you sure you want to uninstall these extensions?"
  },
  "arm_template_bc8441bb": {
    "message": "ARM Template"
  },
  "array_643947ee": {
    "message": "Array"
  },
  "array_constant_8829b2ec": {
    "message": "Array constant."
  },
  "array_or_expression_c52b2ecc": {
    "message": "Array or expression"
  },
  "array_or_expression_to_evaluate_87d9328b": {
    "message": "Array or expression to evaluate."
  },
  "ask_a_question_92ef7e0c": {
    "message": "Ask a question"
  },
  "at_least_one_question_is_required_6f287e04": {
    "message": "At least one question is required"
  },
  "attachment_input_e0ece49c": {
    "message": "Attachment Input"
  },
  "australia_6a25c95b": {
    "message": "australia"
  },
  "authoring_canvas_18802e39": {
    "message": "Authoring canvas"
  },
  "authoring_region_to_use_e_g_westus_westeurope_aust_d43d5245": {
    "message": "Authoring region to use (e.g. westus, westeurope, australiaeast)"
  },
  "authoring_region_to_use_westus_qna_maker_resource__4588c2f9": {
    "message": "Authoring region to use (westus)  (QnA maker resource location)"
  },
  "auto_update_86eb33b0": {
    "message": "Auto update"
  },
  "available_skills_95c114ac": {
    "message": "Available Skills"
  },
  "azure_app_service_plan_a285fb06": {
    "message": "Azure App Service Plan"
  },
  "azure_application_insights_c80028e4": {
    "message": "Azure Application Insights"
  },
  "azure_blob_storage_b5503630": {
    "message": "Azure Blob Storage"
  },
  "azure_bot_service_3afc983": {
    "message": "Azure Bot Service"
  },
  "azure_cosmos_db_a82b5d09": {
    "message": "Azure Cosmos DB"
  },
  "back_2900f52a": {
    "message": "Back"
  },
  "basic_assistant_d23bde15": {
    "message": "Basic Assistant"
  },
  "been_used_5daccdb2": {
    "message": "Been used"
  },
  "begin_a_new_dialog_60249bd8": {
    "message": "Begin a new dialog"
  },
  "begin_a_remote_skill_dialog_93e47189": {
    "message": "Begin a remote skill dialog."
  },
  "begin_dialog_12e2becf": {
    "message": "Begin Dialog"
  },
  "begin_dialog_event_285bc650": {
    "message": "Begin dialog event"
  },
  "begindialog_a5594562": {
    "message": "BeginDialog"
  },
  "ben_brown_99c12d19": {
    "message": "Ben Brown"
  },
  "boolean_6000988a": {
    "message": "Boolean"
  },
  "boolean_condition_b65450ca": {
    "message": "Boolean condition"
  },
  "boolean_constant_7d3fcbf6": {
    "message": "Boolean constant"
  },
  "boolean_constant_8d950af8": {
    "message": "Boolean constant."
  },
  "boolean_constant_or_expression_to_evaluate_86d77849": {
    "message": "Boolean constant or expression to evaluate."
  },
  "boolean_field_602934c9": {
    "message": "boolean field"
  },
  "boolean_or_expression_6bd88208": {
    "message": "Boolean or expression"
  },
  "boolean_value_98d39ea1": {
    "message": "Boolean value."
  },
  "bot_asks_5e9f0202": {
    "message": "Bot Asks"
  },
  "bot_configured_for_speech_66fc8e57": {
    "message": "Bot Configured for Speech"
  },
  "bot_configured_for_text_a67eca78": {
    "message": "Bot Configured for Text"
  },
  "bot_framework_composer_enables_developers_and_mult_ce0e42a9": {
    "message": "Bot Framework Composer enables developers and multi-disciplinary teams to build all kinds of conversational experiences, using the latest components from the Bot Framework: SDK, LG, LU, and declarative file formats, all without writing code."
  },
  "bot_framework_composer_fae721be": {
    "message": "Bot Framework Composer"
  },
  "bot_framework_composer_icon_gray_fa72d3d6": {
    "message": "bot framework composer icon gray"
  },
  "bot_framework_composer_is_a_visual_authoring_canva_c3947d91": {
    "message": "Bot Framework Composer is a visual authoring canvas for building bots and other types of conversational application with the Microsoft Bot Framework technology stack. With Composer you will find everything you need to build a modern, state-of-the-art conversational experience."
  },
  "bot_framework_composer_is_an_open_source_visual_au_2be2e02b": {
    "message": "Bot Framework Composer is an open-source visual authoring canvas for developers and multi-disciplinary teams to build bots. Composer integrates LUIS and QnA Maker, and allows sophisticated composition of bot replies using language generation."
  },
  "bot_framework_composer_provides_a_comprehensive_ex_9767c3a": {
    "message": "Bot Framework Composer provides a comprehensive experience for building conversational applications."
  },
  "bot_language_6cf30c2": {
    "message": "Bot language"
  },
  "bot_language_active_7cf9dc78": {
    "message": "Bot language (active)"
  },
  "bot_name_bbd0779d": {
    "message": "Bot Name"
  },
  "bot_name_is_botname_a28c2d05": {
    "message": "Bot name is { botName }"
  },
  "bot_project_file_does_not_exist_a0864a2c": {
    "message": "Bot project file does not exist."
  },
  "bot_responses_4617b4a2": {
    "message": "Bot responses"
  },
  "bot_responses_c4e63601": {
    "message": "Bot Responses"
  },
  "bot_settings_3751e1b2": {
    "message": "Bot settings"
  },
  "bot_settings_ce2783e4": {
    "message": "Bot Settings"
  },
  "bot_web_app_ca8b1468": {
    "message": "Bot Web App"
  },
  "branch_if_else_391e5681": {
    "message": "Branch: If/else"
  },
  "branch_if_else_992cf9bf": {
    "message": "Branch: If/Else"
  },
  "branch_if_else_f6a36f1d": {
    "message": "Branch: if/else"
  },
  "branch_switch_multiple_options_95c6a326": {
    "message": "Branch: Switch (multiple options)"
  },
  "break_out_of_loop_ab30157c": {
    "message": "Break out of loop"
  },
  "build_your_first_bot_f9c3e427": {
    "message": "Build your first bot"
  },
  "bytes_74acea97": {
    "message": "Bytes"
  },
  "calculating_17b21be7": {
    "message": "Calculating..."
  },
  "cancel_all_active_dialogs_335b1623": {
    "message": "Cancel all active dialogs"
  },
  "cancel_all_dialogs_32144c45": {
    "message": "Cancel All Dialogs"
  },
  "cancel_caeb1e68": {
    "message": "Cancel"
  },
  "cancel_dialog_event_cc671dee": {
    "message": "Cancel dialog event"
  },
  "change_recognizer_3145b93d": {
    "message": "Change Recognizer"
  },
  "check_for_updates_and_install_them_automatically_50337340": {
    "message": "Check for updates and install them automatically."
  },
  "choice_input_f75a2353": {
    "message": "Choice Input"
  },
  "choice_name_fe8411f4": {
    "message": "Choice Name"
  },
  "choose_a_location_for_your_new_bot_project_e979f2d5": {
    "message": "Choose a location for your new bot project."
  },
  "choose_one_2c4277df": {
    "message": "Choose One"
  },
  "choose_one_7feacdb6": {
    "message": "Choose one:"
  },
  "choose_your_assistant_7ee96d89": {
    "message": "Choose Your Assistant"
  },
  "chris_whitten_11df1f35": {
    "message": "Chris Whitten"
  },
  "clear_all_da755751": {
    "message": "Clear all"
  },
  "click_on_the_b_add_b_button_in_the_toolbar_and_sel_4daf351a": {
    "message": "Click on the <b>Add</b> button in the toolbar, and select <b>Add a new trigger</b>. In the <b>Create a trigger</b> wizard, set the <b>Trigger Type</b> to <i>Intent recognized</i> and configure the <b>Trigger Name</b> and <b>Trigger Phrases</b>. Then add actions in the Visual Editor."
  },
  "click_the_b_add_b_button_in_the_toolbar_and_select_79001156": {
    "message": "Click the <b>Add</b> button in the toolbar, and select <b>Add a new trigger</b> from the dropdown menu."
  },
  "click_to_sort_by_file_type_1b0c9bd": {
    "message": "Click to sort by file type"
  },
  "close_d634289d": {
    "message": "Close"
  },
  "collapse_34080b4d": {
    "message": "Collapse"
  },
  "collapse_navigation_17228b95": {
    "message": "Collapse Navigation"
  },
  "comment_7ef1428e": {
    "message": "Comment"
  },
  "component_stacktrace_e24b1983": {
    "message": "Component Stacktrace:"
  },
  "composer_cannot_yet_translate_your_bot_automatical_96865d28": {
    "message": "Composer cannot yet translate your bot automatically.\nTo create a translation manually, Composer will create a copy of your bot''s content with the name of the additional language. This content can then be translated without affecting the original bot logic or flow and you can switch between languages to ensure the responses are correctly and appropriately translated."
  },
  "composer_introduction_98a93701": {
    "message": "Composer introduction"
  },
  "composer_is_up_to_date_9118257d": {
    "message": "Composer is up to date."
  },
  "composer_logo_ba2048a0": {
    "message": "Composer Logo"
  },
  "composer_needs_net_core_sdk_46e2a8ae": {
    "message": "Composer needs .NET Core SDK"
  },
  "composer_will_restart_88ee8dc3": {
    "message": "Composer will restart."
  },
  "composer_will_update_the_next_time_you_close_the_a_d74264a1": {
    "message": "Composer will update the next time you close the app."
  },
  "conditionalselector_ed2031f0": {
    "message": "ConditionalSelector"
  },
  "configuration_summary_f9b92424": {
    "message": "Configuration Summary"
  },
  "configure_composer_to_start_your_bot_using_runtime_fe37dadf": {
    "message": "Configure Composer to start your bot using runtime code you can customize and control."
  },
  "configured_with_enterprise_scenarios_calendar_who__e9e7e75a": {
    "message": "Configured with enterprise scenarios, calendar, who bot, professional chit-chat."
  },
  "configured_with_hospitality_scenarios_bing_search__f71c09c0": {
    "message": "Configured with hospitality scenarios, Bing search and caring chit-chat."
  },
  "configured_with_simple_conversational_capability_l_d42f128c": {
    "message": "Configured with simple conversational capability like greeting, chit-chat & more."
  },
  "configures_default_language_model_to_use_if_there__f09f1acd": {
    "message": "Configures default language model to use if there is no culture code in the file name (Default: en-us)"
  },
  "confirm_6556b3a6": {
    "message": "Confirm"
  },
  "confirm_choices_db8e99fb": {
    "message": "Confirm Choices"
  },
  "confirm_input_bf996e7a": {
    "message": "Confirm Input"
  },
  "confirmation_fec87d65": {
    "message": "Confirmation"
  },
  "confirmation_modal_must_have_a_title_b0816e0b": {
    "message": "Confirmation modal must have a title."
  },
  "congratulations_your_model_is_successfully_publish_52ebc297": {
    "message": "Congratulations! Your model is successfully published."
  },
  "connect_to_a_new_skill_34d582ab": {
    "message": "Connect to a new skill"
  },
  "connect_to_a_skill_53c9dff0": {
    "message": "Connect to a skill"
  },
  "connect_to_qna_knowledgebase_4b324132": {
    "message": "Connect to QnA Knowledgebase"
  },
  "content_1440204b": {
    "message": "Content"
  },
  "continue_loop_22635585": {
    "message": "Continue loop"
  },
  "conversation_ended_a8bd37dd": {
    "message": "Conversation ended"
  },
  "conversation_invoked_e960884e": {
    "message": "Conversation invoked"
  },
  "conversationupdate_activity_9e94bff5": {
    "message": "ConversationUpdate activity"
  },
  "copy_9748f9f": {
    "message": "Copy"
  },
  "copy_content_for_translation_7affbcbb": {
    "message": "Copy content for translation"
  },
  "could_not_connect_to_storage_50411de0": {
    "message": "Could not connect to storage."
  },
  "could_not_init_plugin_1f1c29cd": {
    "message": "Could not init plugin"
  },
  "couldn_t_complete_the_update_a337a359": {
    "message": "Couldn''t complete the update:"
  },
  "create_132b3be1": {
    "message": "Create"
  },
  "create_a_bot_project_73e6ce33": {
    "message": "Create a bot project"
  },
  "create_a_condition_8686fd5": {
    "message": "Create a condition"
  },
  "create_a_dialog_9f6c8618": {
    "message": "Create a dialog"
  },
  "create_a_knowledge_base_from_scratch_or_import_kno_2eb38ac0": {
    "message": "Create a knowledge base from scratch or import knowledge from a URL or PDF files"
  },
  "create_a_name_for_the_project_which_will_be_used_t_57e9b690": {
    "message": "Create a name for the project which will be used to name the application: (projectname-environment-LUfilename)"
  },
  "create_a_new_bot_51ce70d3": {
    "message": "Create a new bot"
  },
  "create_a_new_bot_or_choose_from_virtual_assistant__7c1e6674": {
    "message": "Create a new bot or choose from Virtual assistant templates."
  },
  "create_a_new_dialog_21d84b82": {
    "message": "Create a new dialog"
  },
  "create_a_new_form_dialog_schema_by_clicking_above_34b80531": {
    "message": "Create a new form dialog schema by clicking + above."
  },
  "create_a_new_skill_manifest_or_select_which_one_yo_a97e9616": {
    "message": "Create a new skill manifest or select which one you want to edit"
  },
  "create_a_trigger_40e74743": {
    "message": "Create a trigger"
  },
  "create_bot_from_a_template_a_knowledge_base_qna_or_8bc4ebc": {
    "message": "Create bot from a template, a knowledge base (QnA) or from scratch."
  },
  "create_copy_to_translate_bot_content_efc872c": {
    "message": "Create copy to translate bot content"
  },
  "create_edit_skill_manifest_1c1b14fe": {
    "message": "Create/edit skill manifest"
  },
  "create_folder_error_38aa86f5": {
    "message": "Create Folder Error"
  },
  "create_form_dialog_bb98a4f2": {
    "message": "Create form dialog"
  },
  "create_from_knowledge_base_qna_maker_7422486": {
    "message": "Create from knowledge base (QnA Maker)"
  },
  "create_from_qna_7aa9dcbb": {
    "message": "Create from QnA"
  },
  "create_from_scratch_485c3045": {
    "message": "Create from scratch"
  },
  "create_from_template_87e12c94": {
    "message": "Create from template"
  },
  "create_kb_e78571ba": {
    "message": "Create KB"
  },
  "create_kb_from_scratch_eddd037a": {
    "message": "Create KB from scratch"
  },
  "create_kb_from_url_or_file_49ad6671": {
    "message": "Create KB from URL or file"
  },
  "create_knowledge_base_db6d66c4": {
    "message": "Create knowledge base"
  },
  "create_knowledge_base_from_scratch_afe4d2a2": {
    "message": "Create knowledge base from scratch"
  },
  "create_new_empty_bot_21cf0ea3": {
    "message": "Create new empty bot"
  },
  "create_new_folder_19d3faa4": {
    "message": "Create new folder"
  },
  "create_new_kb_1c4f86a0": {
    "message": "Create new KB"
  },
  "create_new_knowledge_base_d15d6873": {
    "message": "Create new knowledge base"
  },
  "create_new_knowledge_base_e14d07a5": {
    "message": "Create New Knowledge Base"
  },
  "create_new_knowledge_base_from_scratch_638c4fd2": {
    "message": "Create new knowledge base from scratch"
  },
  "create_or_edit_skill_manifest_8ad98da9": {
    "message": "Create or edit skill manifest"
  },
  "creating_your_knowledge_base_ef4f9872": {
    "message": "Creating your knowledge base"
  },
  "current_40c0812f": {
    "message": " - Current"
  },
  "custom_actions_5d396747": {
    "message": "Custom Actions"
  },
  "custom_event_name_113a07c": {
    "message": "Custom event name"
  },
  "custom_events_d6f0e45b": {
    "message": "Custom events"
  },
  "custom_name_optional_60ee6a1a": {
    "message": "Custom name (optional)"
  },
  "custom_recognizer_951bab90": {
    "message": "Custom recognizer"
  },
  "customize_your_assistant_e4038b74": {
    "message": "Customize your assistant"
  },
  "cut_c8c92681": {
    "message": "Cut"
  },
  "data_loading_4c9bb9f6": {
    "message": "Data loading..."
  },
  "date_ee500367": {
    "message": "Date"
  },
  "date_modified_18beced9": {
    "message": "Date modified"
  },
  "date_modified_e1c8ac8f": {
    "message": "Date Modified"
  },
  "date_or_time_d30bcc7d": {
    "message": "Date or time"
  },
  "date_time_input_2416ffc1": {
    "message": "Date Time Input"
  },
  "debug_break_46cb5adb": {
    "message": "Debug Break"
  },
  "debug_break_870a75df": {
    "message": "Debug break"
  },
  "debugging_options_20e2e9da": {
    "message": "Debugging options"
  },
  "default_language_486a558d": {
    "message": "Default language"
  },
  "default_language_b11c37db": {
    "message": "Default Language"
  },
  "default_recognizer_9c06c1a3": {
    "message": "Default recognizer"
  },
  "define_by_value_type_3cd3d1a8": {
    "message": "Define by value type"
  },
  "define_conversation_objective_146d1cc6": {
    "message": "Define conversation objective"
  },
  "defined_in_475568fb": {
    "message": "Defined in:"
  },
  "definition_not_found_for_defname_7194fd07": {
    "message": "Definition not found for { defName }"
  },
  "delete_a6efa79d": {
    "message": "Delete"
  },
  "delete_a_property_f2d70f79": {
    "message": "Delete a property"
  },
  "delete_activity_6d881872": {
    "message": "Delete activity"
  },
  "delete_bot_73586104": {
    "message": "Delete Bot"
  },
  "delete_form_dialog_schema_892df4e8": {
    "message": "Delete form dialog schema"
  },
  "delete_knowledge_base_66e3a7f1": {
    "message": "Delete knowledge base"
  },
  "delete_language_1527609d": {
    "message": "Delete language"
  },
  "delete_properties_8bc77b42": {
    "message": "Delete Properties"
  },
  "delete_properties_c49a7892": {
    "message": "Delete properties"
  },
  "delete_property_b3786fa0": {
    "message": "Delete Property"
  },
  "deleting_dialogid_failed_1d7cc05a": {
    "message": "Deleting \"{ dialogId }\" failed."
  },
  "describe_your_skill_88554792": {
    "message": "Describe your skill"
  },
  "description_436c48d7": {
    "message": "Description"
  },
  "dialog_68ba69ba": {
    "message": "(Dialog)"
  },
  "dialog_cancelled_767b512a": {
    "message": "Dialog cancelled"
  },
  "dialog_data_61d5539b": {
    "message": "Dialog data"
  },
  "dialog_dialogid_not_found_5e8214c3": {
    "message": "dialog { dialogId } not found"
  },
  "dialog_events_f1b2e2a0": {
    "message": "Dialog events"
  },
  "dialog_input_schema_c7864fbd": {
    "message": "Dialog input schema."
  },
  "dialog_interface_398bc493": {
    "message": "Dialog Interface"
  },
  "dialog_management_2980578": {
    "message": "Dialog management"
  },
  "dialog_opened_f6392b1": {
    "message": "Dialog opened"
  },
  "dialog_output_schema_acfe2186": {
    "message": "Dialog output schema."
  },
  "dialog_started_912507c": {
    "message": "Dialog started"
  },
  "dialog_with_the_name_value_already_exists_62838518": {
    "message": "Dialog with the name: { value } already exists."
  },
  "dialogfactory_missing_schema_5c3255c4": {
    "message": "DialogFactory missing schema."
  },
  "dialognum_plural_0_no_bots_1_one_bot_other_bots_ha_1cf10787": {
    "message": "{ dialogNum, plural,\n     =0 {No bots}\n     =1 {One bot}\n  other {# bots}\n} have been found.\n            { dialogNum, select,\n      0 {}\n  other {Press down arrow key to navigate the search results}\n}"
  },
  "disable_a5c05db3": {
    "message": "Disable"
  },
  "display_lines_that_extends_beyond_the_width_of_the_9e500f3c": {
    "message": "Display lines that extends beyond the width of the editor on the next line."
  },
  "do_you_wish_to_continue_96469eaf": {
    "message": "Do you wish to continue?"
  },
  "does_not_exist_3a34b418": {
    "message": "Does Not Exist"
  },
  "done_1a4a010a": {
    "message": "Done!"
  },
  "done_54e3d4b6": {
    "message": "Done"
  },
  "download_now_and_install_when_you_close_composer_e241ed74": {
    "message": "Download now and install when you close Composer."
  },
  "downloading_bb6fb34b": {
    "message": "Downloading..."
  },
  "duplicate_31cec192": {
    "message": "Duplicate"
  },
  "duplicate_dialog_name_824f9fce": {
    "message": "Duplicate dialog name"
  },
  "duplicate_fields_9fd0d3c2": {
    "message": "duplicate fields"
  },
  "duplicate_name_d295a09d": {
    "message": "Duplicate name"
  },
  "duplicate_skill_manifest_url_74d85839": {
    "message": "Duplicate skill manifest Url"
  },
  "duplicate_skill_name_d9f6eb8d": {
    "message": "Duplicate skill name"
  },
  "duplicated_intents_recognized_d3908424": {
    "message": "Duplicated intents recognized"
  },
  "early_adopters_e8db7999": {
    "message": "Early adopters"
  },
  "edit_a_publish_profile_30ebab3e": {
    "message": "Edit a publish profile"
  },
  "edit_a_skill_5665d9ac": {
    "message": "Edit a skill"
  },
  "edit_actions_b38e9fac": {
    "message": "Edit Actions"
  },
  "edit_an_array_property_5d886011": {
    "message": "Edit an array property"
  },
  "edit_array_4ab37c8": {
    "message": "Edit Array"
  },
  "edit_c5fbea07": {
    "message": "Edit"
  },
  "edit_displayname_dialog_description_986a7d60": {
    "message": "Edit { displayName } dialog description"
  },
  "edit_in_json_75d0d754": {
    "message": "Edit in JSON"
  },
  "edit_kb_name_5e2d8c5b": {
    "message": "Edit KB name"
  },
  "edit_property_dd6a1172": {
    "message": "Edit Property"
  },
  "edit_schema_a2ab5695": {
    "message": "Edit schema"
  },
  "edit_source_45af68b4": {
    "message": "Edit source"
  },
  "ejecting_runtime_f6c90614": {
    "message": "Ejecting runtime..."
  },
  "emit_a_custom_event_78cf318b": {
    "message": "Emit a custom event"
  },
  "emit_a_telemetry_track_event_e2442842": {
    "message": "Emit a telemetry track event"
  },
  "emit_a_trace_event_f653ae84": {
    "message": "Emit a trace event"
  },
  "emit_event_32aa6583": {
    "message": "Emit Event"
  },
  "empty_qna_icon_34c180c6": {
    "message": "Empty QnA Icon"
  },
  "enable_6f5d1328": {
    "message": "Enable"
  },
  "enable_line_numbers_to_refer_to_code_lines_by_numb_e5ba66ea": {
    "message": "Enable line numbers to refer to code lines by number."
  },
  "enable_multi_turn_extraction_8a168892": {
    "message": "Enable multi-turn extraction"
  },
  "enabled_ba7cab66": {
    "message": "Enabled"
  },
  "end_dialog_8f562a4c": {
    "message": "End Dialog"
  },
  "end_this_dialog_3ed0d50b": {
    "message": "End this dialog"
  },
  "end_turn_6ab71cea": {
    "message": "End Turn"
  },
  "end_turn_ca85b3d4": {
    "message": "End turn"
  },
  "endofconversation_activity_4aa21306": {
    "message": "EndOfConversation activity"
  },
  "english_us_1d884ccd": {
    "message": "English (US)"
  },
  "enter_a_manifest_url_to_add_a_new_skill_to_your_bo_57e9d660": {
    "message": "Enter a manifest url to add a new skill to your bot."
  },
  "enter_a_manifest_url_to_add_a_new_skill_to_your_bo_eb966c95": {
    "message": "Enter a manifest URL to add a new skill to your bot."
  },
  "enter_a_max_value_14e8ba52": {
    "message": "Enter a max value"
  },
  "enter_a_min_value_c3030813": {
    "message": "Enter a min value"
  },
  "enter_a_url_or_browse_to_upload_a_file_88a783fa": {
    "message": "Enter a URL or browse to upload a file "
  },
  "enterprise_assistant_434df551": {
    "message": "Enterprise Assistant"
  },
  "entities_ef09392c": {
    "message": "Entities"
  },
  "environment_68aed6d3": {
    "message": "Environment"
  },
  "equals_expression_47199f4e": {
    "message": "Equals Expression"
  },
  "error_98e81528": {
    "message": "Error"
  },
  "error_afac7133": {
    "message": "Error:"
  },
  "error_event_c079b608": {
    "message": "Error event"
  },
  "error_func_does_not_have_an_evaluator_it_s_not_a_b_8c660980": {
    "message": "Error: { func } does not have an evaluator, it''s not a built-in function or a custom function"
  },
  "error_in_ui_schema_for_title_errormsg_options_7f3c22f2": {
    "message": "Error in UI schema for { title }: { errorMsg }\n{ options }"
  },
  "error_occured_ejecting_runtime_76bb48e7": {
    "message": "Error occured ejecting runtime!"
  },
  "error_occurred_5549a6b4": {
    "message": "Error occurred"
  },
  "error_processing_schema_2c707cf3": {
    "message": "Error Processing Schema"
  },
  "event_activity_2067a94b": {
    "message": "Event activity"
  },
  "event_created_e9e05afc": {
    "message": "Event created"
  },
  "event_focused_51e447f3": {
    "message": "Event focused"
  },
  "event_received_457f99d6": {
    "message": "Event received"
  },
  "events_cf7a8c50": {
    "message": "Events"
  },
  "example_bot_list_9be1d563": {
    "message": "Example bot list"
  },
  "examples_c435f08c": {
    "message": "Examples"
  },
  "existing_files_in_scripts_folder_will_be_overwritt_afa8d787": {
    "message": "Existing files in scripts/folder will be overwritten. Are you sure you want to continue?"
  },
  "expand_2f2fadbd": {
    "message": "Expand"
  },
  "expand_navigation_20330d1d": {
    "message": "Expand Navigation"
  },
  "expected_responses_intent_intentname_44b051c": {
    "message": "Expected responses (intent: #{ intentName })"
  },
  "export_as_skill_764cf284": {
    "message": "Export as skill"
  },
  "export_assets_to_zip_d2d798ab": {
    "message": "Export assets to .zip"
  },
  "export_de71cd8e": {
    "message": "Export"
  },
  "expression_7f906a13": {
    "message": "Expression"
  },
  "expression_starting_with_a750efc8": {
    "message": "Expression starting with =."
  },
  "expression_to_evaluate_ce4095b1": {
    "message": "Expression to evaluate."
  },
  "extensions_7250a0bb": {
    "message": "Extensions"
  },
  "external_resources_will_not_be_changed_c08b0009": {
    "message": "External resources will not be changed."
  },
  "extract_question_and_answer_pairs_from_an_online_f_7316548e": {
    "message": "Extract question-and-answer pairs from an online FAQ, product manuals, or other files. Supported formats are .tsv, .pdf, .doc, .docx, .xlsx, containing questions and answers in sequence. Learn more about knowledge base sources. Skip this step to add questions and answers manually after creation. The number of sources and file size you can add depends on the QnA service SKU you choose. Learn more about QnA Maker SKUs."
  },
  "extract_question_and_answer_pairs_from_an_online_f_c1e12724": {
    "message": "Extract question-and-answer pairs from an online FAQ, product manuals, or other files. Supported formats are .tsv, .pdf, .doc, .docx, .xlsx, containing questions and answers in sequence. "
  },
  "extracting_qna_pairs_from_url_b0331bba": {
    "message": "Extracting QNA pairs from { url }"
  },
  "fallback_text_e5ff1cb7": {
    "message": "Fallback Text"
  },
  "false_2f39ee6d": {
    "message": "false"
  },
  "false_eef8c169": {
    "message": "False"
  },
  "field_set_6e7d7f67": {
    "message": "Field Set"
  },
  "fields_must_be_either_all_strings_or_all_fieldset__d3df28c": {
    "message": "fields must be either all strings or all fieldset objects"
  },
  "file_name_8fd421ff": {
    "message": "File name"
  },
  "file_not_found_9eec054c": {
    "message": "File not found"
  },
  "file_or_attachment_5467e604": {
    "message": "File or attachment"
  },
  "file_type_fd1ba7ee": {
    "message": "File Type"
  },
  "filter_e3398407": {
    "message": "Filter"
  },
  "firstselector_a3daca5d": {
    "message": "FirstSelector"
  },
  "folder_foldername_already_exists_4a2260e9": {
    "message": "folder { folderName } already exists"
  },
  "for_each_def04c48": {
    "message": "For Each"
  },
  "for_each_page_3b4d4b69": {
    "message": "For Each Page"
  },
  "for_properties_of_type_list_or_enum_your_bot_accep_9e7649c6": {
    "message": "For properties of type list (or enum), your bot accepts only the values you define. After your dialog is generated, you can provide synonyms for each value."
  },
  "form_dialog_schema_actions_c9f1c26": {
    "message": "Form dialog schema actions"
  },
  "form_editor_7c2b02f0": {
    "message": "form editor"
  },
  "form_title_baf85c7e": {
    "message": "form title"
  },
  "form_wide_operations_1c1a73eb": {
    "message": "form-wide operations"
  },
  "forms_380ab2ae": {
    "message": "Forms"
  },
  "fromtemplatename_does_not_exist_d429483c": {
    "message": "fromTemplateName does not exist"
  },
  "gb_7570760e": {
    "message": "GB"
  },
  "general_24ac26a8": {
    "message": "General"
  },
  "generate_44e33e72": {
    "message": "Generate"
  },
  "generate_dialog_b80a85b2": {
    "message": "Generate dialog"
  },
  "generating_form_dialog_using_schemaid_schema_faile_82ebdd72": {
    "message": "Generating form dialog using \"{ schemaId }\" schema failed."
  },
  "get_a_new_copy_of_the_runtime_code_84970bf": {
    "message": "Get a new copy of the runtime code"
  },
  "get_started_50c13c6c": {
    "message": "Get started!"
  },
  "getting_help_ab6811b0": {
    "message": "Getting Help"
  },
  "getting_started_3be7471b": {
    "message": "Getting started"
  },
  "give_your_bot_personality_multi_language_capabilit_f00c2c93": {
    "message": "Give your bot personality, multi-language capabilities and more; you can edit this later in Bot Settings."
  },
  "go_to_qna_all_up_view_page_d475333d": {
    "message": "Go to QnA all-up view page."
  },
  "got_it_2c06b54a": {
    "message": "Got it!"
  },
  "greeting_f906f962": {
    "message": "Greeting"
  },
  "greeting_message_ce77bbb2": {
    "message": "Greeting Message"
  },
  "handle_a_condition_f32eb8d": {
    "message": "Handle a Condition"
  },
  "handoff_activity_14363a20": {
    "message": "Handoff activity"
  },
  "handover_to_human_1a619574": {
    "message": "Handover to human"
  },
  "here_s_what_we_know_4e9c1731": {
    "message": "Here’s what we know…"
  },
  "hi_there_here_are_some_things_that_i_can_do_32909722": {
    "message": "Hi there! Here are some things that I can do!"
  },
  "hide_code_5dcffa94": {
    "message": "Hide code"
  },
  "home_351838cd": {
    "message": "Home"
  },
  "hospitality_assistant_c330e403": {
    "message": "Hospitality Assistant"
  },
  "hosts_your_bot_application_9dd01ffc": {
    "message": "Hosts your Bot application."
  },
  "hosts_your_qna_maker_knowledgebases_64713aee": {
    "message": "Hosts your QnA Maker knowledgebases"
  },
  "http_request_79847109": {
    "message": "HTTP Request"
  },
  "i_am_sorry_i_didn_t_understand_that_f86e307a": {
    "message": "I am sorry, I didn''t understand that"
  },
  "i_want_to_delete_this_bot_f81a4735": {
    "message": "I want to delete this bot"
  },
  "icon_name_is_file_c80dacae": {
    "message": "{ icon } name is { file }"
  },
  "iconname_file_icon_29976c8e": {
    "message": "{ iconName } file icon"
  },
  "id_already_exists_please_enter_a_unique_file_name_174913a3": {
    "message": "{ id } already exists. Please enter a unique file name."
  },
  "if_condition_56c9be4a": {
    "message": "If Condition"
  },
  "if_this_problem_persists_please_file_an_issue_on_6fbc8e2b": {
    "message": "If this problem persists, please file an issue on"
  },
  "if_turned_on_then_externally_stored_templates_will_3f487651": {
    "message": "If turned on then externally stored templates will be selectable in the new bot flow template list"
  },
  "if_you_already_have_a_luis_account_provide_the_inf_bede07a4": {
    "message": "If you already have a LUIS account, provide the information below. If you do not have an account yet, create a (free) account first."
  },
  "if_you_already_have_a_qna_account_provide_the_info_466d6a4b": {
    "message": "If you already have a QNA account, provide the information below. If you do not have an account yet, create a (free) account first."
  },
  "import_schema_75659c5f": {
    "message": "Import schema"
  },
  "in_production_5a70b8b4": {
    "message": "In production"
  },
  "in_test_63c32694": {
    "message": "In test"
  },
  "in_the_b_create_a_trigger_b_wizard_set_the_trigger_f9b23519": {
    "message": "In the <b>Create a trigger</b> wizard, set the trigger type to <i>Activities</i> in the dropdown. Then set the <b>Activity Type</b> to <i>Greeting (ConversationUpdate activity)</i>, and click the <b>Submit</b> button."
  },
  "input_1d1d9b8e": {
    "message": "Input"
  },
  "install_microsoft_net_core_sdk_2de509f0": {
    "message": "Install Microsoft .NET Core SDK"
  },
  "install_pre_release_versions_of_composer_daily_to__ceb41b54": {
    "message": "Install pre-release versions of Composer, daily, to access and test the latest features. <a>Learn more</a>."
  },
  "install_the_update_and_restart_composer_fac30a61": {
    "message": "Install the update and restart Composer."
  },
  "integer_7f378275": {
    "message": "integer"
  },
  "integer_b08abbe9": {
    "message": "Integer"
  },
  "integer_constant_650191ba": {
    "message": "Integer constant."
  },
  "integer_constant_or_expression_to_evaluate_ec4a17da": {
    "message": "Integer constant or expression to evaluate."
  },
  "integer_or_expression_107f60fb": {
    "message": "Integer or expression"
  },
  "intent_2291200b": {
    "message": "Intent"
  },
  "intent_recognized_c3840853": {
    "message": "Intent recognized"
  },
  "intentname_is_missing_or_empty_e49db2f8": {
    "message": "intentName is missing or empty"
  },
  "interpolated_string_c96053f2": {
    "message": "Interpolated string."
  },
  "interpolated_string_e04923d3": {
    "message": "Interpolated string"
  },
  "interpolated_string_or_expression_to_evaluate_ba0b0ba": {
    "message": "Interpolated string or expression to evaluate."
  },
  "introduction_of_key_concepts_and_user_experience_e_971b32e9": {
    "message": "Introduction of key concepts and user experience elements for Composer."
  },
  "invoke_activity_87df4903": {
    "message": "Invoke activity"
  },
  "is_missing_or_empty_a551462e": {
    "message": "is missing or empty"
  },
  "it_s_not_a_built_in_function_or_a_custom_function_1527ed83": {
    "message": "it''s not a built-in function or a custom function."
  },
  "item_actions_22d0242": {
    "message": "Item Actions"
  },
  "item_actions_cd903bde": {
    "message": "Item actions"
  },
  "item_added_f3910bed": {
    "message": "item added"
  },
  "itemcount_plural_0_no_schemas_1_one_schema_other_s_e1aea7f": {
    "message": "{ itemCount, plural,\n     =0 {No schemas}\n     =1 {One schema}\n  other {# schemas}\n} have been found.\n            { itemCount, select,\n      0 {}\n  other {Press down arrow key to navigate the search results}\n}"
  },
  "jan_28_2020_8beb36dc": {
    "message": "Jan 28, 2020"
  },
  "kb_d9c53902": {
    "message": "KB"
  },
  "key_cannot_be_blank_dccc1b46": {
    "message": "Key cannot be blank"
  },
  "key_f2a919d5": {
    "message": "Key"
  },
  "keys_must_be_unique_2028cef3": {
    "message": "Keys must be unique"
  },
  "knowledge_base_name_7d83bbe4": {
    "message": "Knowledge base name"
  },
  "knowledge_source_dd66f38f": {
    "message": "Knowledge source"
  },
  "l_startline_startcharacter_l_endline_endcharacter_72bc2e5d": {
    "message": "L{ startLine }:{ startCharacter } - L{ endLine }:{ endCharacter } "
  },
  "language_generation_1876f6d6": {
    "message": "Language Generation"
  },
  "language_generation_enables_bots_to_respond_to_use_b1ed9a95": {
    "message": "Language Generation enables bots to respond to users with human readable language."
  },
  "language_generation_file_80c08efe": {
    "message": "language generation file"
  },
  "language_understanding_9ae3f1f6": {
    "message": "Language Understanding"
  },
  "language_understanding_file_a65abc2c": {
    "message": "language understanding file"
  },
  "language_understanding_uses_a_recognizer_to_transl_7cce8142": {
    "message": "Language Understanding uses a Recognizer to translate user input into intents and entities."
  },
  "languagepolicy_e754ad28": {
    "message": "LanguagePolicy"
  },
  "last_modified_time_is_time_b1497d3": {
    "message": "Last modified time is { time }"
  },
  "learn_more_a79a7918": {
    "message": "Learn more"
  },
  "learn_more_about_knowledge_base_sources_24369b09": {
    "message": "Learn more about knowledge base sources. "
  },
  "learn_more_about_qna_maker_skus_998c567": {
    "message": "Learn more about QnA Maker SKUs."
  },
  "learn_more_about_title_d1d3edbe": {
    "message": "Learn more about { title }"
  },
  "learn_more_c08939e8": {
    "message": "Learn more."
  },
  "learn_the_basics_2d9ae7df": {
    "message": "Learn the basics"
  },
  "leave_product_tour_49585718": {
    "message": "Leave Product Tour?"
  },
  "lg_editor_ee0184e6": {
    "message": "LG editor"
  },
  "lg_file_already_exist_55195d20": {
    "message": "lg file already exist"
  },
  "lg_file_id_not_found_6bd6869b": {
    "message": "LG file { id } not found"
  },
  "lg_language_client_7892c4c1": {
    "message": "LG Language Client"
  },
  "lg_navigation_pane_97b15c3d": {
    "message": "LG Navigation Pane"
  },
  "line_numbers_1bfa7fb": {
    "message": "Line numbers"
  },
  "line_startline_startcharacter_line_endline_endchar_372bb2f4": {
    "message": "line { startLine }:{ startCharacter } - line { endLine }:{ endCharacter }"
  },
  "link_to_where_this_luis_intent_is_defined_9be25fb7": {
    "message": "link to where this LUIS intent is defined"
  },
  "list_a034633b": {
    "message": "list"
  },
  "list_count_values_33ea7088": {
    "message": "list - { count } values"
  },
  "list_view_e33843f0": {
    "message": "List view"
  },
  "load_form_dialog_schema_templates_error_6a348e76": {
    "message": "Load form dialog schema templates Error"
  },
  "loading_25990131": {
    "message": "Loading..."
  },
  "loading_bde52856": {
    "message": "Loading"
  },
  "location_e17bd402": {
    "message": "Location"
  },
  "location_is_location_8c17b5de": {
    "message": "location is { location }"
  },
  "log_to_console_4fc23e34": {
    "message": "Log to console"
  },
  "login_6f3d6249": {
    "message": "Login"
  },
  "login_to_composer_eb42b41": {
    "message": "Login to Composer"
  },
  "loop_for_each_item_53eb7c5b": {
    "message": "Loop: for each item"
  },
  "loop_for_each_item_e09537ae": {
    "message": "Loop: For each item"
  },
  "loop_for_each_page_multiple_items_733e7f41": {
    "message": "Loop: For each page (multiple items)"
  },
  "looping_ddae56ff": {
    "message": "Looping"
  },
  "lu_editor_d09fb2b0": {
    "message": "LU editor"
  },
  "lu_file_already_exist_7f118089": {
    "message": "lu file already exist"
  },
  "lu_file_id_not_found_8732d33e": {
    "message": "LU file { id } not found"
  },
  "lu_language_client_bbffcd7b": {
    "message": "LU Language Client"
  },
  "lu_navigation_pane_54dc5587": {
    "message": "LU Navigation Pane"
  },
  "luis_add4bbe3": {
    "message": "LUIS"
  },
  "luis_authoring_key_cfaba7dd": {
    "message": "LUIS Authoring key:"
  },
  "luis_authoring_region_b142f97b": {
    "message": "Luis Authoring Region"
  },
  "main_dialog_eed5c847": {
    "message": "Main dialog"
  },
  "make_a_copy_77d1233": {
    "message": "Make a copy"
  },
  "manage_properties_c9fa4456": {
    "message": "Manage properties"
  },
  "manifest_url_30824e88": {
    "message": "Manifest url"
  },
  "manifest_url_can_not_be_accessed_a7f147b2": {
    "message": "Manifest url can not be accessed"
  },
  "manifest_version_1edc004a": {
    "message": "Manifest Version"
  },
  "manually_add_question_and_answer_pairs_to_create_a_f1318c4e": {
    "message": "Manually add question and answer pairs to create a KB"
  },
  "maximum_f0e8e5e4": {
    "message": "Maximum"
  },
  "mb_8f9f9e84": {
    "message": "MB"
  },
  "menu_items_2d66492c": {
    "message": "Menu items"
  },
  "message_5c38209d": {
    "message": "Message"
  },
  "message_deleted_628eef3a": {
    "message": "Message deleted"
  },
  "message_deleted_activity_85dd8915": {
    "message": "Message deleted activity"
  },
  "message_reaction_3704d790": {
    "message": "Message reaction"
  },
  "message_reaction_activity_379944e7": {
    "message": "Message reaction activity"
  },
  "message_received_5abfe9a0": {
    "message": "Message received"
  },
  "message_received_activity_1ff7c2a4": {
    "message": "Message received activity"
  },
  "message_updated_4f2e37fe": {
    "message": "Message updated"
  },
  "message_updated_activity_4997737e": {
    "message": "Message updated activity"
  },
  "microsoft_app_id_a7f3e591": {
    "message": "Microsoft App Id"
  },
  "microsoft_app_password_737ebc90": {
    "message": "Microsoft App Password"
  },
  "minimap_beb3be27": {
    "message": "Minimap"
  },
  "minimum_f31b05ab": {
    "message": "Minimum"
  },
  "missing_definition_for_defname_33f2b594": {
    "message": "Missing definition for { defName }"
  },
  "missing_fields_1c88ab71": {
    "message": "missing fields"
  },
  "modification_rejected_6a6e8322": {
    "message": "Modification Rejected"
  },
  "modify_active_dialog_edcf4a45": {
    "message": "Modify active dialog"
  },
  "modify_this_dialog_3c38af24": {
    "message": "Modify this dialog"
  },
  "more_options_e89670cf": {
    "message": "More options"
  },
  "mostspecificselector_2cf1a6ae": {
    "message": "MostSpecificSelector"
  },
  "move_abf00365": {
    "message": "Move"
  },
  "move_down_eaae3426": {
    "message": "Move Down"
  },
  "move_up_b1c4d3a5": {
    "message": "Move Up"
  },
  "msft_ignite_ai_show_e131edef": {
    "message": "MSFT Ignite AI Show"
  },
  "multi_choice_839b54bb": {
    "message": "Multi-choice"
  },
  "multiple_wildcards_26f50b6c": {
    "message": "multiple wildcards"
  },
  "must_be_an_expression_error_477cbda6": {
    "message": "must be an expression: { error }"
  },
  "must_have_a_name_d5c5c464": {
    "message": "Must have a name"
  },
  "my_publish_profile_2ed56828": {
    "message": "My Publish Profile"
  },
  "name_1aed4a1b": {
    "message": "Name"
  },
  "name_and_save_your_skill_manifest_cfd672b7": {
    "message": "Name and save your skill manifest."
  },
  "name_cannot_include_special_characters_or_spaces_59a1950b": {
    "message": "Name cannot include special characters or spaces"
  },
  "name_copy_55d27c1a": {
    "message": "{ name }_Copy"
  },
  "name_is_name_abc564f9": {
    "message": "Name is { name }"
  },
  "name_is_required_29d28f8d": {
    "message": "{ name } is required"
  },
  "name_of_skill_dialog_to_call_201707f3": {
    "message": "Name of skill dialog to call"
  },
  "name_of_the_property_f3cae657": {
    "message": "Name of the property"
  },
  "navigation_control_94f2649e": {
    "message": "navigation control"
  },
  "navigation_pane_e587b73c": {
    "message": "Navigation pane"
  },
  "navigation_panel_530ae4ac": {
    "message": "Navigation panel"
  },
  "navigation_path_8b299e64": {
    "message": "Navigation Path"
  },
  "navigation_to_see_actions_3be545c9": {
    "message": "navigation to see actions"
  },
  "new_13daf639": {
    "message": "New"
  },
  "new_template_49e6f0f2": {
    "message": "New template"
  },
  "new_trigger_331c811b": {
    "message": "New Trigger .."
  },
  "new_update_available_30534ea5": {
    "message": "New update available"
  },
  "new_value_3c1ce474": {
    "message": "New value"
  },
  "newsectionplaceholdersectionname_5fc0d21": {
    "message": "_NewSectionPlaceHolderSectionName"
  },
  "next_40e12421": {
    "message": "Next"
  },
  "no_editor_for_type_8b5593c5": {
    "message": "No Editor for { type }"
  },
  "no_extensions_installed_4b925277": {
    "message": "No extensions installed"
  },
  "no_form_dialog_schema_matches_your_filtering_crite_a198cb62": {
    "message": "No form dialog schema matches your filtering criteria!"
  },
  "no_lu_file_with_name_id_fb21315d": {
    "message": "NO LU FILE WITH NAME { id }"
  },
  "no_lu_or_qna_file_with_name_id_21cfe9dc": {
    "message": "NO LU OR QNA FILE WITH NAME { id }"
  },
  "no_name_e082310e": {
    "message": "[no name]"
  },
  "no_search_results_1ba50423": {
    "message": "No search results"
  },
  "no_updates_available_cecd904d": {
    "message": "No updates available"
  },
  "no_wildcard_ff439e76": {
    "message": "no wildcard"
  },
  "node_menu_e2aa8092": {
    "message": "Node menu"
  },
  "not_a_single_template_e37f894": {
    "message": "Not a single template"
  },
  "not_yet_published_669e37b3": {
    "message": "Not yet published"
  },
  "notes_c42e0fd5": {
    "message": "Notes"
  },
  "notification_list_ee2abb6c": {
    "message": "Notification list"
  },
  "notification_message_msg_7d55d08e": {
    "message": "Notification Message { msg }"
  },
  "notification_type_263c145d": {
    "message": "Notification type"
  },
  "notifications_cbfa7704": {
    "message": "Notifications"
  },
  "nov_12_2019_96ec5473": {
    "message": "Nov 12, 2019"
  },
  "number_a6dc44e": {
    "message": "Number"
  },
  "number_constant_1938e96e": {
    "message": "Number constant."
  },
  "number_constant_or_expression_to_evaluate_1098771": {
    "message": "Number constant or expression to evaluate."
  },
  "number_dc1c178": {
    "message": "number"
  },
  "number_or_expression_55c7f9f": {
    "message": "Number or expression"
  },
  "oauth_login_b6aa9534": {
    "message": "OAuth login"
  },
  "object_345070f6": {
    "message": "Object"
  },
  "object_constant_77052b91": {
    "message": "Object constant."
  },
  "object_or_expression_89903fa1": {
    "message": "Object or expression"
  },
  "object_or_expression_to_evaluate_699c8827": {
    "message": "Object or expression to evaluate."
  },
  "off_5385ef3f": {
    "message": "Off"
  },
  "ok_c47544a2": {
    "message": "OK"
  },
  "ok_ff1b646a": {
    "message": "Ok"
  },
  "okay_1772bbeb": {
    "message": "Okay"
  },
  "on_8f7190e5": {
    "message": "On"
  },
  "onboarding_8407871c": {
    "message": "Onboarding"
  },
  "ondialogevents_types_3dc569b5": {
    "message": "OnDialogEvents Types"
  },
  "open_e0beb7b9": {
    "message": "Open"
  },
  "open_inline_editor_a5aabcfa": {
    "message": "Open inline editor"
  },
  "open_notification_panel_5796edb3": {
    "message": "Open notification panel"
  },
  "open_skills_page_for_configuration_details_a2a484ea": {
    "message": "Open Skills page for configuration details"
  },
  "optional_221bcc9d": {
    "message": "Optional"
  },
  "optional_db6daecb": {
    "message": "optional"
  },
  "optional_properties_2c23c7c6": {
    "message": "Optional properties"
  },
  "optional_setting_a_maximum_value_enables_your_bot__1ec30919": {
    "message": "Optional. Setting a maximum value enables your bot to reject a value that is too large and re-prompt the user for a new value."
  },
  "optional_setting_a_minimum_value_enables_your_bot__f1fd4bce": {
    "message": "Optional. Setting a minimum value enables your bot to reject a value that is too small and re-prompt the user for a new value."
  },
  "or_4f7d4edb": {
    "message": "Or: "
  },
  "origin_lg_file_not_found_in_store_d194cdbc": {
    "message": "origin lg file not found in store"
  },
  "origin_lu_file_not_found_in_store_19e5cc8f": {
    "message": "origin lu file not found in store"
  },
  "original_ce7b7e64": {
    "message": " - Original"
  },
  "other_1c6d9c79": {
    "message": "Other"
  },
  "output_5023cf84": {
    "message": "Output"
  },
  "page_number_cdee4179": {
    "message": "Page number"
  },
  "parse_failed_at_name_error_8f562bda": {
    "message": "Parse failed at { name }: { error }"
  },
  "paste_5963d1c1": {
    "message": "Paste"
  },
  "personality_1381bf78": {
    "message": "{ personality }"
  },
  "personality_cf47985f": {
    "message": "Personality"
  },
  "personality_choice_3dfd8268": {
    "message": "Personality Choice"
  },
  "please_add_at_least_minitems_endpoint_5439fd74": {
    "message": "Please add at least { minItems } endpoint"
  },
  "please_enter_a_value_for_key_77cfc097": {
    "message": "Please enter a value for { key }"
  },
  "please_enter_an_event_name_a148275a": {
    "message": "Please enter an event name"
  },
  "please_input_a_manifest_url_d726edbf": {
    "message": "Please input a manifest Url"
  },
  "please_input_regex_pattern_5cd659a2": {
    "message": "Please input regEx pattern"
  },
  "please_log_in_before_continuing_b6eace13": {
    "message": "Please log in before continuing."
  },
  "please_return_to_design_view_to_start_the_onboardi_a561af9d": {
    "message": "Please return to Design View to start the Onboarding tutorial."
  },
  "please_select_a_event_type_200c4c9f": {
    "message": "Please select a event type"
  },
  "please_select_a_specific_qna_file_to_import_qna_d71d871": {
    "message": "Please select a specific qna file to import QnA"
  },
  "please_select_a_trigger_type_67417abb": {
    "message": "Please select a trigger type"
  },
  "please_select_a_valid_endpoint_bf608af1": {
    "message": "Please select a valid endpoint"
  },
  "please_select_a_version_of_the_manifest_schema_4a3efbb1": {
    "message": "Please select a version of the manifest schema"
  },
  "please_select_an_activity_type_92f4a8a1": {
    "message": "Please select an activity type"
  },
  "populate_your_knowledge_base_bb2d3605": {
    "message": "Populate your Knowledge Base"
  },
  "press_enter_to_add_this_item_or_tab_to_move_to_the_6beb8a14": {
    "message": "press Enter to add this item or Tab to move to the next interactive element"
  },
  "press_enter_to_add_this_name_and_advance_to_the_ne_6a2ae080": {
    "message": "press Enter to add this name and advance to the next row, or press Tab to advance to the value field"
  },
  "preview_features_e279bac5": {
    "message": "Preview features"
  },
  "previous_bd2ac015": {
    "message": "Previous"
  },
  "previous_folder_e7eeb306": {
    "message": "previous folder"
  },
  "privacy_290109ea": {
    "message": "Privacy"
  },
  "privacy_button_b58e437": {
    "message": "Privacy button"
  },
  "progress_of_total_87de8616": {
    "message": "{ progress }% of { total }"
  },
  "prompt_configurations_ab47cd3f": {
    "message": "Prompt Configurations"
  },
  "prompt_for_a_date_5d2c689e": {
    "message": "Prompt for a date"
  },
  "prompt_for_a_date_or_a_time_d2df7f90": {
    "message": "Prompt for a date or a time"
  },
  "prompt_for_a_file_or_an_attachment_1bf18e7e": {
    "message": "Prompt for a file or an attachment"
  },
  "prompt_for_a_number_84999edb": {
    "message": "Prompt for a number"
  },
  "prompt_for_attachment_727d4fac": {
    "message": "Prompt for Attachment"
  },
  "prompt_for_confirmation_dc85565c": {
    "message": "Prompt for confirmation"
  },
  "prompt_for_text_5c524f80": {
    "message": "Prompt for text"
  },
  "prompt_with_multi_choice_f428542f": {
    "message": "Prompt with multi-choice"
  },
  "property_actions_9c1a20d9": {
    "message": "Property actions"
  },
  "property_description_8d21ea2e": {
    "message": "Property description."
  },
  "property_editor_preferences_ad7a4b62": {
    "message": "Property editor preferences"
  },
  "property_has_error_s_please_fix_the_error_s_for_th_e994c143": {
    "message": "Property has error(s), please fix the error(s) for this property."
  },
  "property_name_914371f5": {
    "message": "Property name"
  },
  "property_name_is_required_5bc57d97": {
    "message": "Property name is required!"
  },
  "property_title_f2b443b7": {
    "message": "Property title"
  },
  "property_type_95689fa5": {
    "message": "Property type."
  },
  "property_type_e38cf7e4": {
    "message": "Property Type"
  },
  "provide_a_brief_description_it_will_appear_on_the__f962eb38": {
    "message": "Provide a brief description. It will appear on the publish history list."
  },
  "provisioning_summary_2be9422f": {
    "message": "Provisioning Summary"
  },
  "pseudo_1a319287": {
    "message": "Pseudo"
  },
  "publish_5211dca3": {
    "message": "Publish"
  },
  "publish_configuration_d759a4e3": {
    "message": "Publish Configuration"
  },
  "publish_destination_type_5f8c200a": {
    "message": "Publish Destination Type"
  },
  "publish_models_9a36752a": {
    "message": "Publish models"
  },
  "publish_profiles_cf8d307b": {
    "message": "Publish Profiles"
  },
  "publish_to_selected_profile_c0998a2": {
    "message": "Publish to selected profile"
  },
  "published_4bb5209e": {
    "message": "Published"
  },
  "publishing_d63a8f2d": {
    "message": "Publishing"
  },
  "qna_28ee5e26": {
    "message": "QnA"
  },
  "qna_editor_9eb94b02": {
    "message": "QnA editor"
  },
  "qna_file_37705cb7": {
    "message": "qna file"
  },
  "qna_intent_recognized_49c3d797": {
    "message": "QnA Intent recognized"
  },
  "qna_maker_azure_search_service_88a403db": {
    "message": "QnA Maker Azure Search Service"
  },
  "qna_maker_c313ed6e": {
    "message": "QnA Maker"
  },
  "qna_maker_web_app_3da183bd": {
    "message": "QnA Maker Web App"
  },
  "qna_navigation_pane_b79ebcbf": {
    "message": "Qna Navigation Pane"
  },
  "qna_region_5a864ef8": {
    "message": "QnA Region"
  },
  "qna_subscription_key_ed72a47": {
    "message": "QNA Subscription key:"
  },
  "question_9121487": {
    "message": "Question"
  },
  "question_is_content_3952e657": {
    "message": "Question is { content }"
  },
  "question_is_empty_now_f0b5733e": {
    "message": "Question is empty now"
  },
  "randomselector_4a5274f1": {
    "message": "RandomSelector"
  },
  "range_selection_30caeea5": {
    "message": "Range Selection"
  },
  "re_prompt_for_input_c3b5b3ab": {
    "message": "Re-prompt for input"
  },
  "recent_bots_f36af62f": {
    "message": "Recent bots"
  },
  "recognizer_type_dc591e16": {
    "message": "Recognizer Type"
  },
  "recognizers_cefce9d1": {
    "message": "Recognizers"
  },
  "redo_363c58b7": {
    "message": "Redo"
  },
  "redo_is_not_supported_b743e4dc": {
    "message": "Redo is not supported"
  },
  "refer_to_the_syntax_documentation_here_df8dc9b4": {
    "message": "Refer to the syntax documentation here."
  },
  "regex_intent_is_already_defined_df095c1f": {
    "message": "RegEx { intent } is already defined"
  },
<<<<<<< HEAD
  "regex_pattern_c2b3f66": {
    "message": "Regex pattern"
=======
  "regular_expression_855557bf": {
    "message": "Regular Expression"
>>>>>>> 107c4ecf
  },
  "regular_expression_recognizer_44664557": {
    "message": "Regular expression recognizer"
  },
  "release_1af20f26": {
    "message": "Release: "
  },
  "reloading_49d2f661": {
    "message": "Reloading"
  },
  "remote_templates_a23c242d": {
    "message": "Remote templates"
  },
  "remove_f47dc62a": {
    "message": "Remove"
  },
  "remove_this_dialog_6146716c": {
    "message": "Remove this dialog"
  },
  "remove_this_trigger_622d866d": {
    "message": "Remove this trigger"
  },
  "repeat_this_dialog_83ca994e": {
    "message": "Repeat this dialog"
  },
  "replace_this_dialog_e304015e": {
    "message": "Replace this dialog"
  },
  "reprompt_dialog_event_c42d2c33": {
    "message": "Reprompt dialog event"
  },
  "required_5f7ef8c0": {
    "message": "Required"
  },
  "required_a6089a96": {
    "message": "required"
  },
  "required_properties_dfb0350d": {
    "message": "Required properties"
  },
  "requiredtext_ff8f722f": {
    "message": "{ requiredText }"
  },
  "requiredtext_priority_priority_4293288f": {
    "message": "{ requiredText } | Priority: { priority }"
  },
  "resource_374a9df": {
    "message": "Resource"
  },
  "response_is_response_3cd62f8f": {
    "message": "Response is { response }"
  },
  "responses_12d6df1d": {
    "message": "Responses"
  },
  "restart_bot_34e36428": {
    "message": "Restart Bot"
  },
  "review_and_generate_63dec712": {
    "message": "Review and generate"
  },
  "rollback_26326307": {
    "message": "Rollback"
  },
  "runtime_already_exists_f181f5ec": {
    "message": "Runtime already exists"
  },
  "runtime_code_location_4e94ee12": {
    "message": "Runtime code location"
  },
  "runtime_config_a2904ff9": {
    "message": "Runtime Config"
  },
  "sample_phrases_5d78fa35": {
    "message": "Sample Phrases"
  },
  "sample_phrases_are_phrases_a966b47f": {
    "message": "Sample Phrases are { phrases }"
  },
  "save_11a80ec3": {
    "message": "Save"
  },
  "save_as_9e0cf70b": {
    "message": "Save as"
  },
  "save_your_skill_manifest_63bf5f26": {
    "message": "Save your skill manifest"
  },
  "schema_24739a48": {
    "message": "Schema"
  },
  "schemaid_doesn_t_exists_select_an_schema_to_edit_o_9cccc954": {
    "message": "{ schemaId } doesn''t exists, select an schema to edit or create a new one"
  },
  "schemas_74566170": {
    "message": "Schemas"
  },
  "scripts_successfully_updated_3a75d57f": {
    "message": "Scripts successfully updated."
  },
  "sdk_runtime_packages_22d8ed1a": {
    "message": "SDK runtime packages"
  },
  "search_280d00bd": {
    "message": "Search"
  },
  "search_for_extensions_on_npm_c5ca65d9": {
    "message": "Search for extensions on npm"
  },
  "search_index_for_your_qna_maker_knowledgebases_22700ca7": {
    "message": "Search index for your QnA Maker knowledgebases."
  },
  "see_log_4b833bf7": {
    "message": "See Log"
  },
  "select_a_bot_e1c4dc2b": {
    "message": "Select a Bot"
  },
  "select_a_trigger_on_the_left_a4b41558": {
    "message": "Select a trigger on the left"
  },
  "select_activity_type_591a8226": {
    "message": "Select activity type"
  },
  "select_all_f73344a8": {
    "message": "Select all"
  },
  "select_an_activity_type_c982fcbe": {
    "message": "Select an activity type"
  },
  "select_an_event_type_3d7108f1": {
    "message": "Select an event type"
  },
  "select_an_option_9f5dfb55": {
    "message": "Select an option"
  },
  "select_an_schema_to_edit_or_create_a_new_one_59c7326a": {
    "message": "Select an schema to edit or create a new one"
  },
  "select_event_type_c2c4c1ee": {
    "message": "Select event type"
  },
  "select_language_to_delete_d1662d3d": {
    "message": "Select language to delete"
  },
  "select_manifest_version_4f5b1230": {
    "message": "Select manifest version"
  },
  "select_options_9ee7b227": {
    "message": "Select options"
  },
  "select_property_type_45c6e68e": {
    "message": "Select property type"
  },
  "select_runtime_version_to_add_d63d383b": {
    "message": "Select runtime version to add"
  },
  "select_trigger_type_a09777d8": {
    "message": "Select trigger type"
  },
  "select_which_dialogs_are_included_in_the_skill_man_281ef8c9": {
    "message": "Select which dialogs are included in the skill manifest"
  },
  "select_which_tasks_this_skill_can_perform_172b0eae": {
    "message": "Select which tasks this skill can perform"
  },
  "selected_assistant_type_83d58f54": {
    "message": "Selected Assistant Type"
  },
  "selection_field_86d1dc94": {
    "message": "selection field"
  },
  "selectors_2dcb3029": {
    "message": "Selectors"
  },
  "send_a_response_1a917d7e": {
    "message": "Send a response"
  },
  "send_an_http_request_aa32fd2": {
    "message": "Send an HTTP request"
  },
  "send_messages_c48b239": {
    "message": "Send Messages"
  },
  "sentence_wrap_930c8ced": {
    "message": "Sentence wrap"
  },
  "session_expired_12aaf414": {
    "message": "Session expired"
  },
  "set_a_property_4258d8d7": {
    "message": "Set a property"
  },
  "set_destination_folder_f76e0259": {
    "message": "Set destination folder"
  },
  "set_properties_7415af3c": {
    "message": "Set properties"
  },
  "set_up_your_bot_75009578": {
    "message": "Set up your bot"
  },
  "settings_5aa0fd0c": {
    "message": "Settings"
  },
  "settings_editor_b5246933": {
    "message": "Settings editor"
  },
  "settings_menu_c99ecc6d": {
    "message": "Settings menu"
  },
  "show_all_notifications_55bf7858": {
    "message": "Show All Notifications"
  },
  "show_code_f3e9d1cc": {
    "message": "Show code"
  },
  "show_form_dialog_90aad050": {
    "message": "Show Form Dialog"
  },
  "show_form_dialog_editor_in_the_canvas_140492b2": {
    "message": "Show form dialog editor in the canvas"
  },
  "show_keys_3072a5b8": {
    "message": "Show keys"
  },
  "show_skill_manifest_5d0abde1": {
    "message": "Show skill manifest"
  },
  "sign_out_user_6845d640": {
    "message": "Sign out user"
  },
  "skill_dialog_name_1bbf0eff": {
    "message": "Skill Dialog Name"
  },
  "skill_endpoint_b563491e": {
    "message": "Skill Endpoint"
  },
  "skill_endpoints_e4e3d8c1": {
    "message": "Skill endpoints"
  },
  "skill_host_endpoint_b1088d0": {
    "message": "Skill Host Endpoint"
  },
  "skill_manifest_endpoint_is_configured_improperly_e083731d": {
    "message": "Skill manifest endpoint is configured improperly"
  },
  "skillname_manifest_ef3d9fed": {
    "message": "{ skillName } Manifest"
  },
  "skills_49cccd6a": {
    "message": "Skills"
  },
  "skip_this_step_to_add_questions_and_answers_manual_ed1b9f80": {
    "message": "Skip this step to add questions and answers manually after creation. The number of sources and file size you can add depends on the QnA service SKU you choose. "
  },
  "sorry_something_went_wrong_with_connecting_bot_run_7d6785e3": {
    "message": "Sorry, something went wrong with connecting bot runtime"
  },
  "sorry_something_went_wrong_with_publishing_try_aga_306a48f5": {
    "message": "Sorry, something went wrong with publishing. Try again or exit out of this task."
  },
  "sorted_a_to_z_915b2ed3": {
    "message": "Sorted A to Z"
  },
  "sorted_z_to_a_722f1567": {
    "message": "Sorted Z to A"
  },
  "spaces_and_special_characters_are_not_allowed_20d47684": {
    "message": "Spaces and special characters are not allowed."
  },
  "spaces_and_special_characters_are_not_allowed_use__48acec3c": {
    "message": "Spaces and special characters are not allowed. Use letters, numbers, -, or _."
  },
  "spaces_and_special_characters_are_not_allowed_use__d24a8636": {
    "message": "Spaces and special characters are not allowed. Use letters, numbers, -, or _, and begin the name with a letter."
  },
  "specify_a_name_and_description_for_your_new_dialog_86eb3130": {
    "message": "Specify a name and description for your new dialog."
  },
  "specify_a_name_description_and_location_for_your_n_667f1438": {
    "message": "Specify a name, description, and location for your new bot project."
  },
  "speech_16063aed": {
    "message": "Speech"
  },
  "start_bot_25ecad14": {
    "message": "Start Bot"
  },
  "start_bot_failed_d75647d5": {
    "message": "Start bot failed"
  },
  "start_command_a085f2ec": {
    "message": "Start command"
  },
  "start_typing_kind_or_b0c305da": {
    "message": "Start typing { kind } or"
  },
  "state_is_state_a2b8943": {
    "message": "State is { state }"
  },
  "status_e7fdbe06": {
    "message": "Status"
  },
  "step_of_setlength_43c73821": {
    "message": "{ step } of { setLength }"
  },
  "string_24369b3": {
    "message": "String"
  },
  "string_field_db491570": {
    "message": "string field"
  },
  "string_or_expression_c441b45c": {
    "message": "String or expression"
  },
  "submit_a3cc6859": {
    "message": "Submit"
  },
  "subscription_keys_for_language_understanding_cogni_105e039f": {
    "message": "Subscription keys for Language Understanding Cognitive Service."
  },
  "subscription_keys_for_qna_maker_cognitive_service__91da99a4": {
    "message": "Subscription keys for QnA Maker Cognitive Service which facilitates the bot personality you selected."
  },
  "summary_24ad7681": {
    "message": "Summary"
  },
  "synonyms_optional_afe5cdb1": {
    "message": "Synonyms (Optional)"
  },
  "tb_149f379c": {
    "message": "TB"
  },
  "templatename_is_missing_or_empty_23e6b06e": {
    "message": "templateName is missing or empty"
  },
  "terms_of_use_6542769b": {
    "message": "Terms of Use"
  },
  "test_in_emulator_b1b3c278": {
    "message": "Test in Emulator"
  },
  "test_your_bot_3cd1f4bb": {
    "message": "Test your bot"
  },
  "text_7f4593da": {
    "message": "Text"
  },
  "the_api_messages_endpoint_for_the_skill_f318dc63": {
    "message": "The /api/messages endpoint for the skill."
  },
  "the_azure_bot_service_resource_stores_configuratio_b7b4e73d": {
    "message": "The Azure Bot Service resource stores configuration information that allows your Virtual Assistant to be accessed on the supported Channels and provide OAuth authentication."
  },
  "the_bot_settings_page_includes_detailed_configurat_ea45980f": {
    "message": "The Bot Settings page includes detailed configuration information about the selected bot. To test your bot or publish to Azure, you may need to provide these settings."
  },
  "the_callback_url_for_the_skill_host_e20e1012": {
    "message": "The callback url for the skill host."
  },
  "the_dialog_you_have_tried_to_delete_is_currently_u_a37c7a02": {
    "message": "The dialog you have tried to delete is currently used in the below dialog(s). Removing this dialog will cause your Bot to malfunction without additional action."
  },
  "the_file_name_can_not_be_empty_cbdbe9c8": {
    "message": "The file name can not be empty"
  },
  "the_following_customizations_will_be_applied_to_yo_7d3384cf": {
    "message": "The following customizations will be applied to your bot"
  },
  "the_following_lufile_s_are_invalid_c61ea748": {
    "message": "The Following LuFile(s) are invalid: \n"
  },
  "the_following_will_be_provisioned_to_enable_your_b_6c52fdac": {
    "message": "The following will be provisioned to enable your bot"
  },
  "the_main_dialog_is_named_after_your_bot_it_is_the__3d9864f": {
    "message": "The main dialog is named after your bot. It is the root and entry point of a bot."
  },
  "the_manifest_can_be_edited_and_refined_manually_if_9269e3f2": {
    "message": "The manifest can be edited and refined manually if and where needed."
  },
  "the_microsoft_app_id_that_will_be_calling_the_skil_955424de": {
    "message": "The Microsoft App Id that will be calling the skill."
  },
  "the_microsoft_app_password_that_will_be_calling_th_acf9e1ea": {
    "message": "The Microsoft App Password that will be calling the skill."
  },
  "the_page_you_are_looking_for_can_t_be_found_a3b75795": {
    "message": "The page you are looking for can''t be found."
  },
  "the_property_type_defines_the_expected_input_the_t_58a6ef09": {
    "message": "The property type defines the expected input. The type can be a list (or enum) of defined values or a data format, such as a date, email, number, or string."
  },
  "the_return_type_does_not_match_2ae72548": {
    "message": "the return type does not match"
  },
  "the_root_bot_is_not_a_bot_project_d1495cf6": {
    "message": "The root bot is not a bot project"
  },
  "the_welcome_message_is_triggered_by_the_i_conversa_a3ff58f8": {
    "message": "The welcome message is triggered by the <i>ConversationUpdate</i> event. To add a new <i>ConversationUpdate</i> trigger:"
  },
  "there_are_no_kind_properties_e299287e": {
    "message": "There are no { kind } properties."
  },
  "there_are_no_notifications_e81eab8d": {
    "message": "There are no notifications."
  },
  "there_was_an_error_74ed3c58": {
    "message": "There was an error"
  },
  "there_was_error_creating_your_kb_53b31ff3": {
    "message": "There was error creating your KB"
  },
  "these_examples_bring_together_all_of_the_best_prac_bd907b65": {
    "message": "These examples bring together all of the best practices and components for building conversational experiences."
  },
  "these_tasks_will_be_used_to_generate_the_manifest__2791be0e": {
    "message": "These tasks will be used to generate the manifest and describe the capabilities of this skill to those who may want to use it."
  },
  "this_bot_has_errors_72fb40d5": {
    "message": "This bot has errors"
  },
  "this_bot_has_warnings_b6735e2e": {
    "message": "This bot has warnings"
  },
  "this_configures_a_data_driven_dialog_via_a_collect_c7fa4389": {
    "message": "This configures a data driven dialog via a collection of events and actions."
  },
  "this_dialog_has_no_trigger_yet_d1f1d173": {
    "message": "This dialog has no trigger yet."
  },
  "this_is_a_required_field_acb9837e": {
    "message": "This is a required field."
  },
  "this_is_a_severity_notification_9beabb58": {
    "message": "This is a { severity } notification"
  },
  "this_is_the_language_used_for_composer_s_user_inte_ab7fa82e": {
    "message": "This is the language used for Composer’s user interface."
  },
  "this_language_will_be_copied_and_used_as_the_basis_573515e4": {
    "message": "This language will be copied and used as the basis (and fallback language) for the translation."
  },
  "this_operation_cannot_be_completed_the_skill_is_al_4886d311": {
    "message": "This operation cannot be completed. The skill is already part of the Bot Project"
  },
  "this_option_allows_your_users_to_give_multiple_val_d2dd0d58": {
    "message": "This option allows your users to give multiple values for this property."
  },
  "this_trigger_type_is_not_supported_by_the_regex_re_dc3eefa2": {
    "message": "This trigger type is not supported by the RegEx recognizer. To ensure this trigger is fired, change the recognizer type."
  },
  "this_url_is_duplicated_a0768f44": {
    "message": "This url is duplicated"
  },
  "this_version_of_the_content_is_out_of_date_and_you_5e878f29": {
    "message": "This version of the content is out of date, and your last change was rejected. The content will be automatically refreshed."
  },
  "this_will_delete_the_dialog_and_its_contents_do_yo_9b48fa3c": {
    "message": "This will delete the Dialog and its contents. Do you wish to continue?"
  },
  "this_will_delete_the_profile_do_you_wish_to_contin_61b54894": {
    "message": "This will delete the profile. Do you wish to continue?"
  },
  "this_will_open_your_emulator_application_if_you_do_ba277151": {
    "message": "This will open your Emulator application. If you don''t yet have the Bot Framework Emulator installed, you can download it <a>here</a>."
  },
  "time_2b5aac58": {
    "message": "Time"
  },
  "tip_8f74cd0": {
    "message": "tip"
  },
  "tips_80d0da2b": {
    "message": "tips"
  },
  "title_ee03d132": {
    "message": "Title"
  },
  "title_msg_ee91458d": {
    "message": "{ title }. { msg }"
  },
  "to_customize_the_welcome_message_select_the_i_send_9b4bf4f": {
    "message": "To customize the welcome message, select the <i>Send a response</i> action in the Visual Editor. Then in the Form Editor on the right, you can edit the bot''s welcome message in the <b>Language Generation</b> field."
  },
  "to_learn_more_about_the_lg_file_format_read_the_do_ef6e083d": {
    "message": "> To learn more about the LG file format, read the documentation at\n> { lgHelp }"
  },
  "to_learn_more_about_the_lu_file_format_read_the_do_cac5ffc9": {
    "message": "> To learn more about the LU file format, read the documentation at\n> { LU_HELP }"
  },
  "to_learn_more_about_the_qna_file_format_read_the_d_1ce18259": {
    "message": "> To learn more about the QnA file format, read the documentation at\n> { QNA_HELP }"
  },
  "to_make_this_bot_available_in_other_languages_sele_35fc5a58": {
    "message": "To make this bot available in other languages, select \"Create copy to translate bot content\" and translate the content into the new language."
  },
  "to_make_your_bot_available_for_others_as_a_skill_w_f2c19b9c": {
    "message": "To make your bot available for others as a skill, we need to generate a manifest."
  },
  "to_run_this_bot_composer_needs_net_core_sdk_d1551038": {
    "message": "To run this bot, Composer needs .NET Core SDK."
  },
  "to_understand_what_the_user_says_your_dialog_needs_957034cc": {
    "message": "To understand what the user says, your dialog needs an ''IRecognizer'' that includes example words and sentences that users may use."
  },
  "to_which_language_will_you_be_translating_your_bot_77219d69": {
    "message": "To which language will you be translating your bot?"
  },
  "toggle_extension_e41de2d2": {
    "message": "Toggle extension"
  },
  "toggle_show_all_61f19d77": {
    "message": "Toggle show all"
  },
  "toolbar_bafd4228": {
    "message": "toolbar"
  },
  "total_mb_531a3721": {
    "message": "{ total }MB"
  },
  "trigger_name_a23ed36c": {
    "message": "Trigger name"
  },
  "trigger_phrases_f6754fa": {
    "message": "Trigger phrases"
  },
  "trigger_phrases_intent_intentname_a1b62148": {
    "message": "Trigger phrases (intent: #{ intentName })"
  },
  "triggers_connect_intents_with_bot_responses_think__fdfc97ea": {
    "message": "Triggers connect intents with bot responses. Think of a trigger as one capability of your bot. So your bot is a collection of triggers. To add a new trigger, click the <b>Add</b> button in the toolbar, and then select the <b>Add a new trigger</b> option from the dropdown menu."
  },
  "true_1900d7ae": {
    "message": "true"
  },
  "true_b9327890": {
    "message": "True"
  },
  "trueselector_40702dda": {
    "message": "TrueSelector"
  },
  "try_again_ad656c3c": {
    "message": "Try again"
  },
  "try_new_features_in_preview_and_help_us_make_compo_e8e58983": {
    "message": "Try new features in preview and help us make Composer better. You can turn them on or off at any time."
  },
  "type_a_name_that_describes_this_content_d1a910b6": {
    "message": "Type a name that describes this content"
  },
  "type_and_press_enter_33a2905d": {
    "message": "Type and press enter"
  },
  "type_c8106334": {
    "message": "Type"
  },
  "type_could_not_be_loaded_65ebaf86": {
    "message": "{ type } could not be loaded"
  },
  "type_dialog_name_14a50769": {
    "message": "Type dialog name"
  },
  "type_form_dialog_schema_name_b767985c": {
    "message": "Type form dialog schema name"
  },
  "typing_activity_6b634ae": {
    "message": "Typing activity"
  },
  "unable_to_determine_recognizer_type_from_data_valu_2960f526": {
    "message": "Unable to determine recognizer type from data: { value }"
  },
  "undo_a7be8fef": {
    "message": "Undo"
  },
  "undo_is_not_supported_ecd6f9fc": {
    "message": "Undo is not supported"
  },
  "uninstall_8730233": {
    "message": "Uninstall"
  },
  "unknown_47a3b725": {
    "message": "Unknown"
  },
  "unknown_intent_44b962ba": {
    "message": "Unknown intent"
  },
  "unknown_intent_recognized_1953f9be": {
    "message": "Unknown intent recognized"
  },
  "unknown_state_23f73afb": {
    "message": "Unknown State"
  },
  "unused_8d193e3": {
    "message": "Unused"
  },
  "update_a_an_activity_previously_sent_during_the_co_f0619cca": {
    "message": "Update a an activity previously sent during the conversation"
  },
  "update_activity_2b05e6c6": {
    "message": "Update activity"
  },
  "update_available_b637d767": {
    "message": "Update available"
  },
  "update_complete_c5163fbf": {
    "message": "Update complete"
  },
  "update_failed_2c87428c": {
    "message": "Update failed"
  },
  "update_folder_name_error_24563bf6": {
    "message": "Update Folder Name Error"
  },
  "update_in_progress_f65e6b29": {
    "message": "Update in progress"
  },
  "update_scripts_a3a483e": {
    "message": "Update scripts"
  },
  "update_scripts_c58771a2": {
    "message": "Update Scripts"
  },
  "updating_scripts_e17a5722": {
    "message": "Updating scripts... "
  },
  "url_22a5f3b8": {
    "message": "URL"
  },
  "url_8c4ff7d2": {
    "message": "Url"
  },
  "url_should_start_with_http_s_9ca55d94": {
    "message": "Url should start with http[s]://"
  },
  "use_custom_runtime_d7d323fd": {
    "message": "Use custom runtime"
  },
  "used_3d895705": {
    "message": "Used"
  },
  "used_in_126529e5": {
    "message": "Used In"
  },
  "used_to_capture_conversation_and_application_telem_cae2c2a4": {
    "message": "Used to capture conversation and application telemetry."
  },
  "used_to_host_your_bot_web_app_and_qna_maker_web_ap_514dc11b": {
    "message": "Used to host your Bot Web App and QnA Maker Web App."
  },
  "used_to_store_conversation_state_11f348bd": {
    "message": "Used to store conversation state."
  },
  "used_to_store_conversation_transcripts_d80440ab": {
    "message": "Used to store conversation transcripts."
  },
  "user_input_673e4a89": {
    "message": "User input"
  },
  "user_input_a6ff658d": {
    "message": "User Input"
  },
  "user_is_typing_790cb502": {
    "message": "User is typing"
  },
  "va_creation_6babf7db": {
    "message": "VA Creation"
  },
  "va_template_made_available_in_new_bot_flow_5f85baa4": {
    "message": "VA template made available in new bot flow."
  },
  "validating_35b79a96": {
    "message": "Validating..."
  },
  "validation_b10c677c": {
    "message": "Validation"
  },
  "validation_rules_efd3144d": {
    "message": "Validation Rules"
  },
  "value_d842f16d": {
    "message": "Value"
  },
  "version_5599c321": {
    "message": "Version"
  },
  "version_version_a051e218": {
    "message": "Version { version }"
  },
  "video_tutorials_79eb26ca": {
    "message": "Video tutorials:"
  },
  "view_ba339f93": {
    "message": "View"
  },
  "view_dialog_f5151228": {
    "message": "View dialog"
  },
  "view_kb_c382e495": {
    "message": "View KB"
  },
  "view_on_npm_2051324d": {
    "message": "View on npm"
  },
  "vishwac_sena_45910bf0": {
    "message": "Vishwac Sena"
  },
  "visual_editor_216472d": {
    "message": "Visual editor"
  },
  "warning_53c98b03": {
    "message": "Warning!"
  },
  "warning_the_action_you_are_about_to_take_cannot_be_1071a3c3": {
    "message": "Warning: the action you are about to take cannot be undone. Going further will delete this bot and any related files in the bot project folder."
  },
  "we_have_created_a_sample_bot_to_help_you_get_start_95a58922": {
    "message": "We have created a sample bot to help you get started with Composer. Click here to open the bot."
  },
  "we_need_to_define_the_endpoints_for_the_skill_to_a_5dc98d90": {
    "message": "We need to define the endpoints for the skill to allow other bots to interact with it."
  },
  "weather_bot_c38920cd": {
    "message": "Weather Bot"
  },
  "welcome_73d18b4d": {
    "message": "Welcome!"
  },
  "welcome_dd4e7151": {
    "message": "Welcome"
  },
  "westeurope_cabf9688": {
    "message": "westeurope"
  },
  "westus_dc50d800": {
    "message": "westus"
  },
  "what_can_the_user_accomplish_through_this_conversa_7ddb03a1": {
    "message": "What can the user accomplish through this conversation? For example, BookATable, OrderACoffee etc."
  },
  "what_is_the_name_of_your_bot_a571c565": {
    "message": "What is the name of your bot?"
  },
  "what_will_your_virtual_assistant_say_if_it_does_no_972dd9ab": {
    "message": "What will your Virtual Assistant say if it does not understand the user?"
  },
  "what_your_bot_says_to_the_user_visit_a_target_blan_7735479": {
    "message": "What your Bot says to the user. Visit <a target=\"_blank\" href=\"https://aka.ms/bf-composer-docs-lg\"> the documentation</a> a reference of capabilities."
  },
  "when_deleting_a_language_only_the_content_will_be__8f7f8dee": {
    "message": "When deleting a language, only the content will be removed. The flow and logic of the conversation and dialog will remain functional."
  },
  "when_done_switch_to_the_newly_created_language_and_862b7dd9": {
    "message": "When done, switch to the newly created language and start the (manual) translation process."
  },
  "when_multiple_people_are_working_with_models_you_w_32b48099": {
    "message": "When multiple people are working with models you want to be able to work with models independently from each other tied to the source control."
  },
  "which_bot_do_you_want_to_open_974bb1e5": {
    "message": "Which bot do you want to open?"
  },
  "write_an_expression_8773ea5c": {
    "message": "Write an expression"
  },
  "yes_dde87d5": {
    "message": "Yes"
  },
  "you_already_have_a_kb_with_that_name_choose_anothe_b7f7c517": {
    "message": "You already have a KB with that name. Choose another name and try again."
  },
  "you_are_about_to_publish_your_bot_to_the_profile_b_79a6a226": {
    "message": "You are about to publish your bot to the profile below. Do you want to proceed?"
  },
  "you_can_define_and_manage_b_intents_b_here_each_in_721b8a0c": {
    "message": "You can define and manage <b>intents</b> here. Each intent describes a particular user intention through utterances (i.e. user says). <b>Intents are often triggers of your bot.</b>"
  },
  "you_can_manage_all_bot_responses_here_make_good_us_5e6e1953": {
    "message": "You can manage all bot responses here. Make good use of the templates to create sophisticated response logic based on your own needs."
  },
  "you_do_not_have_permission_to_save_bots_here_56cc10c7": {
    "message": "You do not have permission to save bots here"
  },
  "your_bot_creation_journey_on_composer_131c1a8b": {
    "message": "Your bot creation journey on Composer"
  },
  "your_bot_is_using_luis_and_qna_for_natural_languag_e397e61f": {
    "message": "Your bot is using LUIS and QnA for natural language understanding."
  },
  "your_knowledge_base_is_ready_6ecc1871": {
    "message": "Your knowledge base is ready!"
  }
}<|MERGE_RESOLUTION|>--- conflicted
+++ resolved
@@ -2105,13 +2105,11 @@
   "regex_intent_is_already_defined_df095c1f": {
     "message": "RegEx { intent } is already defined"
   },
-<<<<<<< HEAD
   "regex_pattern_c2b3f66": {
     "message": "Regex pattern"
-=======
+  },
   "regular_expression_855557bf": {
     "message": "Regular Expression"
->>>>>>> 107c4ecf
   },
   "regular_expression_recognizer_44664557": {
     "message": "Regular expression recognizer"
