--- conflicted
+++ resolved
@@ -52,11 +52,8 @@
     "@azure/ms-rest-browserauth": "0.1.4",
     "@azure/ms-rest-js": "^2.0.7",
     "@azure/ms-rest-nodeauth": "3.0.3",
-<<<<<<< HEAD
-=======
     "@bfc/built-in-functions": "../../Composer/packages/tools/built-in-functions",
     "@bfc/code-editor": "../../Composer/packages/lib/code-editor",
->>>>>>> 7e42e0fc
     "@bfc/extension-client": "file:../../Composer/packages/extension-client",
     "@bfc/indexers": "../../Composer/packages/lib/indexers",
     "@bfc/shared": "../../Composer/packages/lib/shared",
