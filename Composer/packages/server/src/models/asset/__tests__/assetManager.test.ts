--- conflicted
+++ resolved
@@ -154,11 +154,8 @@
         '1.0.3',
         'sampleConversationalCore',
         mockLocRef,
-<<<<<<< HEAD
+        '0',
         'azureWebApp'
-=======
-        '0'
->>>>>>> 35b5d894
       );
       expect(newBotLocationRef).toStrictEqual({
         path: '/path/to/npmbot',
