--- conflicted
+++ resolved
@@ -87,10 +87,7 @@
   },
   "devDependencies": {
     "@babel/plugin-transform-runtime": "7.9.6",
-<<<<<<< HEAD
-=======
     "@bfc/code-editor": "../../Composer/packages/lib/code-editor",
->>>>>>> b8bc9fa3
     "@botframework-composer/test-utils": "^0.0.1",
     "@botframework-composer/types": "file:../../Composer/packages/types",
     "@types/archiver": "3.1.0",
