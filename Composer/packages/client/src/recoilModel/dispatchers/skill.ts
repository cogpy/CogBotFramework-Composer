// Copyright (c) Microsoft Corporation.
// Licensed under the MIT License.
/* eslint-disable react-hooks/rules-of-hooks */

import { CallbackInterface, useRecoilCallback } from 'recoil';
import { SkillManifest } from '@bfc/shared';

import httpClient from '../../utils/httpUtil';

import {
  skillManifestsState,
  onAddSkillDialogCompleteState,
  skillsState,
  settingsState,
  showAddSkillDialogModalState,
  displaySkillManifestState,
} from './../atoms/botState';
import { logMessage } from './shared';

export const skillDispatcher = () => {
  const createSkillManifest = useRecoilCallback(({ set }: CallbackInterface) => async ({ id, content, projectId }) => {
    set(skillManifestsState(projectId), (skillManifests) => [...skillManifests, { content, id }]);
  });

  const removeSkillManifest = useRecoilCallback(
    ({ set }: CallbackInterface) => async (id: string, projectId: string) => {
      set(skillManifestsState(projectId), (skillManifests) => skillManifests.filter((manifest) => manifest.id !== id));
    }
  );

<<<<<<< HEAD
  const updateSkillManifest = useRecoilCallback(({ set }: CallbackInterface) => async ({ id, content, projectId }) => {
    set(skillManifestsState(projectId), (skillManifests) =>
      skillManifests.map((manifest) => (manifest.id === id ? { id, content } : manifest))
    );
  });
=======
  const updateSkillManifest = useRecoilCallback(
    ({ set, snapshot }: CallbackInterface) => async ({ id, content }: SkillManifest) => {
      const manifests = await snapshot.getPromise(skillManifestsState);
      if (!manifests.some((manifest) => manifest.id === id)) {
        createSkillManifest({ id, content });
      }

      set(skillManifestsState, (skillManifests) =>
        skillManifests.map((manifest) => (manifest.id === id ? { id, content } : manifest))
      );
    }
  );
>>>>>>> 81987b6f

  const updateSkill = useRecoilCallback(
    (callbackHelpers: CallbackInterface) => async ({ projectId, targetId, skillData }) => {
      const { set, snapshot } = callbackHelpers;
      const onAddSkillDialogComplete = (await snapshot.getPromise(onAddSkillDialogCompleteState(projectId))).func;
      const originSkills = [...(await snapshot.getPromise(skillsState(projectId)))];

      // add
      if (targetId === -1 && skillData) {
        originSkills.push(skillData);
      } else if (targetId >= 0 && targetId < originSkills.length) {
        // modify
        if (skillData) {
          originSkills.splice(targetId, 1, skillData);

          // delete
        } else {
          originSkills.splice(targetId, 1);
        }
        // error
      } else {
        throw new Error(`update out of range, skill not found`);
      }

      try {
        const response = await httpClient.post(`/projects/${projectId}/skills/`, { skills: originSkills });

        if (typeof onAddSkillDialogComplete === 'function') {
          const skill = response.data.find(({ manifestUrl }) => manifestUrl === skillData.manifestUrl);
          onAddSkillDialogComplete(skill ? skill : null);
        }

        const skills = response.data;

        set(showAddSkillDialogModalState(projectId), false);
        set(onAddSkillDialogCompleteState(projectId), { func: undefined });
        set(settingsState(projectId), (settings) => ({
          ...settings,
          skill: skills.map(({ manifestUrl, name }) => {
            return { manifestUrl, name };
          }),
        }));
        set(skillsState(projectId), skills);
      } catch (err) {
        //TODO: error
        logMessage(callbackHelpers, err.message);
      }
    }
  );

  const addSkillDialogBegin = useRecoilCallback(({ set }: CallbackInterface) => (onComplete, projectId: string) => {
    set(showAddSkillDialogModalState(projectId), true);
    set(onAddSkillDialogCompleteState(projectId), { func: onComplete });
  });

  const addSkillDialogCancel = useRecoilCallback(({ set }: CallbackInterface) => (projectId: string) => {
    set(showAddSkillDialogModalState(projectId), false);
    set(onAddSkillDialogCompleteState(projectId), { func: undefined });
  });

  const addSkillDialogSuccess = useRecoilCallback(
    ({ set, snapshot }: CallbackInterface) => async (projectId: string) => {
      const onAddSkillDialogComplete = (await snapshot.getPromise(onAddSkillDialogCompleteState(projectId))).func;
      if (typeof onAddSkillDialogComplete === 'function') {
        onAddSkillDialogComplete(null);
      }

      set(showAddSkillDialogModalState(projectId), false);
      set(onAddSkillDialogCompleteState(projectId), { func: undefined });
    }
  );

  const displayManifestModal = useRecoilCallback(({ set }: CallbackInterface) => (id: string, projectId: string) => {
    set(displaySkillManifestState(projectId), id);
  });

  const dismissManifestModal = useRecoilCallback(({ set }: CallbackInterface) => (projectId: string) => {
    set(displaySkillManifestState(projectId), undefined);
  });

  return {
    createSkillManifest,
    removeSkillManifest,
    updateSkillManifest,
    updateSkill,
    addSkillDialogBegin,
    addSkillDialogCancel,
    addSkillDialogSuccess,
    displayManifestModal,
    dismissManifestModal,
  };
};<|MERGE_RESOLUTION|>--- conflicted
+++ resolved
@@ -18,9 +18,9 @@
 import { logMessage } from './shared';
 
 export const skillDispatcher = () => {
-  const createSkillManifest = useRecoilCallback(({ set }: CallbackInterface) => async ({ id, content, projectId }) => {
+  const createSkillManifest = ({ set }, { id, content, projectId }) => {
     set(skillManifestsState(projectId), (skillManifests) => [...skillManifests, { content, id }]);
-  });
+  };
 
   const removeSkillManifest = useRecoilCallback(
     ({ set }: CallbackInterface) => async (id: string, projectId: string) => {
@@ -28,26 +28,18 @@
     }
   );
 
-<<<<<<< HEAD
-  const updateSkillManifest = useRecoilCallback(({ set }: CallbackInterface) => async ({ id, content, projectId }) => {
-    set(skillManifestsState(projectId), (skillManifests) =>
-      skillManifests.map((manifest) => (manifest.id === id ? { id, content } : manifest))
-    );
-  });
-=======
   const updateSkillManifest = useRecoilCallback(
-    ({ set, snapshot }: CallbackInterface) => async ({ id, content }: SkillManifest) => {
-      const manifests = await snapshot.getPromise(skillManifestsState);
+    ({ set, snapshot }: CallbackInterface) => async ({ id, content }: SkillManifest, projectId: string) => {
+      const manifests = await snapshot.getPromise(skillManifestsState(projectId));
       if (!manifests.some((manifest) => manifest.id === id)) {
-        createSkillManifest({ id, content });
+        createSkillManifest({ set }, { id, content, projectId });
       }
 
-      set(skillManifestsState, (skillManifests) =>
+      set(skillManifestsState(projectId), (skillManifests) =>
         skillManifests.map((manifest) => (manifest.id === id ? { id, content } : manifest))
       );
     }
   );
->>>>>>> 81987b6f
 
   const updateSkill = useRecoilCallback(
     (callbackHelpers: CallbackInterface) => async ({ projectId, targetId, skillData }) => {
