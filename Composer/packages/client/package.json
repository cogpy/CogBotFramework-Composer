--- conflicted
+++ resolved
@@ -42,10 +42,6 @@
     "axios": "^0.19.2",
     "babel-plugin-extract-format-message": "^6.2.3",
     "format-message": "^6.2.3",
-<<<<<<< HEAD
-    "format-message-generate-id": "^6.2.3",
-=======
->>>>>>> c97fec28
     "jwt-decode": "^2.2.0",
     "lodash": "^4.17.19",
     "office-ui-fabric-react": "^7.121.11",
