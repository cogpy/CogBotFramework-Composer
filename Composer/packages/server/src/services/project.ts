// Copyright (c) Microsoft Corporation.
// Licensed under the MIT License.

import merge from 'lodash/merge';
import find from 'lodash/find';
import { TextFile } from '@bfc/indexers';

import { BotProject } from '../models/bot/botProject';
import { LocationRef } from '../models/bot/interface';
import { Store } from '../store/store';
import log from '../logger';

import StorageService from './storage';
import { Path } from './../utility/path';
import { UserIdentity } from './pluginLoader';

const MAX_RECENT_BOTS = 7;

export class BotProjectService {
  private static currentBotProjects: BotProject[] = [];
  private static recentBotProjects: LocationRef[] = [];
  private static projectLocationMap: {
    [key: string]: string;
  };

  private static initialize() {
    if (!BotProjectService.recentBotProjects || BotProjectService.recentBotProjects.length === 0) {
      BotProjectService.recentBotProjects = Store.get('recentBotProjects');
    }

    if (!BotProjectService.projectLocationMap || Object.keys(BotProjectService.projectLocationMap).length === 0) {
      BotProjectService.projectLocationMap = Store.get('projectLocationMap', {});
    }
  }

<<<<<<< HEAD
  public static lgImportResolver(source: string, id: string): TextFile {
    BotProjectService.initialize();
    let targetId = Path.basename(id, '.lg');
    if (targetId.lastIndexOf('.') === -1) {
      const locale = source.lastIndexOf('.') > 0 ? source.split('.').pop() : 'en-us';
      targetId += `.${locale}`;
    }
    const targetFile = BotProjectService.currentBotProject?.lgFiles.find(({ id }) => id === targetId);
=======
  public static lgImportResolver(_source: string, id: string, projectId: string): TextFile {
    BotProjectService.initialize();
    const targetId = Path.basename(id, '.lg');
    const targetFile = BotProjectService.currentBotProjects
      .find(({ id }) => id === projectId)
      ?.lgFiles.find(({ id }) => id === targetId);
>>>>>>> 9714e6ab
    if (!targetFile) throw new Error('lg file not found');
    return {
      id,
      content: targetFile.content,
    };
  }

<<<<<<< HEAD
  public static luImportResolver(source: string, id: string): any {
    BotProjectService.initialize();
    let targetId = Path.basename(id, '.lu');
    if (targetId.lastIndexOf('.') === -1) {
      const locale = source.lastIndexOf('.') > 0 ? source.split('.').pop() : 'en-us';
      targetId += `.${locale}`;
    }
    const targetFile = BotProjectService.currentBotProject?.luFiles.find(({ id }) => id === targetId);
=======
  public static luImportResolver(_source: string, id: string, projectId: string): any {
    BotProjectService.initialize();
    const targetId = Path.basename(id, '.lu');
    const targetFile = BotProjectService.currentBotProjects
      .find(({ id }) => id === projectId)
      ?.luFiles.find(({ id }) => id === targetId);
>>>>>>> 9714e6ab
    if (!targetFile) throw new Error('lu file not found');
    return {
      id,
      content: targetFile.content,
    };
  }

  public static staticMemoryResolver(projectId: string): string[] {
    const defaultProperties = [
      'this.value',
      'this.turnCount',
      'this.options',
      'dialog.eventCounter',
      'dialog.expectedProperties',
      'dialog.lastEvent',
      'dialog.requiredProperties',
      'dialog.retries',
      'dialog.lastIntent',
      'dialog.lastTriggerEvent',
      'turn.lastresult',
      'turn.activity',
      'turn.recognized',
      'turn.recognized.intent',
      'turn.recognized.score',
      'turn.recognized.text',
      'turn.unrecognizedText',
      'turn.recognizedEntities',
      'turn.interrupted',
      'turn.dialogEvent',
      'turn.repeatedIds',
      'turn.activityProcessed',
    ];
    const userDefined: string[] =
      BotProjectService.currentBotProjects[projectId]?.dialogs.reduce((result: string[], dialog) => {
        result = [...dialog.userDefinedVariables, ...result];
        return result;
      }, []) || [];
    return [...defaultProperties, ...userDefined];
  }

  public static getCurrentBotProject(): BotProject | undefined {
    throw new Error('getCurrentBotProject is DEPRECATED');
  }

  public static getProjectsDateModifiedDict = async (projects: LocationRef[], user?: UserIdentity): Promise<any> => {
    const dateModifiedDict: any = [];
    const promises = projects.map(async project => {
      let dateModified = '';
      try {
        dateModified = await StorageService.getBlobDateModified(project.storageId, project.path, user);
        dateModifiedDict.push({ dateModified, path: project.path });
      } catch (err) {
        log(err);
      }
    });
    await Promise.all(promises);
    return dateModifiedDict;
  };

  public static getRecentBotProjects = async (user?: UserIdentity) => {
    BotProjectService.initialize();
    const dateModifiedDict = await BotProjectService.getProjectsDateModifiedDict(
      BotProjectService.recentBotProjects,
      user
    );
    const recentBots = BotProjectService.recentBotProjects.reduce((result: any[], item) => {
      const name = Path.basename(item.path);
      //remove .botproj. Someone may open project before new folder structure.
      if (!name.includes('.botproj')) {
        result.push({ name, ...item });
      }
      return result;
    }, []);

    return recentBots.map((item: any) => {
      return merge(item, find(dateModifiedDict, { path: item.path }));
    });
  };

  public static openProject = async (locationRef: LocationRef, user?: UserIdentity): Promise<string> => {
    BotProjectService.initialize();

    // TODO: this should be refactored or moved into the BotProject constructor so that it can use user auth amongst other things
    if (!(await StorageService.checkBlob(locationRef.storageId, locationRef.path, user))) {
      BotProjectService.deleteRecentProject(locationRef.path);
      throw new Error(`file not exist ${locationRef.path}`);
    }

    for (const key in BotProjectService.projectLocationMap) {
      if (BotProjectService.projectLocationMap[key] === locationRef.path) {
        // TODO: this should probably move to getProjectById
        BotProjectService.addRecentProject(locationRef.path);
        return key;
      }
    }

    // generate an id and store it in the projectLocationMap
    const projectId = await BotProjectService.generateProjectId(locationRef.path);
    BotProjectService.addRecentProject(locationRef.path);
    Store.set('projectLocationMap', BotProjectService.projectLocationMap);
    return projectId.toString();
  };

  public static generateProjectId = async (path: string): Promise<string> => {
    const projectId = (Math.random() * 100000).toString();
    BotProjectService.projectLocationMap[projectId] = path;
    return projectId;
  };

  private static removeProjectIdFromCache = (projectId: string): void => {
    delete BotProjectService.projectLocationMap[projectId];
    Store.set('projectLocationMap', BotProjectService.projectLocationMap);
  };

  public static getProjectById = async (projectId: string, user?: UserIdentity) => {
    BotProjectService.initialize();

    if (!BotProjectService.projectLocationMap?.[projectId]) {
      throw new Error('project not found in cache');
    } else {
      const path = BotProjectService.projectLocationMap[projectId];
      // check to make sure the project is still there!
      if (!(await StorageService.checkBlob('default', path, user))) {
        BotProjectService.deleteRecentProject(path);
        BotProjectService.removeProjectIdFromCache(projectId);
        throw new Error(`file not exist ${path}`);
      }
      const project = new BotProject({ storageId: 'default', path: path }, user);
      project.id = projectId;
      await project.index();
      // update current indexed bot projects
      BotProjectService.updateCurrentProjects(project);
      return project;
    }
  };

  private static updateCurrentProjects = (project: BotProject): void => {
    const { id } = project;
    const idx = BotProjectService.currentBotProjects.findIndex(item => item.id === id);
    if (idx > -1) {
      BotProjectService.currentBotProjects.splice(idx, 1);
    }
    BotProjectService.currentBotProjects.unshift(project);

    if (BotProjectService.currentBotProjects.length > MAX_RECENT_BOTS) {
      BotProjectService.currentBotProjects = BotProjectService.currentBotProjects.slice(0, MAX_RECENT_BOTS);
    }
  };

  private static addRecentProject = (path: string): void => {
    // if (!BotProjectService.currentBotProject) {
    //   return;
    // }
    const currDir = Path.resolve(path);
    const idx = BotProjectService.recentBotProjects.findIndex(ref => currDir === Path.resolve(ref.path));
    if (idx > -1) {
      BotProjectService.recentBotProjects.splice(idx, 1);
    }
    const toSaveRecentProject = { storageId: 'default', path: currDir };
    BotProjectService.recentBotProjects.unshift(toSaveRecentProject);

    // remove LRU bot project
    if (BotProjectService.recentBotProjects.length > MAX_RECENT_BOTS) {
      BotProjectService.recentBotProjects = BotProjectService.recentBotProjects.slice(0, MAX_RECENT_BOTS);
    }

    Store.set('recentBotProjects', BotProjectService.recentBotProjects);
  };

  private static deleteRecentProject = (path: string): void => {
    const recentBotProjects = BotProjectService.recentBotProjects.filter(
      ref => Path.resolve(path) !== Path.resolve(ref.path)
    );
    BotProjectService.recentBotProjects = recentBotProjects;
    Store.set('recentBotProjects', recentBotProjects);
  };

  public static saveProjectAs = async (
    sourceProject: BotProject,
    locationRef: LocationRef,
    user?: UserIdentity
  ): Promise<string> => {
    BotProjectService.initialize();
    if (typeof sourceProject !== 'undefined') {
      const newCurrentProject = await sourceProject.copyTo(locationRef, user);
      await newCurrentProject.index();
      const projectId = await BotProjectService.generateProjectId(locationRef.path);
      BotProjectService.addRecentProject(locationRef.path);
      return projectId;
    } else {
      return '';
    }
  };
}<|MERGE_RESOLUTION|>--- conflicted
+++ resolved
@@ -33,23 +33,16 @@
     }
   }
 
-<<<<<<< HEAD
-  public static lgImportResolver(source: string, id: string): TextFile {
+  public static lgImportResolver(source: string, id: string, projectId: string): TextFile {
     BotProjectService.initialize();
     let targetId = Path.basename(id, '.lg');
     if (targetId.lastIndexOf('.') === -1) {
       const locale = source.lastIndexOf('.') > 0 ? source.split('.').pop() : 'en-us';
       targetId += `.${locale}`;
     }
-    const targetFile = BotProjectService.currentBotProject?.lgFiles.find(({ id }) => id === targetId);
-=======
-  public static lgImportResolver(_source: string, id: string, projectId: string): TextFile {
-    BotProjectService.initialize();
-    const targetId = Path.basename(id, '.lg');
     const targetFile = BotProjectService.currentBotProjects
       .find(({ id }) => id === projectId)
       ?.lgFiles.find(({ id }) => id === targetId);
->>>>>>> 9714e6ab
     if (!targetFile) throw new Error('lg file not found');
     return {
       id,
@@ -57,23 +50,16 @@
     };
   }
 
-<<<<<<< HEAD
-  public static luImportResolver(source: string, id: string): any {
+  public static luImportResolver(source: string, id: string, projectId: string): any {
     BotProjectService.initialize();
     let targetId = Path.basename(id, '.lu');
     if (targetId.lastIndexOf('.') === -1) {
       const locale = source.lastIndexOf('.') > 0 ? source.split('.').pop() : 'en-us';
       targetId += `.${locale}`;
     }
-    const targetFile = BotProjectService.currentBotProject?.luFiles.find(({ id }) => id === targetId);
-=======
-  public static luImportResolver(_source: string, id: string, projectId: string): any {
-    BotProjectService.initialize();
-    const targetId = Path.basename(id, '.lu');
     const targetFile = BotProjectService.currentBotProjects
       .find(({ id }) => id === projectId)
       ?.luFiles.find(({ id }) => id === targetId);
->>>>>>> 9714e6ab
     if (!targetFile) throw new Error('lu file not found');
     return {
       id,
