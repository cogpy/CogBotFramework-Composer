--- conflicted
+++ resolved
@@ -126,24 +126,10 @@
         try {
           const config = JSON.parse(profile.configuration);
 
-<<<<<<< HEAD
           // NOTE: if config.tenantId is missing (as might be the case with a pre-1.4 composer publish profile)
           // this will cause the user to be prompted for the correct tenant when they login.
           // if they choose the WRONG tenant, an error will appear.
           requireUserLogin(config.tenantId);
-=======
-        let newtoken = '';
-        if (userShouldProvideTokens()) {
-          if (isShowAuthDialog(false)) {
-            setShowAuthDialog(true);
-          }
-
-          newtoken = getTokenFromCache('accessToken');
-        } else {
-          newtoken = await getTokenInteractively(config.tenantId);
-        }
-        setToken(newtoken);
->>>>>>> 712d81f3
 
           setCurrentResource({
             microsoftAppId: config.settings?.MicrosoftAppId,
