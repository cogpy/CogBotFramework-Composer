// Copyright (c) Microsoft Corporation.
// Licensed under the MIT License.

import { TelemetrySettings } from './settings';

export type ServerSettings = Partial<{ telemetry: TelemetrySettings }>;

export type LogData = Record<string, unknown>;

export enum TelemetryEventTypes {
  TrackEvent = 'TrackEvent',
  PageView = 'PageView',
}

export type TelemetryEvent = {
  type: TelemetryEventTypes;
  name: string;
  url?: string;
  properties?: LogData;
};

export enum PageNames {
  Design = 'Design',
  Home = 'Home',
  LanguageGeneration = 'LanguageGeneration',
  LanguageUnderstanding = 'LanguageUnderstanding',
  KnowledgeBase = 'KnowledgeBase',
  Publish = 'Publish',
  Diagnostics = 'Diagnostics',
  BotProjectsSettings = 'BotProjectsSettings',
  Plugin = 'Plugin',
  Settings = 'Settings',
  Unknown = 'Unknown',

  // Extensions
  Forms = 'Forms',
  PackageManger = 'PackageManger',
}

type ApplicationEvents = {
  NotificationPanelOpened: undefined;
};

type SessionEvents = {
  SessionStarted: { os: string };
  SessionEnded: undefined;
  NavigateTo: { sectionName: string; url: string };
};

type BotProjectEvents = {
  CreateNewBotProject: { method: 'toolbar' | 'newCallToAction' | 'luisCallToAction' };
  CreateNewBotProjectNextButton: { template: string };
  CreateNewBotProjectFromExample: { template: string };
  CreateNewBotProjectStarted: { template: string };
  CreateNewBotProjectCompleted: { template: string; status: number };
  BotProjectOpened: { method: 'toolbar' | 'callToAction' | 'list'; projectId?: string };
  StartAllBotsButtonClicked: undefined;
  StartBotButtonClicked: { isRoot: boolean; location: string; projectId: string };
  RestartAllBotsButtonClicked: undefined;
  StartBotStarted: { projectId: string };
  StartBotCompleted: { projectId: string; status: string };
  StopBotButtonClicked: { isRoot: boolean; location: string; projectId: string };
};

type DesignerEvents = {
  ActionAdded: { type: string };
  ActionDeleted: { type: string };
  EditModeToggled: { jsonView: boolean };
  HelpLinkClicked: { url: string };
  ToolbarButtonClicked: { name: string };
  EmulatorButtonClicked: { isRoot: boolean; projectId: string };
  LeftMenuModeToggled: { expanded: boolean };
  ProjectTreeFilterUsed: undefined;
  TooltipOpened: { location?: string; title: string; duration: number };
  AddNewTriggerStarted: undefined;
  AddNewTriggerCompleted: { kind: string };
  AddNewDialogStarted: undefined;
  AddNewDialogCompleted: undefined;
  AddNewSkillStarted: { method: string };
  AddNewSkillCompleted: undefined;
  NewTemplateAdded: undefined;
  FormDialogGenerated: { durationMilliseconds: number };
};

type QnaEvents = {
  AddNewKnowledgeBaseStarted: undefined;
  AddNewKnowledgeBaseCompleted: undefined;
  NewQnAPair: undefined;
  AlternateQnAPhraseAdded: undefined;
};

type PublishingEvents = {
  NewPublishingProfileStarted: undefined;
  NewPublishingProfileSaved: { type: string };
  PublishingProfileStarted: { target: string; projectId: string };
  PublishingProfileCompleted: { target: string; projectId: string };
};

type AppSettingsEvents = {
  FeatureFlagChanged: { featureFlag: string; enabled: boolean };
};

type BotSettingsEvents = {
  CustomRuntimeToggleChanged: { enabled: boolean };
  GetNewRuntime: { runtimeType: string };
};

<<<<<<< HEAD
type OtherEvents = {
  LgTemplateLogged: {
    templateName: string;
    templateType: string;
    structuredType: string;
    speakEnabled: string;
    expressions: string[];
    projectId: string;
  };
};
=======
type LgEditorEvents = {
  LGEditorSwitchToCodeEditor: undefined;
  LGEditorSwitchToResponseEditor: undefined;
  LGEditorModalityAdded: { modality: string };
  LGEditorModalityDeleted: { modality: string };
  LGQuickInsertItem: {
    itemType: string;
    item?: string;
    location: 'LGCodeEditor' | 'LGResponseEditor';
  };
};

type OtherEvents = {};
>>>>>>> 480dea61

type PageView = {
  [PageNames.Design]: undefined;
  [PageNames.Home]: undefined;
  [PageNames.LanguageGeneration]: undefined;
  [PageNames.LanguageUnderstanding]: undefined;
  [PageNames.KnowledgeBase]: undefined;
  [PageNames.Publish]: undefined;
  [PageNames.Diagnostics]: undefined;
  [PageNames.BotProjectsSettings]: undefined;
  [PageNames.Plugin]: undefined;
  [PageNames.Settings]: undefined;
  [PageNames.Unknown]: undefined;
  [PageNames.Forms]: undefined;
  [PageNames.PackageManger]: undefined;
};

export type TelemetryEvents = ApplicationEvents &
  BotProjectEvents &
  DesignerEvents &
  SessionEvents &
  BotSettingsEvents &
  OtherEvents &
  PublishingEvents &
  QnaEvents &
  AppSettingsEvents &
  PageView &
  LgEditorEvents;

export type TelemetryEventName = keyof TelemetryEvents;

export type TelemetryClient = {
  track: <TN extends TelemetryEventName>(
    eventName: TN,
    properties?: TelemetryEvents[TN] extends undefined ? never : TelemetryEvents[TN]
  ) => void;

  pageView: <TN extends TelemetryEventName>(
    eventName: TN,
    url: string,
    properties?: TelemetryEvents[TN] extends undefined ? never : TelemetryEvents[TN]
  ) => void;
};<|MERGE_RESOLUTION|>--- conflicted
+++ resolved
@@ -105,18 +105,6 @@
   GetNewRuntime: { runtimeType: string };
 };
 
-<<<<<<< HEAD
-type OtherEvents = {
-  LgTemplateLogged: {
-    templateName: string;
-    templateType: string;
-    structuredType: string;
-    speakEnabled: string;
-    expressions: string[];
-    projectId: string;
-  };
-};
-=======
 type LgEditorEvents = {
   LGEditorSwitchToCodeEditor: undefined;
   LGEditorSwitchToResponseEditor: undefined;
@@ -129,8 +117,16 @@
   };
 };
 
-type OtherEvents = {};
->>>>>>> 480dea61
+type OtherEvents = {
+  LgTemplateLogged: {
+    templateName: string;
+    templateType: string;
+    structuredType: string;
+    speakEnabled: string;
+    expressions: string[];
+    projectId: string;
+  };
+};
 
 type PageView = {
   [PageNames.Design]: undefined;
