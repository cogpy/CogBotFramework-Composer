// Copyright (c) Microsoft Corporation.
// Licensed under the MIT License.

const fs = require('fs-extra');
const { resolve } = require('path');

const source = resolve(__dirname, '../../../../BotProject/Templates');
const destination = resolve(__dirname, '../build/templates');
console.log(`[copy-templates.js] Copying templates from ${source} to ${destination}`);

// copy project templates to build directory to be packaged
<<<<<<< HEAD
fs.copy(source, destination)
  .then(console.log('[copy-templates.js] Copied templates successfully.'))
  .catch(err => console.err('[copy-templates.js] Error while copying templates: ', err));
=======
// Async with callbacks:
fs.copy(source, destination, err => {
  if (err) return console.error('[copy-templates.js] Error while copying templates:');
  console.log('[copy-templates.js] Copied templates successfully.');
});
>>>>>>> 29dc8b36
<|MERGE_RESOLUTION|>--- conflicted
+++ resolved
@@ -9,14 +9,10 @@
 console.log(`[copy-templates.js] Copying templates from ${source} to ${destination}`);
 
 // copy project templates to build directory to be packaged
-<<<<<<< HEAD
-fs.copy(source, destination)
-  .then(console.log('[copy-templates.js] Copied templates successfully.'))
-  .catch(err => console.err('[copy-templates.js] Error while copying templates: ', err));
-=======
-// Async with callbacks:
 fs.copy(source, destination, err => {
-  if (err) return console.error('[copy-templates.js] Error while copying templates:');
+  if (err) {
+    console.error('[copy-templates.js] Error while copying templates:');
+    return;
+  }
   console.log('[copy-templates.js] Copied templates successfully.');
-});
->>>>>>> 29dc8b36
+});