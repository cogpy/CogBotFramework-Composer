// Copyright (c) Microsoft Corporation.
// Licensed under the MIT License.

import { useMemo, useRef } from 'react';
<<<<<<< HEAD
import { ShellApi, ShellData, Shell, fetchFromSettings, DialogSchemaFile, Skill } from '@bfc/shared';
=======
import { ShellApi, ShellData, Shell, DialogSchemaFile } from '@bfc/shared';
>>>>>>> db6972cb
import { useRecoilValue } from 'recoil';
import formatMessage from 'format-message';

import { updateRegExIntent, renameRegExIntent, updateIntentTrigger } from '../utils/dialogUtil';
import { getDialogData, setDialogData } from '../utils/dialogUtil';
import { isAbsHosted } from '../utils/envUtil';
import {
  dispatcherState,
  userSettingsState,
  settingsState,
  clipboardActionsState,
  schemasState,
  validateDialogSelectorFamily,
  breadcrumbState,
  focusPathState,
  skillsState,
  localeState,
  qnaFilesState,
  designPageLocationState,
  botNameState,
  dialogSchemasState,
  lgFilesState,
  luFilesState,
} from '../recoilModel';
import { undoFunctionState } from '../recoilModel/undo/history';

import { useLgApi } from './lgApi';
import { useLuApi } from './luApi';
import { useQnaApi } from './qnaApi';
import { useTriggerApi } from './triggerApi';

const FORM_EDITOR = 'PropertyEditor';

type EventSource = 'FlowEditor' | 'PropertyEditor' | 'DesignPage';

export function useShell(source: EventSource, projectId: string): Shell {
  const dialogMapRef = useRef({});

  const schemas = useRecoilValue(schemasState(projectId));
  const dialogs = useRecoilValue(validateDialogSelectorFamily(projectId));
  const breadcrumb = useRecoilValue(breadcrumbState(projectId));
  const focusPath = useRecoilValue(focusPathState(projectId));
  const skills = useRecoilValue(skillsState(projectId));
  const locale = useRecoilValue(localeState(projectId));
  const qnaFiles = useRecoilValue(qnaFilesState(projectId));
  const undoFunction = useRecoilValue(undoFunctionState(projectId));
  const designPageLocation = useRecoilValue(designPageLocationState(projectId));
  const { undo, redo, commitChanges } = undoFunction;
  const luFiles = useRecoilValue(luFilesState(projectId));
  const lgFiles = useRecoilValue(lgFilesState(projectId));
  const dialogSchemas = useRecoilValue(dialogSchemasState(projectId));
  const botName = useRecoilValue(botNameState(projectId));
  const settings = useRecoilValue(settingsState(projectId));

  const userSettings = useRecoilValue(userSettingsState);
  const clipboardActions = useRecoilValue(clipboardActionsState);
  const {
    updateDialog,
    updateDialogSchema,
    createDialogBegin,
    navTo,
    focusTo,
    selectTo,
    setVisualEditorSelection,
    setVisualEditorClipboard,
    addSkillDialogBegin,
    onboardingAddCoachMarkRef,
    updateUserSettings,
    setMessage,
    displayManifestModal,
    updateSkill,
  } = useRecoilValue(dispatcherState);

  const lgApi = useLgApi(projectId);
  const luApi = useLuApi(projectId);
  const qnaApi = useQnaApi(projectId);
  const triggerApi = useTriggerApi(projectId);
  const { dialogId, selected, focused, promptTab } = designPageLocation;

  const dialogsMap = useMemo(() => {
    return dialogs.reduce((result, dialog) => {
      result[dialog.id] = dialog.content;
      return result;
    }, {});
  }, [dialogs]);

  function updateRegExIntentHandler(id, intentName, pattern) {
    const dialog = dialogs.find((dialog) => dialog.id === id);
    if (!dialog) throw new Error(formatMessage(`dialog {dialogId} not found`, { dialogId }));
    const newDialog = updateRegExIntent(dialog, intentName, pattern);
    updateDialog({ id, content: newDialog.content, projectId });
  }

  function renameRegExIntentHandler(id: string, intentName: string, newIntentName: string) {
    const dialog = dialogs.find((dialog) => dialog.id === id);
    if (!dialog) throw new Error(`dialog ${dialogId} not found`);
    const newDialog = renameRegExIntent(dialog, intentName, newIntentName);
    updateDialog({ id, content: newDialog.content, projectId });
  }

  function updateIntentTriggerHandler(id: string, intentName: string, newIntentName: string) {
    const dialog = dialogs.find((dialog) => dialog.id === id);
    if (!dialog) throw new Error(`dialog ${dialogId} not found`);
    const newDialog = updateIntentTrigger(dialog, intentName, newIntentName);
    updateDialog({ id, content: newDialog.content, projectId });
  }

  function navigationTo(path) {
    navTo(projectId, path, breadcrumb);
  }

  function focusEvent(subPath) {
    selectTo(projectId, subPath);
  }

  function focusSteps(subPaths: string[] = [], fragment?: string) {
    let dataPath: string = subPaths[0];

    if (source === FORM_EDITOR) {
      // nothing focused yet, prepend the selected path
      if (!focused && selected) {
        dataPath = `${selected}.${dataPath}`;
      } else if (focused !== dataPath) {
        dataPath = `${focused}.${dataPath}`;
      }
    }

    focusTo(projectId, dataPath, fragment ?? '');
  }

  dialogMapRef.current = dialogsMap;

  const api: ShellApi = {
    getDialog: (dialogId: string) => {
      return dialogMapRef.current[dialogId];
    },
    saveDialog: (dialogId: string, newDialogData: any) => {
      dialogMapRef.current[dialogId] = newDialogData;
      updateDialog({
        id: dialogId,
        content: newDialogData,
        projectId,
      });
    },
    saveData: (newData, updatePath) => {
      let dataPath = '';
      if (source === FORM_EDITOR) {
        dataPath = updatePath || focused || '';
      }

      const updatedDialog = setDialogData(dialogMapRef.current, dialogId, dataPath, newData);
      const payload = {
        id: dialogId,
        content: updatedDialog,
        projectId,
      };
      dialogMapRef.current[dialogId] = updatedDialog;
      updateDialog(payload);
      commitChanges();
    },
    ...lgApi,
    ...luApi,
    ...qnaApi,
    ...triggerApi,
    updateRegExIntent: updateRegExIntentHandler,
    renameRegExIntent: renameRegExIntentHandler,
    updateIntentTrigger: updateIntentTriggerHandler,
    navTo: navigationTo,
    onFocusEvent: focusEvent,
    onFocusSteps: focusSteps,
    onSelect: setVisualEditorSelection,
    onCopy: setVisualEditorClipboard,
    createDialog: (actionsSeed) => {
      return new Promise((resolve) => {
        createDialogBegin(
          actionsSeed,
          (newDialog: string | null) => {
            resolve(newDialog);
          },
          projectId
        );
      });
    },
    addSkillDialog: () => {
      return new Promise((resolve) => {
        addSkillDialogBegin((newSkill: { manifestUrl: string; name: string } | null) => {
          resolve(newSkill);
        }, projectId);
      });
    },
    undo,
    redo,
    commitChanges,
    addCoachMarkRef: onboardingAddCoachMarkRef,
    updateUserSettings,
    announce: setMessage,
    displayManifestModal: (skillId) => displayManifestModal(skillId, projectId),
    updateDialogSchema: async (dialogSchema: DialogSchemaFile) => {
      updateDialogSchema(dialogSchema, projectId);
<<<<<<< HEAD
    },
    skillsInSettings: {
      get: (path: string) => fetchFromSettings(path, settings),
      set: (skillName: string, skillInfo: Partial<Skill>) => updateSkillsInSetting(skillName, skillInfo, projectId),
=======
>>>>>>> db6972cb
    },
    updateSkillSetting: (...params) => updateSkill(projectId, ...params),
  };

  const currentDialog = useMemo(() => dialogs.find((d) => d.id === dialogId), [dialogs, dialogId]);
  const editorData = useMemo(() => {
    return source === 'PropertyEditor'
      ? getDialogData(dialogsMap, dialogId, focused || selected || '')
      : getDialogData(dialogsMap, dialogId);
  }, [source, dialogsMap, dialogId, focused, selected]);

  const data: ShellData = currentDialog
    ? {
        data: editorData,
        locale,
        botName,
        projectId,
        dialogs,
        dialogSchemas,
        dialogId,
        focusPath,
        schemas,
        lgFiles,
        luFiles,
        qnaFiles,
        currentDialog,
        userSettings,
        designerId: editorData?.$designer?.id,
        focusedEvent: selected,
        focusedActions: focused ? [focused] : [],
        focusedSteps: focused ? [focused] : selected ? [selected] : [],
        focusedTab: promptTab,
        clipboardActions,
        hosted: !!isAbsHosted(),
        skills,
        skillsSettings: settings.skill || {},
      }
    : ({} as ShellData);

  return {
    api,
    data,
  };
}<|MERGE_RESOLUTION|>--- conflicted
+++ resolved
@@ -2,11 +2,7 @@
 // Licensed under the MIT License.
 
 import { useMemo, useRef } from 'react';
-<<<<<<< HEAD
-import { ShellApi, ShellData, Shell, fetchFromSettings, DialogSchemaFile, Skill } from '@bfc/shared';
-=======
 import { ShellApi, ShellData, Shell, DialogSchemaFile } from '@bfc/shared';
->>>>>>> db6972cb
 import { useRecoilValue } from 'recoil';
 import formatMessage from 'format-message';
 
@@ -206,13 +202,6 @@
     displayManifestModal: (skillId) => displayManifestModal(skillId, projectId),
     updateDialogSchema: async (dialogSchema: DialogSchemaFile) => {
       updateDialogSchema(dialogSchema, projectId);
-<<<<<<< HEAD
-    },
-    skillsInSettings: {
-      get: (path: string) => fetchFromSettings(path, settings),
-      set: (skillName: string, skillInfo: Partial<Skill>) => updateSkillsInSetting(skillName, skillInfo, projectId),
-=======
->>>>>>> db6972cb
     },
     updateSkillSetting: (...params) => updateSkill(projectId, ...params),
   };
