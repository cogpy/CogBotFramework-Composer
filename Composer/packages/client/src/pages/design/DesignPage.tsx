--- conflicted
+++ resolved
@@ -34,28 +34,16 @@
 import { clearBreadcrumb } from '../../utils/navigation';
 import { navigateTo } from '../../utils/navigation';
 import { useShell } from '../../shell';
-<<<<<<< HEAD
-import { undoFunctionState } from '../../recoilModel/undo/history';
+import { undoFunctionState, undoVersionState } from '../../recoilModel/undo/history';
+import plugins, { mergePluginConfigs } from '../../plugins';
+import { useElectronFeatures } from '../../hooks/useElectronFeatures';
 import {
-  userSettingsState,
   botStateByProjectIdSelector,
-=======
-import { undoFunctionState, undoVersionState } from '../../recoilModel/undo/history';
-import {
-  projectIdState,
-  schemasState,
-  showCreateDialogModalState,
-  dispatcherState,
-  displaySkillManifestState,
-  breadcrumbState,
->>>>>>> 31c6ec9d
+  designPageLocationState,
   visualEditorSelectionState,
   dispatcherState,
-  designPageLocationState,
+  userSettingsState,
 } from '../../recoilModel';
-import { validatedDialogsSelector } from '../../recoilModel/selectors/validatedDialogs';
-import plugins, { mergePluginConfigs } from '../../plugins';
-import { useElectronFeatures } from '../../hooks/useElectronFeatures';
 
 import {
   breadcrumbClass,
@@ -110,9 +98,7 @@
 };
 
 const DesignPage: React.FC<RouteComponentProps<{ dialogId: string; projectId: string }>> = (props) => {
-<<<<<<< HEAD
   const userSettings = useRecoilValue(userSettingsState);
-  const { undo, redo, canRedo, canUndo, commitChanges, clearUndo } = useRecoilValue(undoFunctionState);
   const {
     schemas,
     displaySkillManifest,
@@ -128,26 +114,8 @@
   } = useRecoilValue(botStateByProjectIdSelector);
   const designPageLocation = useRecoilValue(designPageLocationState);
   const visualEditorSelection = useRecoilValue(visualEditorSelectionState);
-
-=======
-  const dialogs = useRecoilValue(validatedDialogsSelector);
-  const projectId = useRecoilValue(projectIdState);
-  const schemas = useRecoilValue(schemasState);
-  const displaySkillManifest = useRecoilValue(displaySkillManifestState);
-  const breadcrumb = useRecoilValue(breadcrumbState);
-  const visualEditorSelection = useRecoilValue(visualEditorSelectionState);
-  const focusPath = useRecoilValue(focusPathState);
-  const designPageLocation = useRecoilValue(designPageLocationState);
-  const showCreateDialogModal = useRecoilValue(showCreateDialogModalState);
-  const showAddSkillDialogModal = useRecoilValue(showAddSkillDialogModalState);
+  const undoVersion = useRecoilValue(undoVersionState);
   const { undo, redo, canRedo, canUndo, commitChanges, clearUndo } = useRecoilValue(undoFunctionState);
-  const skills = useRecoilValue(skillsState);
-  const actionsSeed = useRecoilValue(actionsSeedState);
-  const userSettings = useRecoilValue(userSettingsState);
-  const luFiles = useRecoilValue(luFilesState);
-  const locale = useRecoilValue(localeState);
-  const undoVersion = useRecoilValue(undoVersionState);
->>>>>>> 31c6ec9d
   const {
     removeDialog,
     updateDialog,
@@ -222,13 +190,10 @@
   }, [location]);
 
   useEffect(() => {
-<<<<<<< HEAD
-=======
     registerEditorAPI('Editing', {
       Undo: () => undo(),
       Redo: () => redo(),
     });
->>>>>>> 31c6ec9d
     //leave design page should clear the history
     return clearUndo;
   }, []);
@@ -497,11 +462,7 @@
     if (seededContent.triggers?.[0]) {
       seededContent.triggers[0].actions = actionsSeed;
     }
-<<<<<<< HEAD
     await createDialog({ id: data.name, content: seededContent, projectId });
-=======
-    await createDialog({ id: data.name, content: seededContent });
->>>>>>> 31c6ec9d
     commitChanges();
   }
 
@@ -526,11 +487,7 @@
     const result = await OpenConfirmModal(title, subTitle, setting);
 
     if (result) {
-<<<<<<< HEAD
       await removeDialog(id, projectId);
-=======
-      await removeDialog(id);
->>>>>>> 31c6ec9d
       commitChanges();
     }
   }
@@ -539,11 +496,7 @@
     const content = deleteTrigger(dialogs, id, index, (trigger) => triggerApi.deleteTrigger(id, trigger));
 
     if (content) {
-<<<<<<< HEAD
       updateDialog({ id, content, projectId });
-=======
-      updateDialog({ id, content });
->>>>>>> 31c6ec9d
       const match = /\[(\d+)\]/g.exec(selected);
       const current = match && match[1];
       if (!current) return;
