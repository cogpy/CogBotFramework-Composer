--- conflicted
+++ resolved
@@ -5,11 +5,7 @@
 import { jsx } from '@emotion/core';
 import React, { useEffect, useMemo, useRef, useState } from 'react';
 import AdaptiveForm, { resolveRef, getUIOptions } from '@bfc/adaptive-form';
-<<<<<<< HEAD
-import { FormErrors, JSONSchema7, useFormConfig, useShellApi } from '@bfc/extension';
-=======
-import { FormErrors, JSONSchema7, useFormConfig } from '@bfc/extension-client';
->>>>>>> f742ab8c
+import { FormErrors, JSONSchema7, useFormConfig, useShellApi } from '@bfc/extension-client';
 import formatMessage from 'format-message';
 import isEqual from 'lodash/isEqual';
 import debounce from 'lodash/debounce';
