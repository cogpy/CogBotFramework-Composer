--- conflicted
+++ resolved
@@ -58,19 +58,11 @@
   }, [dialogs]);
 
   useEffect(() => {
-<<<<<<< HEAD
     const activeDialog = dialogs.find(({ id }) => id === dialogId);
     if (!activeDialog && dialogs.length && dialogId !== 'common') {
-      navigateTo('/language-generation/common');
-    }
-  }, [dialogId, dialogs]);
-=======
-    const activeDialog = dialogs.find(({ id }) => id === fileId);
-    if (!activeDialog && dialogs.length && fileId !== 'common') {
       navigateTo(`/bot/${projectId}/language-generation/common`);
     }
-  }, [fileId, dialogs, projectId]);
->>>>>>> 9714e6ab
+  }, [dialogId, dialogs, projectId]);
 
   const onSelect = useCallback(
     id => {
@@ -82,19 +74,11 @@
 
   const onToggleEditMode = useCallback(
     (_e, checked) => {
-<<<<<<< HEAD
-      let url = `/language-generation/${dialogId}`;
+      let url = `/bot/${projectId}/language-generation/${dialogId}`;
       if (checked) url += `/edit`;
       navigateTo(url);
     },
-    [dialogId]
-=======
-      let url = `/bot/${projectId}/language-generation/${fileId}`;
-      if (checked) url += `/edit`;
-      navigateTo(url);
-    },
-    [fileId, projectId]
->>>>>>> 9714e6ab
+    [dialogId, projectId]
   );
 
   const toolbarItems = [
@@ -129,13 +113,8 @@
         <div css={contentEditor}>
           <Suspense fallback={<LoadingSpinner />}>
             <Router primary={false} component={Fragment}>
-<<<<<<< HEAD
-              <CodeEditor path="/edit" dialogId={dialogId} />
+              <CodeEditor path="/edit/*" dialogId={dialogId} />
               <TableView path="/" dialogId={dialogId} />
-=======
-              <CodeEditor path="/edit/*" fileId={fileId} />
-              <TableView path="/" fileId={fileId} />
->>>>>>> 9714e6ab
             </Router>
           </Suspense>
         </div>
