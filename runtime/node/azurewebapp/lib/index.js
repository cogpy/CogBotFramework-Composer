--- conflicted
+++ resolved
@@ -62,15 +62,7 @@
     settings = Object.assign(settings, items); // merge settings
 }
 // load generated settings
-<<<<<<< HEAD
 const generatedPath = path.join(projectRoot, 'generated');
-const generatedFiles = fs.readdirSync(generatedPath);
-for (let file of generatedFiles) {
-    if (file.endsWith('.json')) {
-        const items = require(path.join(generatedPath, file));
-        settings = Object.assign(settings, items); // merge settings
-=======
-const generatedPath = path.join(projectPath, 'generated');
 if (fs.existsSync(generatedPath)) {
     const generatedFiles = fs.readdirSync(generatedPath);
     for (let file of generatedFiles) {
@@ -78,7 +70,6 @@
             const items = require(path.join(generatedPath, file));
             settings = Object.assign(settings, items); // merge settings
         }
->>>>>>> 0d46854c
     }
 }
 // load settings from arguments
