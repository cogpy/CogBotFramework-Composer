--- conflicted
+++ resolved
@@ -10,14 +10,11 @@
 import { IconButton } from 'office-ui-fabric-react/lib/Button';
 import { Icon } from 'office-ui-fabric-react/lib/Icon';
 import formatMessage from 'format-message';
-import { NeutralColors } from '@uifabric/fluent-theme';
+import { NeutralColors, SharedColors } from '@uifabric/fluent-theme';
 import { IButtonStyles } from 'office-ui-fabric-react/lib/Button';
 import { IContextualMenuStyles } from 'office-ui-fabric-react/lib/ContextualMenu';
 import { ICalloutContentStyles } from 'office-ui-fabric-react/lib/Callout';
 
-<<<<<<< HEAD
-import { moreButton, overflowSet, menuStyle, navItem, itemText, content, warningIcon, warningText } from './styles';
-=======
 // -------------------- Styles -------------------- //
 
 const itemText = (depth: number) => css`
@@ -120,8 +117,17 @@
   justify-content: space-between;
 `;
 
+const warningIcon = {
+  marginLeft: 5,
+  color: SharedColors.red10,
+  fontSize: 5,
+};
+
+const warningText = {
+  color: SharedColors.red10,
+  fontSize: 5,
+};
 // -------------------- TreeItem -------------------- //
->>>>>>> 05aa2a1a
 
 interface ITreeItemProps {
   link: any;
