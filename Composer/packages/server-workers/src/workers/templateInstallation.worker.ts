// Copyright (c) Microsoft Corporation.
// Licensed under the MIT License.

import { isMainThread, workerData, parentPort } from 'worker_threads';

import yeoman from 'yeoman-environment';
import TerminalAdapter from 'yeoman-environment/lib/adapter';

import logger from '../logger';
const log = logger.extend('templateInstallation');

const installRemoteTemplate = async (
  yeomanEnv: yeoman,
  templateGeneratorPath: string,
  npmPackageName: string,
  templateVersion: string
) => {
  yeomanEnv.cwd = templateGeneratorPath;
  try {
    log('Installing generator', npmPackageName);
    templateVersion = templateVersion ? templateVersion : '*';
    await yeomanEnv.installLocalGenerators({ [npmPackageName]: templateVersion });
  } catch (err) {
    log('Template failed to install', npmPackageName, templateVersion, templateGeneratorPath);
    throw err;
  }
};

const instantiateRemoteTemplate = async (
  yeomanEnv: yeoman,
  generatorName: string,
  dstDir: string,
  projectName: string,
  runtimeType: string,
  runtimeLanguage: string
): Promise<void> => {
  log('About to instantiate a template!', dstDir, generatorName, projectName);
  yeomanEnv.cwd = dstDir;
  try {
    // eslint-disable-next-line @typescript-eslint/ban-ts-ignore
    // @ts-ignore @types/yeoman-environment is outdated
    await yeomanEnv.run([generatorName, projectName, '-p', runtimeLanguage, '-i', runtimeType]);
    log('Template successfully instantiated', dstDir, generatorName, projectName);
  } catch (err) {
    log('Template failed to instantiate', dstDir, generatorName, projectName);
    throw err;
  }
};

const yeomanWork = async (
  npmPackageName: string,
  templateVersion: string,
  dstDir: string,
  projectName: string,
  templateGeneratorPath: string,
  runtimeType: string,
  runtimeLanguage: string
) => {
  const generatorName = npmPackageName.toLowerCase().replace('generator-', '');
  // create yeoman environment
  log('Getting Yeoman environment');
  parentPort?.postMessage({ status: 'Downloading template' });

  const timer1 = new Date().getTime();
  const yeomanEnv = yeoman.createEnv(
    '',
    { yeomanRepository: templateGeneratorPath },
    new TerminalAdapter({ console: console })
  );
  log('Looking up local packages');
  yeomanEnv.lookupLocalPackages();

  log('Installing Yeoman template');

  await installRemoteTemplate(yeomanEnv, templateGeneratorPath, npmPackageName, templateVersion);
  log(`PERF: DOWNLOAD AND INSTALL TEMPLATE TOOK ${(new Date().getTime() - timer1) / 1000} seconds`);
  log('Instantiating Yeoman template');
  parentPort?.postMessage({ status: 'Creating project' });

<<<<<<< HEAD
  if (dstDir && projectName && runtimeType && runtimeLanguage) {
    await instantiateRemoteTemplate(yeomanEnv, generatorName, dstDir, projectName, runtimeType, runtimeLanguage);
  }
=======
  const timer2 = new Date().getTime();
  await instantiateRemoteTemplate(yeomanEnv, generatorName, dstDir, projectName, runtimeType, runtimeLanguage);
  log(`PERF: INSTANTIATE TEMPLATE TOOK ${(new Date().getTime() - timer2) / 1000} seconds`);
>>>>>>> 6f292c97
};

export type TemplateInstallationArgs = {
  npmPackageName: string;
  templateVersion: string;
  dstDir: string;
  projectName: string;
  templateGeneratorPath: string;
  runtimeType: string;
  runtimeLanguage: string;
};

if (!isMainThread) {
  yeomanWork(
    workerData.npmPackageName,
    workerData.templateVersion,
    workerData.dstDir,
    workerData.projectName,
    workerData.templateGeneratorPath,
    workerData.runtimeType,
    workerData.runtimeLanguage
  )
    .then(() => {
      process.exit(0);
    })
    .catch((err) => {
      parentPort?.postMessage({ error: err });
      process.exit(1);
    });
}<|MERGE_RESOLUTION|>--- conflicted
+++ resolved
@@ -77,15 +77,11 @@
   log('Instantiating Yeoman template');
   parentPort?.postMessage({ status: 'Creating project' });
 
-<<<<<<< HEAD
   if (dstDir && projectName && runtimeType && runtimeLanguage) {
+    const timer2 = new Date().getTime();
     await instantiateRemoteTemplate(yeomanEnv, generatorName, dstDir, projectName, runtimeType, runtimeLanguage);
+    log(`PERF: INSTANTIATE TEMPLATE TOOK ${(new Date().getTime() - timer2) / 1000} seconds`);
   }
-=======
-  const timer2 = new Date().getTime();
-  await instantiateRemoteTemplate(yeomanEnv, generatorName, dstDir, projectName, runtimeType, runtimeLanguage);
-  log(`PERF: INSTANTIATE TEMPLATE TOOK ${(new Date().getTime() - timer2) / 1000} seconds`);
->>>>>>> 6f292c97
 };
 
 export type TemplateInstallationArgs = {
