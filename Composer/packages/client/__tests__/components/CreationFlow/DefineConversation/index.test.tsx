--- conflicted
+++ resolved
@@ -6,24 +6,16 @@
 
 import { renderWithRecoil } from '../../../testUtils';
 import { StorageFolder } from '../../../../src/store/types';
-<<<<<<< HEAD
-import DefineConversation from '../../../../src/components/CreationFlow/DefineConversation';
 import { templateIdState } from '../../../../src/recoilModel';
-=======
 import DefineConversation from '../../../../src/components/CreationFlow/DefineConversation/DefineConversation';
->>>>>>> 2f655bba
 
 describe('<DefineConversation/>', () => {
   const onCurrentPathUpdateMock = jest.fn();
   const onSubmitMock = jest.fn();
   const onDismissMock = jest.fn();
-<<<<<<< HEAD
-  let locationMock;
-=======
   const createFolder = jest.fn();
   const updateFolder = jest.fn();
-  let storeContext, locationMock;
->>>>>>> 2f655bba
+  let locationMock;
   const focusedStorageFolder: StorageFolder = {
     name: 'Desktop',
     parent: '/test-folder',
@@ -57,23 +49,6 @@
     );
   }
 
-<<<<<<< HEAD
-=======
-  beforeEach(() => {
-    locationMock = {};
-    storeContext = {
-      actions: {
-        saveTemplateId: saveTemplateMock,
-      },
-      state: {
-        templateId: 'EchoBot',
-        focusedStorageFolder: '',
-        storages: [{ id: 'default' }],
-      },
-    };
-  });
-
->>>>>>> 2f655bba
   it('should render the component', () => {
     const component = renderComponent();
     expect(component.container).toBeDefined();
