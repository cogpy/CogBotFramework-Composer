--- conflicted
+++ resolved
@@ -2190,11 +2190,7 @@
     "message": "해당 형식이 포함된 첨부 파일의 목록입니다. 채널에서 UI 카드나 다른 일반 파일 첨부 형식으로 렌더링하는 데 사용됩니다."
   },
   "list_of_languages_that_bot_will_be_able_to_underst_c6f62837": {
-<<<<<<< HEAD
-    "message": "봇이 이해(사용자 입력)하고 응답(봇 응답)할 수 있는 언어 목록입니다. 이 봇을 다른 언어로 사용할 수 있게 하려면 '언어 관리’를 클릭하여 기본 언어의 복사본을 만든 다음, 콘텐츠를 새 언어로 번역합니다."
-=======
-    "message": "봇이 이해(사용자 입력)하고 응답(봇 응답)할 수 있는 언어 목록입니다. 이 봇을 다른 언어로 사용할 수 있게 하려면 '언어 관리'를 클릭하여 기본 언어의 복사본을 만든 다음, 콘텐츠를 새 언어로 번역합니다."
->>>>>>> 689833ce
+    "message": "봇이 이해(사용자 입력)하고 응답(봇 응답)할 수 있는 언어 목록입니다. 이 봇을 다른 언어로 사용할 수 있게 하려면 “언어 관리”를 클릭하여 기본 언어의 복사본을 만든 다음, 콘텐츠를 새 언어로 번역합니다."
   },
   "list_view_e33843f0": {
     "message": "목록 보기"
