--- conflicted
+++ resolved
@@ -4,10 +4,6 @@
 
 import { useRecoilCallback, CallbackInterface } from 'recoil';
 import formatMessage from 'format-message';
-<<<<<<< HEAD
-import isNumber from 'lodash/isNumber';
-=======
->>>>>>> 3929685b
 import findIndex from 'lodash/findIndex';
 
 import httpClient from '../../utils/httpUtil';
@@ -17,10 +13,6 @@
 import settingStorage from '../../utils/dialogSettingStorage';
 import { navigateTo } from '../../utils/navigation';
 import { projectIdCache } from '../../utils/projectCache';
-<<<<<<< HEAD
-import { botProjectIdsState, botStatusState, botOpeningState, projectMetaDataState } from '../atoms';
-import { dispatcherState } from '../DispatcherWrapper';
-=======
 import {
   botProjectIdsState,
   botStatusState,
@@ -32,7 +24,6 @@
 } from '../atoms';
 import { dispatcherState } from '../DispatcherWrapper';
 import { getFileNameFromPath } from '../../utils/fileUtil';
->>>>>>> 3929685b
 
 import { recentProjectsState, templateIdState, announcementState, boilerplateVersionState } from './../atoms';
 import { logMessage, setError } from './../dispatchers/shared';
@@ -44,20 +35,12 @@
   saveProject,
   removeRecentProject,
   createNewBotFromTemplate,
-<<<<<<< HEAD
   //resetBotStates,
   openRemoteSkill,
   openRootBotAndSkillsByProjectId,
+  getSkillNameIdentifier,
   openRootBotAndSkillsByPath,
   checkIfBotExistsInBotProjectFile,
-=======
-  resetBotStates,
-  openRemoteSkill,
-  openRootBotAndSkillsByProjectId,
-  checkIfBotExistsInBotProjectFile,
-  getSkillNameIdentifier,
-  openRootBotAndSkillsByPath,
->>>>>>> 3929685b
 } from './utils/project';
 
 export const projectDispatcher = () => {
@@ -72,49 +55,12 @@
           const filtered = currentProjects.filter((id) => id !== projectIdToRemove);
           return filtered;
         });
-<<<<<<< HEAD
         //resetBotStates(callbackHelpers, projectIdToRemove);
-=======
-        resetBotStates(callbackHelpers, projectIdToRemove);
->>>>>>> 3929685b
       } catch (ex) {
         setError(callbackHelpers, ex);
       }
     }
   );
-<<<<<<< HEAD
-
-  const replaceSkillInBotProject = useRecoilCallback(
-    (callbackHelpers: CallbackInterface) => async (projectIdToRemove: string, path: string, storageId = 'default') => {
-      try {
-        const { set, snapshot } = callbackHelpers;
-        const dispatcher = await snapshot.getPromise(dispatcherState);
-        const projectIds = await snapshot.getPromise(botProjectIdsState);
-        const indexToReplace = findIndex(projectIds, (id) => id === projectIdToRemove);
-        if (indexToReplace === -1) {
-          return;
-        }
-        await dispatcher.removeSkillFromBotProject(projectIdToRemove);
-
-        const botExists = await checkIfBotExistsInBotProjectFile(callbackHelpers, path);
-        if (botExists) {
-          throw {
-            message: formatMessage('This operation cannot be completed. The skill is already part of the Bot Project'),
-          };
-        }
-        set(botOpeningState, true);
-        const { projectId, mainDialog } = await openLocalSkill(callbackHelpers, path, storageId);
-        if (!mainDialog) {
-          return;
-        }
-
-        set(botProjectIdsState, (current: string[]) => {
-          const mutated = [...current].splice(indexToReplace, 0, projectId);
-          return mutated;
-        });
-        await dispatcher.addLocalSkillToBotProjectFile(projectId);
-        navigateToBot(callbackHelpers, projectId, mainDialog);
-=======
 
   const replaceSkillInBotProject = useRecoilCallback(
     (callbackHelpers: CallbackInterface) => async (projectIdToRemove: string, path: string, storageId = 'default') => {
@@ -128,7 +74,6 @@
         }
         await dispatcher.removeSkillFromBotProject(projectIdToRemove);
         await dispatcher.addExistingSkillToBotProject(path, storageId);
->>>>>>> 3929685b
       } catch (ex) {
         setError(callbackHelpers, ex);
       }
@@ -139,7 +84,6 @@
     (callbackHelpers: CallbackInterface) => async (path: string, storageId = 'default'): Promise<void> => {
       const { set, snapshot } = callbackHelpers;
       try {
-<<<<<<< HEAD
         const dispatcher = await snapshot.getPromise(dispatcherState);
 
         const botExists = await checkIfBotExistsInBotProjectFile(callbackHelpers, path);
@@ -149,92 +93,7 @@
           };
         }
         set(botOpeningState, true);
-        const { projectId, mainDialog } = await openLocalSkill(callbackHelpers, path, storageId);
-        if (!mainDialog) {
-          return;
-        }
-
-        set(botProjectIdsState, (current) => [...current, projectId]);
-        await dispatcher.addLocalSkillToBotProjectFile(projectId);
-        navigateToBot(callbackHelpers, projectId, mainDialog);
-      } catch (ex) {
-        handleProjectFailure(callbackHelpers, ex);
-      } finally {
-        set(botOpeningState, false);
-      }
-    }
-  );
-
-  const addRemoteSkillToBotProject = useRecoilCallback(
-    (callbackHelpers: CallbackInterface) => async (
-      manifestUrl: string,
-      name: string,
-      endpointName: string,
-      pushIndex?: number
-    ) => {
-      const { set, snapshot } = callbackHelpers;
-      try {
-        const dispatcher = await snapshot.getPromise(dispatcherState);
-        const botExists = await checkIfBotExistsInBotProjectFile(callbackHelpers, manifestUrl, true);
-        if (botExists) {
-          throw {
-            message: formatMessage('This operation cannot be completed. The skill is already part of the Bot Project'),
-          };
-        }
-        set(botOpeningState, true);
-        const { projectId } = await openRemoteSkill(callbackHelpers, manifestUrl, name);
-
-        if (isNumber(pushIndex)) {
-          set(botProjectIdsState, (current: string[]) => {
-            const mutated = [...current];
-            mutated.splice(pushIndex, 0, projectId);
-            return mutated;
-          });
-        } else {
-          set(botProjectIdsState, (current) => [...current, projectId]);
-        }
-        await dispatcher.addRemoteSkillToBotProjectFile(projectId, manifestUrl, endpointName);
-      } catch (ex) {
-        handleProjectFailure(callbackHelpers, ex);
-      } finally {
-        set(botOpeningState, false);
-      }
-    }
-  );
-
-  const addNewSkillToBotProject = useRecoilCallback(
-    (callbackHelpers: CallbackInterface) => async (newProjectData: any) => {
-      const { set, snapshot } = callbackHelpers;
-      const dispatcher = await snapshot.getPromise(dispatcherState);
-      try {
-        const { templateId, name, description, location, schemaUrl, locale, qnaKbUrls } = newProjectData;
-        // set(botOpeningState, true);
-        const { projectId, mainDialog } = await createNewBotFromTemplate(
-          callbackHelpers,
-          templateId,
-          name,
-          description,
-          location,
-          schemaUrl,
-          locale
-        );
-        set(projectMetaDataState(projectId), {
-          isRemote: false,
-          isRootBot: false,
-        });
-        set(botProjectIdsState, (current) => [...current, projectId]);
-        await dispatcher.addLocalSkillToBotProjectFile(projectId);
-        navigateToBot(callbackHelpers, projectId, mainDialog, qnaKbUrls, templateId);
-        return projectId;
-=======
-        set(botOpeningState, true);
-        const dispatcher = await snapshot.getPromise(dispatcherState);
-        const botExists = await checkIfBotExistsInBotProjectFile(callbackHelpers, path);
-        if (botExists) {
-          throw new Error(
-            formatMessage('This operation cannot be completed. The skill is already part of the Bot Project')
-          );
-        }
+
         const skillNameIdentifier: string = await getSkillNameIdentifier(callbackHelpers, getFileNameFromPath(path));
 
         const { projectId, mainDialog } = await openLocalSkill(callbackHelpers, path, storageId, skillNameIdentifier);
@@ -245,16 +104,10 @@
 
         set(botProjectIdsState, (current) => [...current, projectId]);
         await dispatcher.addLocalSkillToBotProjectFile(projectId);
->>>>>>> 3929685b
-      } catch (ex) {
-        handleProjectFailure(callbackHelpers, ex);
-      } finally {
-        set(botOpeningState, false);
-<<<<<<< HEAD
-      }
-    }
-  );
-=======
+      } catch (ex) {
+        handleProjectFailure(callbackHelpers, ex);
+      } finally {
+        set(botOpeningState, false);
       }
     }
   );
@@ -317,7 +170,6 @@
       }
     }
   );
->>>>>>> 3929685b
 
   const openProject = useRecoilCallback(
     (callbackHelpers: CallbackInterface) => async (path: string, storageId = 'default') => {
@@ -350,11 +202,7 @@
     try {
       await flushExistingTasks(callbackHelpers);
       set(botOpeningState, true);
-<<<<<<< HEAD
-      const { mainDialog } = await openRootBotAndSkillsByProjectId(callbackHelpers, projectId);
-=======
       await openRootBotAndSkillsByProjectId(callbackHelpers, projectId);
->>>>>>> 3929685b
 
       // Post project creation
       set(projectMetaDataState(projectId), {
@@ -362,10 +210,6 @@
         isRemote: false,
       });
       projectIdCache.set(projectId);
-<<<<<<< HEAD
-      navigateToBot(callbackHelpers, projectId, mainDialog);
-=======
->>>>>>> 3929685b
     } catch (ex) {
       set(botProjectIdsState, []);
       handleProjectFailure(callbackHelpers, ex);
@@ -398,11 +242,7 @@
         isRemote: false,
       });
       projectIdCache.set(projectId);
-<<<<<<< HEAD
-      navigateToBot(callbackHelpers, projectId, mainDialog, qnaKbUrls);
-=======
       navigateToBot(callbackHelpers, projectId, mainDialog, qnaKbUrls, templateId);
->>>>>>> 3929685b
     } catch (ex) {
       set(botProjectIdsState, []);
       handleProjectFailure(callbackHelpers, ex);
@@ -450,13 +290,9 @@
       qnaFileStatusStorage.removeAllStatuses(projectId);
       settingStorage.remove(projectId);
       projectIdCache.clear();
-<<<<<<< HEAD
-      //(callbackHelpers, projectId);
-=======
-      resetBotStates(callbackHelpers, projectId);
+      //resetBotStates(callbackHelpers, projectId);
       reset(botProjectIdsState);
       reset(currentProjectIdState);
->>>>>>> 3929685b
     } catch (e) {
       logMessage(callbackHelpers, e.message);
     }
