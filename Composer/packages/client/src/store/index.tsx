// Copyright (c) Microsoft Corporation.
// Licensed under the MIT License.

import React, { useReducer, useRef } from 'react';
import once from 'lodash/once';
import { ImportResolverDelegate, ImportResolver } from 'botbuilder-lg';
import { LgFile, LuFile } from '@bfc/indexers';

import { prepareAxios } from '../utils/auth';
import { getFileName, getBaseName, getExtension } from '../utils/fileUtil';

import { reducer } from './reducer';
import bindActions from './action/bindActions';
import * as actions from './action';
import { CreationFlowStatus, BotStatus } from './../constants';
import { State, ActionHandlers, BoundActionHandlers, MiddlewareApi, MiddlewareFunc, StorageFolder } from './types';
import { undoActionsMiddleware } from './middlewares/undo';
import { ActionType } from './action/types';

const initialState: State = {
  dialogs: [],
  projectId: '',
  botName: '',
  location: '', // the path to the bot project
  botEnvironment: 'production',
<<<<<<< HEAD
  botEndpoint: '',
  locale: 'en-us',
=======
  botEndpoints: {},
>>>>>>> 9714e6ab
  remoteEndpoints: {},
  focusPath: '', // the data path for FormEditor
  recentProjects: [],
  templateProjects: [],
  storages: [],
  focusedStorageFolder: {} as StorageFolder,
  botStatus: BotStatus.unConnected,
  botLoadErrorMsg: '',
  creationFlowStatus: CreationFlowStatus.CLOSE,
  templateId: 'EmptyBot',
  storageFileLoadingStatus: 'success',
  lgFiles: [],
  schemas: { editor: {} },
  luFiles: [],
  actionsSeed: [],
  designPageLocation: {
    projectId: '',
    dialogId: '',
    focused: '',
    selected: '',
  },
  breadcrumb: [],
  error: null, // a object with structure {summary: "", message: ""}
  showCreateDialogModal: false,
  isEnvSettingUpdated: false,
  settings: {},
  toStartBot: false,
  currentUser: {
    token: null,
    sessionExpired: false,
  },
  publishVersions: {},
  publishStatus: 'inactive',
  lastPublishChange: null,
  visualEditorSelection: [],
  onboarding: {
    complete: true,
    coachMarkRefs: {},
  },
  clipboardActions: [],
  publishTypes: [],
  publishTargets: [],
};

interface StoreContextValue {
  state: State;
  dispatch: React.Dispatch<ActionType>;
  actions: BoundActionHandlers;
  resolvers: {
    lgImportresolver: ImportResolverDelegate;
    lgFileResolver: (id: string) => LgFile | undefined;
    luFileResolver: (id: string) => LuFile | undefined;
  };
}

export const StoreContext = React.createContext<StoreContextValue>({
  state: initialState,
  dispatch: () => {},
  actions: {} as ActionHandlers,
  resolvers: {
    lgImportresolver: ImportResolver.fileResolver,
    lgFileResolver: () => undefined,
    luFileResolver: () => undefined,
  },
});

interface StoreProviderProps {
  children: React.ReactNode;
}

const prepareAxiosWithStore = once(prepareAxios);
export const applyMiddleware = (middlewareApi: MiddlewareApi, ...middlewares: MiddlewareFunc[]) => {
  const chain = middlewares.map(middleware => middleware(middlewareApi));
  const dispatch = chain.reduce((result, fun) => (...args) => result(fun(...args)))(middlewareApi.dispatch);
  return dispatch;
};

export const StoreProvider: React.FC<StoreProviderProps> = props => {
  const [state, dispatch] = useReducer(reducer, initialState);
  const stateRef = useRef<State>(initialState);

  stateRef.current = state;
  const getState = () => {
    return stateRef.current;
  };

  const interceptDispatch = applyMiddleware({ dispatch, getState }, undoActionsMiddleware);
  // @ts-ignore some actions are not action creators and cannot be cast as such (e.g. textFromTemplates in lg.ts)
  const boundActions = bindActions({ dispatch: interceptDispatch, getState }, actions);
  const value = {
    state: getState(),
    actions: boundActions,
    dispatch: interceptDispatch,
    resolvers: {
      lgImportresolver: function(source: string, id: string) {
        const locale = getExtension(source);
        const targetFileName = getFileName(id);
        let targetFileId = getBaseName(targetFileName);
        if (locale) {
          targetFileId += `.${locale}`;
        }
        const targetFile = getState().lgFiles.find(({ id }) => id === targetFileId);
        if (!targetFile) throw new Error(`${id} lg file not found`);
        return { id, content: targetFile.content };
      } as ImportResolverDelegate,
      lgFileResolver: function(id: string) {
        const state = getState();
        const { locale, lgFiles } = state;
        const fileId = id.includes('.') ? id : `${id}.${locale}`;
        return lgFiles.find(({ id }) => id === fileId);
      },
      luFileResolver: function(id: string) {
        const state = getState();
        const { locale, luFiles } = state;
        const fileId = id.includes('.') ? id : `${id}.${locale}`;
        return luFiles.find(({ id }) => id === fileId);
      },
    },
  };

  prepareAxiosWithStore({ dispatch, getState });

  return <StoreContext.Provider value={value}>{props.children}</StoreContext.Provider>;
};<|MERGE_RESOLUTION|>--- conflicted
+++ resolved
@@ -23,12 +23,8 @@
   botName: '',
   location: '', // the path to the bot project
   botEnvironment: 'production',
-<<<<<<< HEAD
-  botEndpoint: '',
   locale: 'en-us',
-=======
   botEndpoints: {},
->>>>>>> 9714e6ab
   remoteEndpoints: {},
   focusPath: '', // the data path for FormEditor
   recentProjects: [],
