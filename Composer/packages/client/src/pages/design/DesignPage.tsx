--- conflicted
+++ resolved
@@ -8,11 +8,7 @@
 import formatMessage from 'format-message';
 import { globalHistory, RouteComponentProps } from '@reach/router';
 import get from 'lodash/get';
-<<<<<<< HEAD
-import { DialogInfo, PromptTab, getEditorAPI, registerEditorAPI, SDKKinds } from '@bfc/shared';
-=======
-import { DialogInfo, PromptTab, getEditorAPI, registerEditorAPI, FieldNames } from '@bfc/shared';
->>>>>>> 97b184e7
+import { DialogInfo, PromptTab, getEditorAPI, registerEditorAPI, FieldNames, SDKKinds } from '@bfc/shared';
 import { ActionButton } from 'office-ui-fabric-react/lib/Button';
 import { JsonEditor } from '@bfc/code-editor';
 import { EditorExtension, useTriggerApi, PluginConfig } from '@bfc/extension-client';
@@ -567,7 +563,7 @@
     if (dialogId && dialog) {
       const url = `/bot/${projectId}/knowledge-base/${dialogId}`;
       const triggers = get(dialog, FieldNames.Events, []);
-      if (triggers.some((t) => t.type === qnaMatcherKey)) {
+      if (triggers.some((t) => t.type === SDKKinds.OnQnAMatch)) {
         navigateTo(url);
       } else {
         createTrigger(dialogId, formData, url);
