--- conflicted
+++ resolved
@@ -1,24 +1,10 @@
-// // Copyright (c) Microsoft Corporation.
-// // Licensed under the MIT License.
+// Copyright (c) Microsoft Corporation.
+// Licensed under the MIT License.
 
-// import * as React from 'react';
-// import { render, fireEvent } from '@bfc/test-utils';
-// import { createHistory, createMemorySource, LocationProvider } from '@reach/router';
-// import { RecoilRoot, MutableSnapshot } from 'recoil';
+import * as React from 'react';
+import { render, fireEvent } from '@bfc/test-utils';
+import { createHistory, createMemorySource, LocationProvider } from '@reach/router';
 
-<<<<<<< HEAD
-// import { StoreContext } from '../../../src/store';
-// import CreationFlow from '../../../src/components/CreationFlow/index';
-// import { DispatcherWrapper, focusedStorageFolderState, templateIdState } from '../../../src/recoilModel';
-
-// jest.mock('../../../src/components/DialogWrapper', () => {
-//   return {
-//     DialogWrapper: jest.fn((props) => {
-//       return props.children;
-//     }),
-//   };
-// });
-=======
 import { StoreContext } from '../../../src/store';
 import CreationFlow from '../../../src/components/CreationFlow/CreationFlow';
 import { CreationFlowStatus } from '../../../src/constants';
@@ -30,35 +16,51 @@
     }),
   };
 });
->>>>>>> 2f655bba
 
-// describe('<CreationFlow/>', () => {
-//   let locationMock;
+describe('<CreationFlow/>', () => {
+  let storeContext, saveTemplateMock, locationMock, createProjectMock;
 
-//   function renderComponent() {
-//     return render(
-//       <StoreContext.Provider>
-//         <CreationFlow location={locationMock} />
-//       </StoreContext.Provider>
-//     );
-//   }
+  function renderComponent() {
+    return render(
+      <StoreContext.Provider value={storeContext}>
+        <CreationFlow location={locationMock} />
+      </StoreContext.Provider>
+    );
+  }
 
-//   function renderWithRouter(ui, { route = '', history = createHistory(createMemorySource(route)) } = {}) {
-//     return {
-//       ...render(<LocationProvider history={history}>{ui}</LocationProvider>),
-//       history,
-//     };
-//   }
+  function renderWithRouter(ui, { route = '', history = createHistory(createMemorySource(route)) } = {}) {
+    return {
+      ...render(<LocationProvider history={history}>{ui}</LocationProvider>),
+      history,
+    };
+  }
 
-//   it('should render the component', async () => {
-//     const expectedTemplateId = 'EchoBot';
+  beforeEach(() => {
+    saveTemplateMock = jest.fn();
+    locationMock = {};
+    storeContext = {
+      actions: {
+        saveTemplateId: saveTemplateMock,
+        fetchTemplates: jest.fn(),
+        openBotProject: jest.fn(),
+        createProject: createProjectMock,
+        saveProjectAs: jest.fn(),
+        fetchStorages: jest.fn(),
+        fetchFolderItemsByPath: jest.fn(),
+        setCreationFlowStatus: jest.fn(),
+        onboardingAddCoachMarkRef: jest.fn(),
+        fetchRecentProjects: jest.fn(),
+      },
+      state: {
+        templateId: '',
+        templateProjects: [],
+        recentProjects: [],
+        storages: [],
+        creationFlowStatus: CreationFlowStatus.NEW_FROM_TEMPLATE,
+      },
+    };
+  });
 
-<<<<<<< HEAD
-//     // storeContext.actions.createProject = async (templateId, name, description, location) => {
-//     //   expect(templateId).toBe(expectedTemplateId);
-//     //   expect(location === '\\test-folder\\Desktop' || location === '/test-folder/Desktop').toBeTruthy();
-//     // };
-=======
   it('should render the component', async () => {
     const expectedTemplateId = 'EchoBot';
     storeContext.state.templateId = 'EchoBot';
@@ -87,39 +89,10 @@
         <CreationFlow location={locationMock} />
       </StoreContext.Provider>
     );
->>>>>>> 2f655bba
 
-//     const {
-//       history: { navigate },
-//     } = renderWithRouter(
-//       <RecoilRoot
-//         initializeState={({ set }: MutableSnapshot) => {
-//           set(templateIdState, 'EchoBot');
-//           set(focusedStorageFolderState, {
-//             name: 'Desktop',
-//             parent: '/test-folder',
-//             writable: true,
-//             children: [
-//               {
-//                 name: 'EchoBot-0',
-//                 type: 'bot',
-//                 path: 'Desktop/EchoBot-11299',
-//                 lastModified: 'Wed Apr 22 2020 17:51:07 GMT-0700 (Pacific Daylight Time)',
-//                 size: 1,
-//               },
-//             ],
-//           });
-//         }}
-//       >
-//         <DispatcherWrapper>
-//           <CreationFlow location={locationMock} />
-//         </DispatcherWrapper>
-//       </RecoilRoot>
-//     );
-
-//     // const component = renderComponent();
-//     await navigate('create/Emptybot');
-//     // const node = await component.findByText('OK');
-//     // fireEvent.click(node);
-//   });
-// });+    const component = renderComponent();
+    await navigate('create/Emptybot');
+    const node = await component.findByText('OK');
+    fireEvent.click(node);
+  });
+});