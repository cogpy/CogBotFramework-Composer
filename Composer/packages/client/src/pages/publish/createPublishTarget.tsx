--- conflicted
+++ resolved
@@ -109,19 +109,8 @@
         />
         {instructions && <p>{instructions}</p>}
         <div css={label}>{formatMessage('Publish Configuration')}</div>
-<<<<<<< HEAD
         {/* <JsonEditor key={targetType} height={200} schema={schema} value={config} onChange={updateConfig} /> */}
 
-=======
-        <JsonEditor
-          key={targetType}
-          editorSettings={userSettings.codeEditor}
-          height={200}
-          schema={schema}
-          value={config}
-          onChange={updateConfig}
-        />
->>>>>>> 517d8927
         <button hidden disabled={isDisable()} type="submit" />
       </form>
       <DialogFooter>
