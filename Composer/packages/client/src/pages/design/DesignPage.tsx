--- conflicted
+++ resolved
@@ -49,6 +49,7 @@
   actionsSeedState,
   localeState,
   qnaFilesState,
+  skillsState,
 } from '../../recoilModel';
 import { getBaseName } from '../../utils/fileUtil';
 import ImportQnAFromUrlModal from '../knowledge-base/ImportQnAFromUrlModal';
@@ -109,21 +110,7 @@
 };
 
 const DesignPage: React.FC<RouteComponentProps<{ dialogId: string; projectId: string }>> = (props) => {
-<<<<<<< HEAD
   const { location, dialogId, projectId = '' } = props;
-=======
-  const dialogs = useRecoilValue(validatedDialogsSelector);
-  const projectId = useRecoilValue(projectIdState);
-  const schemas = useRecoilValue(schemasState);
-  const displaySkillManifest = useRecoilValue(displaySkillManifestState);
-  const breadcrumb = useRecoilValue(breadcrumbState);
-  const visualEditorSelection = useRecoilValue(visualEditorSelectionState);
-  const focusPath = useRecoilValue(focusPathState);
-  const showCreateDialogModal = useRecoilValue(showCreateDialogModalState);
-  const showAddSkillDialogModal = useRecoilValue(showAddSkillDialogModalState);
-  const { undo, redo, canRedo, canUndo, commitChanges, clearUndo } = useRecoilValue(undoFunctionState);
-  const actionsSeed = useRecoilValue(actionsSeedState);
->>>>>>> 6240a38b
   const userSettings = useRecoilValue(userSettingsState);
 
   const schemas = useRecoilValue(schemasState(projectId));
@@ -133,7 +120,6 @@
   const focusPath = useRecoilValue(focusPathState(projectId));
   const showCreateDialogModal = useRecoilValue(showCreateDialogModalState(projectId));
   const showAddSkillDialogModal = useRecoilValue(showAddSkillDialogModalState(projectId));
-  const skills = useRecoilValue(skillsState(projectId));
   const actionsSeed = useRecoilValue(actionsSeedState(projectId));
   const locale = useRecoilValue(localeState(projectId));
   const qnaFiles = useRecoilValue(qnaFilesState(projectId));
@@ -143,7 +129,6 @@
   const { undo, redo, canRedo, canUndo, commitChanges, clearUndo } = undoFunction;
   const visualEditorSelection = useRecoilValue(visualEditorSelectionState);
   const {
-    addSkill,
     removeDialog,
     updateDialog,
     createDialogCancel,
@@ -159,6 +144,7 @@
     exportToZip,
     onboardingAddCoachMarkRef,
     importQnAFromUrls,
+    addSkill,
   } = useRecoilValue(dispatcherState);
 
   const params = new URLSearchParams(location?.search);
@@ -689,14 +675,8 @@
         {showAddSkillDialogModal && (
           <CreateSkillModal
             projectId={projectId}
-<<<<<<< HEAD
-            skills={skills}
-            onDismiss={() => addSkillDialogCancel(projectId)}
-            onSubmit={handleAddSkillDialogSubmit}
-=======
             onDismiss={addSkillDialogCancel}
             onSubmit={(skill) => addSkill(projectId, skill)}
->>>>>>> 6240a38b
           />
         )}
         {exportSkillModalVisible && (
