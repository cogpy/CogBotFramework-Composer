--- conflicted
+++ resolved
@@ -18,18 +18,7 @@
 import { QnABotTemplateId } from '@bfc/shared';
 import { RuntimeType, webAppRuntimeKey } from '@bfc/shared';
 
-<<<<<<< HEAD
-import {
-  DialogCreationCopy,
-  nameRegexV2,
-  invalidNameCharRegex,
-  mockLanguageOptions,
-  runtimeOptions,
-  defaultPrimaryLanguage,
-} from '../../../constants';
-=======
 import { DialogCreationCopy, nameRegexV2, defaultPrimaryLanguage, defaultRuntime } from '../../../constants';
->>>>>>> 01de8bc7
 import { FieldConfig, useForm } from '../../../hooks/useForm';
 import { StorageFolder } from '../../../recoilModel/types';
 import { createNotification } from '../../../recoilModel/dispatchers/notification';
