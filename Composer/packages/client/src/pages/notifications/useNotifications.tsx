--- conflicted
+++ resolved
@@ -5,21 +5,8 @@
 import { useRecoilValue } from 'recoil';
 import { BotIndexer } from '@bfc/indexers';
 
-<<<<<<< HEAD
 import { currentProjectIdState } from '../../recoilModel/atoms/botState';
 import { botStateByProjectIdSelector } from '../../recoilModel';
-=======
-import {
-  luFilesState,
-  lgFilesState,
-  projectIdState,
-  BotDiagnosticsState,
-  settingsState,
-  skillManifestsState,
-  dialogSchemasState,
-} from '../../recoilModel/atoms/botState';
-import { validatedDialogsSelector } from '../../recoilModel/selectors/validatedDialogs';
->>>>>>> f714ecd4
 
 import {
   Notification,
@@ -32,29 +19,27 @@
 } from './types';
 import { getReferredFiles } from './../../utils/luUtil';
 export default function useNotifications(filter?: string) {
-<<<<<<< HEAD
-  const { dialogs, luFiles, lgFiles, diagnostics, settings } = useRecoilValue(botStateByProjectIdSelector);
+  const {
+    validatedDialogs: dialogs,
+    luFiles,
+    lgFiles,
+    diagnostics,
+    dialogSetting,
+    skillManifests,
+    dialogSchemas,
+  } = useRecoilValue(botStateByProjectIdSelector);
   const projectId = useRecoilValue(currentProjectIdState);
 
-=======
-  const dialogs = useRecoilValue(validatedDialogsSelector);
-  const luFiles = useRecoilValue(luFilesState);
-  const projectId = useRecoilValue(projectIdState);
-  const lgFiles = useRecoilValue(lgFilesState);
-  const diagnostics = useRecoilValue(BotDiagnosticsState);
-  const setting = useRecoilValue(settingsState);
-  const skillManifests = useRecoilValue(skillManifestsState);
-  const dialogSchemas = useRecoilValue(dialogSchemasState);
   const botAssets = {
     projectId,
     dialogs,
     luFiles,
     lgFiles,
     skillManifests,
-    setting,
+    setting: dialogSetting,
     dialogSchemas,
   };
->>>>>>> f714ecd4
+
   const memoized = useMemo(() => {
     const notifactions: Notification[] = [];
     diagnostics.forEach((d) => {
