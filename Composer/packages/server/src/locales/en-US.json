--- conflicted
+++ resolved
@@ -539,12 +539,9 @@
   "configure_composer_to_start_your_bot_using_runtime_fe37dadf": {
     "message": "Configure Composer to start your bot using runtime code you can customize and control."
   },
-<<<<<<< HEAD
   "configure_resources_27fec71f": {
     "message": "Configure resources"
   },
-=======
->>>>>>> bbd79e1c
   "configured_with_enterprise_scenarios_calendar_who__e9e7e75a": {
     "message": "Configured with enterprise scenarios, calendar, who bot, professional chit-chat."
   },
@@ -1949,12 +1946,9 @@
   "provide_a_brief_description_it_will_appear_on_the__f962eb38": {
     "message": "Provide a brief description. It will appear on the publish history list."
   },
-<<<<<<< HEAD
   "provisioning_1330aede": {
     "message": "Provisioning ..."
   },
-=======
->>>>>>> bbd79e1c
   "provisioning_summary_2be9422f": {
     "message": "Provisioning Summary"
   },
@@ -2171,12 +2165,9 @@
   "select_an_option_9f5dfb55": {
     "message": "Select an option"
   },
-<<<<<<< HEAD
-=======
   "select_an_schema_to_edit_or_create_a_new_one_59c7326a": {
     "message": "Select an schema to edit or create a new one"
   },
->>>>>>> bbd79e1c
   "select_language_to_delete_d1662d3d": {
     "message": "Select language to delete"
   },
@@ -2201,12 +2192,9 @@
   "select_which_tasks_this_skill_can_perform_172b0eae": {
     "message": "Select which tasks this skill can perform"
   },
-<<<<<<< HEAD
   "select_your_publish_target_de531f7f": {
     "message": "Select your publish target"
   },
-=======
->>>>>>> bbd79e1c
   "selected_assistant_type_83d58f54": {
     "message": "Selected Assistant Type"
   },
