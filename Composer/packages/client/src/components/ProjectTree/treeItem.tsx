// Copyright (c) Microsoft Corporation.
// Licensed under the MIT License.

/** @jsx jsx */
import { jsx, css } from '@emotion/core';
import React from 'react';
import { FontWeights } from '@uifabric/styling';
import { OverflowSet, IOverflowSetItemProps } from 'office-ui-fabric-react/lib/OverflowSet';
import { TooltipHost, DirectionalHint } from 'office-ui-fabric-react/lib/Tooltip';
import { IconButton } from 'office-ui-fabric-react/lib/Button';
import { Icon } from 'office-ui-fabric-react/lib/Icon';
import formatMessage from 'format-message';
import { NeutralColors } from '@uifabric/fluent-theme';
import { IButtonStyles } from 'office-ui-fabric-react/lib/Button';
import { IContextualMenuStyles } from 'office-ui-fabric-react/lib/ContextualMenu';
import { ICalloutContentStyles } from 'office-ui-fabric-react/lib/Callout';

import { TreeLink } from './ProjectTree';

// -------------------- Styles -------------------- //
const indent = 8;
const itemText = (depth: number) => css`
  outline: none;
  :focus {
    outline: rgb(102, 102, 102) solid 1px;
    z-index: 1;
  }
  padding-left: ${depth * indent}px;
  text-overflow: ellipsis;
  white-space: nowrap;
  overflow: hidden;
  text-align: left;
  cursor: pointer;
  width: 100%;

  label: ProjectTreeItemContainer;
`;

const content = css`
  outline: none;
  display: flex;
  align-items: center;
  justify-items: center;
  height: 24px;

  label: ProjectTreeItem;
`;

<<<<<<< HEAD
=======
const leftIndent = (extraSpace: number) => css`
  height: 100%;
  width: ${extraSpace + 8}px;
`;

>>>>>>> 0e4c77c5
const moreMenu: Partial<ICalloutContentStyles> = {
  root: {
    marginTop: '-7px',
    width: '100px',
  },
};

const menuStyle: Partial<IContextualMenuStyles> = {
  subComponentStyles: {
    menuItem: {},
    callout: moreMenu,
  },
};

const moreButton = (isActive: boolean): IButtonStyles => {
  return {
    root: {
      padding: '0 4px',
      alignSelf: 'stretch',
      visibility: isActive ? 'visible' : 'hidden',
      height: 'auto',
      width: '16px',
    },
    menuIcon: {
      fontSize: '14px',
      color: '#000',
    },
  };
};

<<<<<<< HEAD
const navItem = (isActive: boolean, shift: number) => css`
=======
const navItem = (isActive: boolean) => css`
>>>>>>> 0e4c77c5
  width: 100%;
  position: relative;
  height: 24px;
  font-size: 12px;
<<<<<<< HEAD
  margin-left: ${shift}px;
=======
>>>>>>> 0e4c77c5
  color: ${isActive ? '#ffffff' : '#545454'};
  background: ${isActive ? '#0078d4' : 'transparent'};
  font-weight: ${isActive ? FontWeights.semibold : FontWeights.regular};
  &:hover {
    color: #545454;
    background: #f2f2f2;

    .dialog-more-btn {
      visibility: visible;
    }
  }
  &:focus {
    outline: none;
    .ms-Fabric--isFocusVisible &::after {
      top: 0px;
      right: 1px;
      bottom: 0px;
      left: 1px;
      content: '';
      position: absolute;
      z-index: 1;
      border: 1px solid ${NeutralColors.white};
      border-image: initial;
      outline: rgb(102, 102, 102) solid 1px;
    }
  }
`;

export const overflowSet = (depth: number) => css`
  width: 100%;
  height: 100%;
<<<<<<< HEAD
  padding-right: 12px;
  box-sizing: border-box;
  line-height: 20px;
=======
  padding-left: ${depth * 12}px;
  padding-right: 12px;
  box-sizing: border-box;
  line-height: 24px;
>>>>>>> 0e4c77c5
  justify-content: space-between;
  display: flex;
`;

const statusIcon = {
  width: '24px',
  fontSize: 16,
  marginLeft: 6,
};

const warningIcon = {
  ...statusIcon,
  color: '#BE880A',
};

const errorIcon = {
  ...statusIcon,
  color: '#CC3F3F',
};

// -------------------- TreeItem -------------------- //

interface ITreeItemProps {
  link: TreeLink;
  isActive?: boolean;
  isSubItemActive?: boolean;
<<<<<<< HEAD
  depth: number;
=======
  depth: number | undefined;
>>>>>>> 0e4c77c5
  onDelete?: (link: TreeLink) => void;
  onSelect: (link: TreeLink) => void;
  icon?: string;
  dialogName?: string;
  showProps?: boolean;
<<<<<<< HEAD
  shiftOut?: number; // needed to make an outline look right; should be the size of the "details" reveal arrow
}

const onRenderItem = (depth: number) => (item: IOverflowSetItemProps) => {
=======
  extraSpace?: number;
}

const onRenderItem = (extraSpace: number) => (item: IOverflowSetItemProps) => {
>>>>>>> 0e4c77c5
  const warningContent = formatMessage(
    'This trigger type is not supported by the RegEx recognizer and will not be fired.'
  );
  const errorContent = 'stub for error content'; // TODO: get actual warning and error messages from link
  return (
    <div
      data-is-focusable
      aria-label={warningContent}
<<<<<<< HEAD
      css={itemText(depth)}
=======
      css={itemText(item.depth)}
>>>>>>> 0e4c77c5
      role="cell"
      tabIndex={0}
      onBlur={item.onBlur}
      onFocus={item.onFocus}
    >
      <div css={content} role="presentation" tabIndex={-1}>
<<<<<<< HEAD
=======
        {item.warningContent ? (
          <TooltipHost content={warningContent} directionalHint={DirectionalHint.bottomLeftEdge}>
            <Icon iconName={'Warning'} style={warningIcon} />
          </TooltipHost>
        ) : (
          <div css={leftIndent(extraSpace)} />
        )}
>>>>>>> 0e4c77c5
        {item.icon != null && (
          <Icon
            iconName={item.icon}
            styles={{
              root: {
                width: '12px',
                marginRight: '8px',
                outline: 'none',
              },
            }}
            tabIndex={-1}
          />
        )}
        {item.displayName}
        {item.errorContent && (
          <TooltipHost content={errorContent} directionalHint={DirectionalHint.bottomLeftEdge}>
            <Icon iconName={'Warning'} style={warningIcon} />
          </TooltipHost>
        )}
        {item.warningContent && (
          <TooltipHost content={warningContent} directionalHint={DirectionalHint.bottomLeftEdge}>
            <Icon iconName={'ErrorBadge'} style={errorIcon} />
          </TooltipHost>
        )}
      </div>
    </div>
  );
};

const onRenderOverflowButton = (showIcon: boolean, isActive: boolean) => {
  const moreLabel = formatMessage('Actions');
  return (overflowItems) => {
    return showIcon ? (
      <TooltipHost content={moreLabel} directionalHint={DirectionalHint.rightCenter}>
        <IconButton
          ariaLabel={moreLabel}
          className="dialog-more-btn"
          data-is-focusable={isActive}
          data-testid="dialogMoreButton"
          menuIconProps={{ iconName: 'MoreVertical' }}
          menuProps={{ items: overflowItems, styles: menuStyle }}
          role="cell"
          styles={moreButton(isActive)}
          onKeyDown={(e) => {
            if (e.key === 'Enter') {
              e.stopPropagation();
            }
          }}
        />
      </TooltipHost>
    ) : null;
  };
};

<<<<<<< HEAD
export const TreeItem: React.FC<ITreeItemProps> = ({
  link,
  isActive,
  depth,
  onDelete = undefined,
  onSelect,
  icon,
  dialogName,
  shiftOut,
  showProps,
}) => {
=======
export const TreeItem: React.FC<ITreeItemProps> = (props) => {
  const { link, isActive, depth, onDelete, onSelect, icon, dialogName } = props;

>>>>>>> 0e4c77c5
  const a11yLabel = `${dialogName ?? '$Root'}_${link.displayName}`;

  const overflowMenu: { key: string; name: string; onClick: () => void }[] = [];

  if (onDelete != null) {
    overflowMenu.push({
      key: 'delete',
      name: formatMessage('Delete'),
      onClick: () => onDelete(link),
    });
  }

<<<<<<< HEAD
  if (showProps) {
=======
  if (props.showProps) {
>>>>>>> 0e4c77c5
    overflowMenu.push({
      key: 'props',
      name: formatMessage('Properties'),
      onClick: () => onSelect(link),
    });
  }

  const linkString = `${link.projectId}_DialogTreeItem${link.dialogName}_${link.trigger ?? ''}`;

  return (
    <div
      aria-label={a11yLabel}
<<<<<<< HEAD
      css={navItem(!!isActive, shiftOut ?? 0)}
=======
      css={navItem(!!isActive)}
>>>>>>> 0e4c77c5
      data-testid={a11yLabel}
      role="gridcell"
      tabIndex={0}
      onClick={() => {
        onSelect(link);
      }}
      onKeyDown={(e) => {
        if (e.key === 'Enter') {
          onSelect(link);
        }
      }}
    >
      <OverflowSet
        //In 8.0 the OverflowSet will no longer be wrapped in a FocusZone
        //remove this at that time
        doNotContainWithinFocusZone
<<<<<<< HEAD
        css={overflowSet}
=======
        css={overflowSet(depth ?? 0)}
>>>>>>> 0e4c77c5
        data-testid={linkString}
        items={[
          {
            key: linkString,
            depth,
            icon,
            ...link,
          },
        ]}
        overflowItems={overflowMenu}
        role="row"
        styles={{ item: { flex: 1 } }}
<<<<<<< HEAD
        onRenderItem={onRenderItem(depth)}
=======
        onRenderItem={onRenderItem(props.extraSpace ?? 0)}
>>>>>>> 0e4c77c5
        onRenderOverflowButton={onRenderOverflowButton(!link.isRoot, !!isActive)}
      />
    </div>
  );
};<|MERGE_RESOLUTION|>--- conflicted
+++ resolved
@@ -46,14 +46,6 @@
   label: ProjectTreeItem;
 `;
 
-<<<<<<< HEAD
-=======
-const leftIndent = (extraSpace: number) => css`
-  height: 100%;
-  width: ${extraSpace + 8}px;
-`;
-
->>>>>>> 0e4c77c5
 const moreMenu: Partial<ICalloutContentStyles> = {
   root: {
     marginTop: '-7px',
@@ -84,19 +76,12 @@
   };
 };
 
-<<<<<<< HEAD
 const navItem = (isActive: boolean, shift: number) => css`
-=======
-const navItem = (isActive: boolean) => css`
->>>>>>> 0e4c77c5
   width: 100%;
   position: relative;
   height: 24px;
   font-size: 12px;
-<<<<<<< HEAD
   margin-left: ${shift}px;
-=======
->>>>>>> 0e4c77c5
   color: ${isActive ? '#ffffff' : '#545454'};
   background: ${isActive ? '#0078d4' : 'transparent'};
   font-weight: ${isActive ? FontWeights.semibold : FontWeights.regular};
@@ -128,16 +113,9 @@
 export const overflowSet = (depth: number) => css`
   width: 100%;
   height: 100%;
-<<<<<<< HEAD
   padding-right: 12px;
   box-sizing: border-box;
   line-height: 20px;
-=======
-  padding-left: ${depth * 12}px;
-  padding-right: 12px;
-  box-sizing: border-box;
-  line-height: 24px;
->>>>>>> 0e4c77c5
   justify-content: space-between;
   display: flex;
 `;
@@ -164,27 +142,16 @@
   link: TreeLink;
   isActive?: boolean;
   isSubItemActive?: boolean;
-<<<<<<< HEAD
   depth: number;
-=======
-  depth: number | undefined;
->>>>>>> 0e4c77c5
   onDelete?: (link: TreeLink) => void;
   onSelect: (link: TreeLink) => void;
   icon?: string;
   dialogName?: string;
   showProps?: boolean;
-<<<<<<< HEAD
   shiftOut?: number; // needed to make an outline look right; should be the size of the "details" reveal arrow
 }
 
 const onRenderItem = (depth: number) => (item: IOverflowSetItemProps) => {
-=======
-  extraSpace?: number;
-}
-
-const onRenderItem = (extraSpace: number) => (item: IOverflowSetItemProps) => {
->>>>>>> 0e4c77c5
   const warningContent = formatMessage(
     'This trigger type is not supported by the RegEx recognizer and will not be fired.'
   );
@@ -193,27 +160,13 @@
     <div
       data-is-focusable
       aria-label={warningContent}
-<<<<<<< HEAD
       css={itemText(depth)}
-=======
-      css={itemText(item.depth)}
->>>>>>> 0e4c77c5
       role="cell"
       tabIndex={0}
       onBlur={item.onBlur}
       onFocus={item.onFocus}
     >
       <div css={content} role="presentation" tabIndex={-1}>
-<<<<<<< HEAD
-=======
-        {item.warningContent ? (
-          <TooltipHost content={warningContent} directionalHint={DirectionalHint.bottomLeftEdge}>
-            <Icon iconName={'Warning'} style={warningIcon} />
-          </TooltipHost>
-        ) : (
-          <div css={leftIndent(extraSpace)} />
-        )}
->>>>>>> 0e4c77c5
         {item.icon != null && (
           <Icon
             iconName={item.icon}
@@ -268,7 +221,6 @@
   };
 };
 
-<<<<<<< HEAD
 export const TreeItem: React.FC<ITreeItemProps> = ({
   link,
   isActive,
@@ -280,11 +232,6 @@
   shiftOut,
   showProps,
 }) => {
-=======
-export const TreeItem: React.FC<ITreeItemProps> = (props) => {
-  const { link, isActive, depth, onDelete, onSelect, icon, dialogName } = props;
-
->>>>>>> 0e4c77c5
   const a11yLabel = `${dialogName ?? '$Root'}_${link.displayName}`;
 
   const overflowMenu: { key: string; name: string; onClick: () => void }[] = [];
@@ -297,11 +244,7 @@
     });
   }
 
-<<<<<<< HEAD
   if (showProps) {
-=======
-  if (props.showProps) {
->>>>>>> 0e4c77c5
     overflowMenu.push({
       key: 'props',
       name: formatMessage('Properties'),
@@ -314,11 +257,7 @@
   return (
     <div
       aria-label={a11yLabel}
-<<<<<<< HEAD
       css={navItem(!!isActive, shiftOut ?? 0)}
-=======
-      css={navItem(!!isActive)}
->>>>>>> 0e4c77c5
       data-testid={a11yLabel}
       role="gridcell"
       tabIndex={0}
@@ -335,11 +274,7 @@
         //In 8.0 the OverflowSet will no longer be wrapped in a FocusZone
         //remove this at that time
         doNotContainWithinFocusZone
-<<<<<<< HEAD
         css={overflowSet}
-=======
-        css={overflowSet(depth ?? 0)}
->>>>>>> 0e4c77c5
         data-testid={linkString}
         items={[
           {
@@ -352,11 +287,7 @@
         overflowItems={overflowMenu}
         role="row"
         styles={{ item: { flex: 1 } }}
-<<<<<<< HEAD
         onRenderItem={onRenderItem(depth)}
-=======
-        onRenderItem={onRenderItem(props.extraSpace ?? 0)}
->>>>>>> 0e4c77c5
         onRenderOverflowButton={onRenderOverflowButton(!link.isRoot, !!isActive)}
       />
     </div>
