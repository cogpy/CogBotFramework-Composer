// Copyright (c) Microsoft Corporation.
// Licensed under the MIT License.
/* eslint-disable security/detect-non-literal-fs-filename */
import path from 'path';
import { promisify } from 'util';
import { exec } from 'child_process';

import rimraf from 'rimraf';
import * as fs from 'fs-extra';

import { copyDir } from './copyDir';
import { IFileStorage } from './interface';

const execAsync = promisify(exec);
const removeDirAndFiles = promisify(rimraf);

export default async (composer: any): Promise<void> => {
  const dotnetTemplatePath = path.resolve(__dirname, '../../../runtime/dotnet');
  const nodeTemplatePath = path.resolve(__dirname, '../../../runtime/node');

  /**
   * these are the old 1.0 adaptive runtime definitions
   */
  // register the bundled c# runtime used by the local publisher with the eject feature
  composer.addRuntimeTemplate({
    key: 'csharp-azurewebapp',
    name: 'C#',
    startCommand: 'dotnet run --project azurewebapp',
    path: dotnetTemplatePath,
    build: async (runtimePath: string, _project: any) => {
      composer.log(`BUILD THIS C# PROJECT! at ${runtimePath}...`);
      composer.log('Run dotnet user-secrets init...');
      // TODO: capture output of this and store it somewhere useful
      const { stderr: initErr } = await execAsync('dotnet user-secrets init --project azurewebapp', {
        cwd: runtimePath,
      });
      if (initErr) {
        throw new Error(initErr);
      }
      composer.log('Run dotnet build...');
      const { stderr: buildErr } = await execAsync('dotnet build', { cwd: runtimePath });
      if (buildErr) {
        throw new Error(buildErr);
      }
      composer.log('FINISHED BUILDING!');
    },
    installComponent: async (
      runtimePath: string,
      packageName: string,
      version: string,
      source: string,
      _project: any
    ): Promise<string> => {
      // run dotnet install on the project
      const command = `dotnet add package "${packageName}"${version ? ' --version="' + version + '"' : ''}${
        source ? ' --source="' + source + '"' : ''
      }`;
      composer.log('EXEC:', command);
      const { stderr: installError, stdout: installOutput } = await execAsync(command, {
        cwd: path.join(runtimePath, 'azurewebapp'),
      });
      if (installError) {
        throw new Error(installError);
      }
      return installOutput;
    },
    uninstallComponent: async (runtimePath: string, packageName: string): Promise<string> => {
      // run dotnet install on the project
      const { stderr: installError, stdout: installOutput } = await execAsync(`dotnet remove package ${packageName}`, {
        cwd: path.join(runtimePath, 'azurewebapp'),
      });
      if (installError) {
        throw new Error(installError);
      }
      return installOutput;
    },
    identifyManifest: (runtimePath: string, projName?: string): string => {
      return path.join(runtimePath, 'azurewebapp', 'Microsoft.BotFramework.Composer.WebApp.csproj');
    },
    run: async (project: any, localDisk: IFileStorage) => {
      composer.log('RUN THIS C# PROJECT!');
    },
    buildDeploy: async (runtimePath: string, project: any, settings: any, profileName: string): Promise<string> => {
      composer.log('BUILD FOR DEPLOY TO AZURE!');

      let csproj = '';
      // find publishing profile in list
      const profile = project.settings.publishTargets.find((p) => p.name === profileName);
      if (profile.type === 'azurePublish') {
        csproj = 'Microsoft.BotFramework.Composer.WebApp.csproj';
      } else if (profile.type === 'azureFunctionsPublish') {
        csproj = 'Microsoft.BotFramework.Composer.Functions.csproj';
      }
      const publishFolder = path.join(runtimePath, 'bin', 'release', 'publishTarget');
      const deployFilePath = path.join(runtimePath, '.deployment');
      const dotnetProjectPath = path.join(runtimePath, csproj);

      // Check for existing .deployment file, if missing, write it.
      if (!(await fs.pathExists(deployFilePath))) {
        const data = `[config]\nproject = ${csproj}`;

        await fs.writeFile(deployFilePath, data);
      }

      // do the dotnet publish
      try {
        const configuration = JSON.parse(profile.configuration);
        const runtimeIdentifier = configuration.runtimeIdentifier;

        // Don't set self-contained and runtimeIdentifier for AzureFunctions.
        let buildCommand = `dotnet publish "${dotnetProjectPath}" -c release -o "${publishFolder}" -v q`;

        if (profile.type === 'azurePublish') {
          // if runtime identifier set, make dotnet runtime to self contained, default runtime identifier is win-x64, please refer to https://docs.microsoft.com/en-us/dotnet/core/rid-catalog
          buildCommand = `dotnet publish "${dotnetProjectPath}" -c release -o "${publishFolder}" -v q --self-contained true -r ${
            runtimeIdentifier ?? 'win-x64'
          }`;
        }
        const { stdout, stderr } = await execAsync(buildCommand, {
          cwd: runtimePath,
        });
        composer.log('OUTPUT FROM BUILD', stdout);
        if (stderr) {
          composer.log('ERR FROM BUILD: ', stderr);
        }
      } catch (err) {
        composer.log('Error doing dotnet publish', err);
        throw err;
        return;
      }
      // Then, copy the declarative assets into the build artifacts folder.
      const remoteBotPath = path.join(publishFolder, 'ComposerDialogs');
      const localBotPath = path.join(runtimePath, 'ComposerDialogs');
      await fs.copy(localBotPath, remoteBotPath, {
        overwrite: true,
        recursive: true,
      });

      // write settings to disk in the appropriate location
      const settingsPath = path.join(publishFolder, 'ComposerDialogs', 'settings', 'appsettings.json');
      if (!(await fs.pathExists(path.dirname(settingsPath)))) {
        await fs.mkdirp(path.dirname(settingsPath));
      }
      await fs.writeFile(settingsPath, JSON.stringify(settings, null, 2));

      // return the location of the build artifiacts
      return publishFolder;
    },
    eject: async (project, localDisk: IFileStorage, isReplace: boolean) => {
      const sourcePath = dotnetTemplatePath;
      const destPath = path.join(project.dir, 'runtime');
      if ((await project.fileStorage.exists(destPath)) && isReplace) {
        // remove runtime folder
        await removeDirAndFiles(destPath);
      }
      if (!(await project.fileStorage.exists(destPath))) {
        // used to read bot project template from source (bundled in plugin)
        await copyDir(sourcePath, localDisk, destPath, project.fileStorage);
        const schemaDstPath = path.join(project.dir, 'schemas');
        const schemaSrcPath = path.join(sourcePath, 'azurewebapp/Schemas');
        const customSchemaExists = fs.existsSync(schemaDstPath);
        const pathsToExclude: Set<string> = new Set();
        if (customSchemaExists) {
          const sdkExcludePath = await localDisk.glob('sdk.schema', schemaSrcPath);
          if (sdkExcludePath.length > 0) {
            pathsToExclude.add(path.join(schemaSrcPath, sdkExcludePath[0]));
          }
        }
        await copyDir(schemaSrcPath, localDisk, schemaDstPath, project.fileStorage, pathsToExclude);
        const schemaFolderInRuntime = path.join(destPath, 'azurewebapp/Schemas');
        await removeDirAndFiles(schemaFolderInRuntime);
        return path.relative(project.dir, destPath);
      }
      throw new Error(`Runtime already exists at ${destPath}`);
    },
    setSkillManifest: async (
      dstRuntimePath: string,
      dstStorage: IFileStorage,
      srcManifestDir: string,
      srcStorage: IFileStorage,
      mode = 'azurewebapp' // set default as azurewebapp
    ) => {
      // update manifst into runtime wwwroot
      if (mode === 'azurewebapp') {
        const manifestDstDir = path.resolve(dstRuntimePath, 'azurewebapp', 'wwwroot', 'manifests');

        if (await fs.pathExists(manifestDstDir)) {
          await removeDirAndFiles(manifestDstDir);
        }

        if (await fs.pathExists(srcManifestDir)) {
          await copyDir(srcManifestDir, srcStorage, manifestDstDir, dstStorage);
        }
      }
    },
  });

  composer.addRuntimeTemplate({
    key: 'node-azurewebapp',
    name: 'JS (preview)',
    startCommand: 'node ./lib/webapp.js',
    path: nodeTemplatePath,
    build: async (runtimePath: string, _project: any) => {
      // do stuff
      composer.log('BUILD THIS JS PROJECT');
      // install dev dependencies in production, make sure typescript is installed
      const { stderr: installErr } = await execAsync('npm install && npm install --only=dev', {
        cwd: runtimePath,
        timeout: 120000,
      });
      if (installErr) {
        // in order to not throw warning, we just log all warning and error message
        composer.log(`npm install timeout, ${installErr}`);
      }

      // runtime build need typescript
      const { stderr: install2Err } = await execAsync('npm run build', {
        cwd: runtimePath,
      });
      if (install2Err) {
        throw new Error(install2Err);
      }
      composer.log('BUILD COMPLETE');
    },
    installComponent: async (
      runtimePath: string,
      packageName: string,
      version: string,
      source: string,
      _project: any
    ): Promise<string> => {
      // run dotnet install on the project
      const { stderr: installError, stdout: installOutput } = await execAsync(
        `npm install --loglevel=error --save ${packageName}${version ? '@' + version : ''}`,
        {
          cwd: path.join(runtimePath),
        }
      );
      if (installError) {
        throw new Error(installError);
      }
      return installOutput;
    },
    uninstallComponent: async (runtimePath: string, packageName: string): Promise<string> => {
      // run dotnet install on the project
      const { stderr: installError, stdout: installOutput } = await execAsync(
        `npm uninstall --loglevel=error --save ${packageName}`,
        {
          cwd: path.join(runtimePath),
        }
      );
      if (installError) {
        throw new Error(installError);
      }
      return installOutput;
    },
    identifyManifest: (runtimePath: string, projName?: string): string => {
      return path.join(runtimePath, 'package.json');
    },
    run: async (project: any, localDisk: IFileStorage) => {
      // do stuff
    },
    buildDeploy: async (runtimePath: string, project: any, settings: any, profileName: string): Promise<string> => {
      // do stuff
      composer.log('BUILD THIS JS PROJECT');
      const { stderr: installErr } = await execAsync('npm install', {
        cwd: path.resolve(runtimePath, '../'),
      });
      if (installErr) {
        composer.log(installErr);
      }
      const { stderr: install2Err } = await execAsync('npm run build', {
        cwd: path.resolve(runtimePath, '../'),
      });
      if (install2Err) {
        throw new Error(install2Err);
      }
      // write settings to disk in the appropriate location
      const settingsPath = path.join(runtimePath, 'ComposerDialogs', 'settings', 'appsettings.json');
      if (!(await fs.pathExists(path.dirname(settingsPath)))) {
        await fs.mkdirp(path.dirname(settingsPath));
      }
      await fs.writeFile(settingsPath, JSON.stringify(settings, null, 2));

      composer.log('BUILD COMPLETE');
      return path.resolve(runtimePath, '../');
    },
    eject: async (project: any, localDisk: IFileStorage, isReplace: boolean) => {
      const sourcePath = nodeTemplatePath;
      const destPath = path.join(project.dir, 'runtime');

      if ((await project.fileStorage.exists(destPath)) && isReplace) {
        // remove runtime folder
        await removeDirAndFiles(destPath);
      }

      if (!(await project.fileStorage.exists(destPath))) {
        // used to read bot project template from source (bundled in plugin)
        const excludeFolder = new Set<string>().add(path.resolve(sourcePath, 'node_modules'));
        await copyDir(sourcePath, localDisk, destPath, project.fileStorage, excludeFolder);
        const schemaDstPath = path.join(project.dir, 'schemas');
        const schemaSrcPath = path.join(sourcePath, 'schemas');
        const customSchemaExists = fs.existsSync(schemaDstPath);
        const pathsToExclude: Set<string> = new Set();
        if (customSchemaExists) {
          const sdkExcludePath = await localDisk.glob('sdk.schema', schemaSrcPath);
          if (sdkExcludePath.length > 0) {
            pathsToExclude.add(path.join(schemaSrcPath, sdkExcludePath[0]));
          }
        }
        await copyDir(schemaSrcPath, localDisk, schemaDstPath, project.fileStorage, pathsToExclude);
        const schemaFolderInRuntime = path.join(destPath, 'schemas');
        await removeDirAndFiles(schemaFolderInRuntime);

        return path.relative(project.dir, destPath);
      }
      throw new Error(`Runtime already exists at ${destPath}`);
    },
  });

  /**
   * these are the new 2.0 adaptive runtime definitions
   */
  composer.addRuntimeTemplate({
    key: 'adaptive-runtime-dotnet-webapp',
    name: 'C# - Web App',
    build: async (runtimePath: string, _project: any) => {
      composer.log(`BUILD THIS C# PROJECT! at ${runtimePath}...`);
      composer.log('Run dotnet user-secrets init...');

      // TODO: capture output of this and store it somewhere useful
      const { stderr: initErr } = await execAsync(`dotnet user-secrets init --project ${_project.name}.csproj`, {
        cwd: runtimePath,
      });
      if (initErr) {
        throw new Error(initErr);
      }

      composer.log('Run dotnet build...');
      const { stderr: buildErr } = await execAsync(`dotnet build ${_project.name}.csproj`, { cwd: runtimePath });
      if (buildErr) {
        throw new Error(buildErr);
      }
      composer.log('FINISHED BUILDING!');
    },
    installComponent: async (
      runtimePath: string,
      packageName: string,
      version: string,
      source: string,
      _project: any
    ): Promise<string> => {
      // run dotnet install on the project
      const command = `dotnet add ${_project.name}.csproj package "${packageName}"${
        version ? ' --version="' + version + '"' : ''
      }${source ? ' --source="' + source + '"' : ''}`;
      composer.log('EXEC:', command);
      const { stderr: installError, stdout: installOutput } = await execAsync(command, {
        cwd: path.join(runtimePath),
      });
      if (installError) {
        throw new Error(installError);
      }
      return installOutput;
    },
    uninstallComponent: async (runtimePath: string, packageName: string, _project: any): Promise<string> => {
      // run dotnet install on the project
      composer.log(`EXECUTE: dotnet remove ${_project.name}.csproj package ${packageName}`);
      const { stderr: installError, stdout: installOutput } = await execAsync(
        `dotnet remove  ${_project.name}.csproj package ${packageName}`,
        {
          cwd: path.join(runtimePath),
        }
      );
      if (installError) {
        throw new Error(installError);
      }
      return installOutput;
    },
    identifyManifest: (runtimePath: string, projName?: string): string => {
      return path.join(runtimePath, `${projName}.csproj`);
    },
    run: async (project: any, localDisk: IFileStorage) => {
      composer.log('RUN THIS C# PROJECT!');
    },
    buildDeploy: async (runtimePath: string, project: any, settings: any, profileName: string): Promise<string> => {
      composer.log('BUILD FOR DEPLOY TO AZURE!');

      // find publishing profile in list
      const profile = project.settings.publishTargets.find((p) => p.name === profileName);

      const csproj = `${project.name}.csproj`;
      const publishFolder = path.join(runtimePath, 'bin', 'release', 'publishTarget');
      const deployFilePath = path.join(runtimePath, '.deployment');
      const dotnetProjectPath = path.join(runtimePath, csproj);

      // Check for existing .deployment file, if missing, write it.
      if (!(await fs.pathExists(deployFilePath))) {
        const data = `[config]\nproject = ${csproj}`;

        await fs.writeFile(deployFilePath, data);
      }

      // do the dotnet publish
      try {
        const configuration = JSON.parse(profile.configuration);
        const runtimeIdentifier = configuration.runtimeIdentifier;

        // if runtime identifier set, make dotnet runtime to self contained, default runtime identifier is win-x64, please refer to https://docs.microsoft.com/en-us/dotnet/core/rid-catalog
        const buildCommand = `dotnet publish "${dotnetProjectPath}" -c release -o "${publishFolder}" -v q --self-contained true -r ${
          runtimeIdentifier ?? 'win-x64'
        }`;
        //  }
        const { stdout, stderr } = await execAsync(buildCommand, {
          cwd: runtimePath,
        });
        composer.log('OUTPUT FROM BUILD', stdout);
        if (stderr) {
          composer.log('ERR FROM BUILD: ', stderr);
        }
      } catch (err) {
        composer.log('Error doing dotnet publish', err);
        throw err;
        return;
      }

      // return the location of the build artifiacts
      return publishFolder;
    },
<<<<<<< HEAD
    setSkillManifest: async (
      dstRuntimePath: string,
      dstStorage: IFileStorage,
      srcManifestDir: string,
      srcStorage: IFileStorage,
      mode = 'azurewebapp' // set default as azurewebapp
    ) => {
      // update manifst into runtime wwwroot
      if (mode === 'azurewebapp') {
        const manifestDstDir = path.resolve(dstRuntimePath, 'wwwroot', 'manifests');

        if (await fs.pathExists(manifestDstDir)) {
          await removeDirAndFiles(manifestDstDir);
        }

        if (await fs.pathExists(srcManifestDir)) {
          await copyDir(srcManifestDir, srcStorage, manifestDstDir, dstStorage);
        }
      }
    },
=======
>>>>>>> a2cf0310
  });

  composer.addRuntimeTemplate({
    key: 'adaptive-runtime-dotnet-functions',
    name: 'C# - Functions',
    // startCommand: 'dotnet run',
    // path: dotnetTemplatePath,
    build: async (runtimePath: string, _project: any) => {
      composer.log(`BUILD THIS C# PROJECT! at ${runtimePath}...`);
      composer.log('Run dotnet user-secrets init...');

      // TODO: capture output of this and store it somewhere useful
      const { stderr: initErr } = await execAsync(`dotnet user-secrets init --project ${_project.name}.csproj`, {
        cwd: runtimePath,
      });
      if (initErr) {
        throw new Error(initErr);
      }

      composer.log('Run dotnet build...');
      const { stderr: buildErr } = await execAsync(`dotnet build ${_project.name}.csproj`, { cwd: runtimePath });
      if (buildErr) {
        throw new Error(buildErr);
      }
      composer.log('FINISHED BUILDING!');
    },
    installComponent: async (
      runtimePath: string,
      packageName: string,
      version: string,
      source: string,
      _project: any
    ): Promise<string> => {
      // run dotnet install on the project
      const command = `dotnet add ${_project.name}.csproj package "${packageName}"${
        version ? ' --version="' + version + '"' : ''
      }${source ? ' --source="' + source + '"' : ''}`;
      composer.log('EXEC:', command);
      const { stderr: installError, stdout: installOutput } = await execAsync(command, {
        cwd: path.join(runtimePath),
      });
      if (installError) {
        throw new Error(installError);
      }
      return installOutput;
    },
    uninstallComponent: async (runtimePath: string, packageName: string, _project: any): Promise<string> => {
      // run dotnet install on the project
      composer.log(`EXECUTE: dotnet remove ${_project.name}.csproj package ${packageName}`);
      const { stderr: installError, stdout: installOutput } = await execAsync(
        `dotnet remove  ${_project.name}.csproj package ${packageName}`,
        {
          cwd: path.join(runtimePath),
        }
      );
      if (installError) {
        throw new Error(installError);
      }
      return installOutput;
    },
    identifyManifest: (runtimePath: string, projName?: string): string => {
      return path.join(runtimePath, `${projName}.csproj`);
    },
    run: async (project: any, localDisk: IFileStorage) => {
      composer.log('RUN THIS C# PROJECT!');
    },
    buildDeploy: async (runtimePath: string, project: any, settings: any, profileName: string): Promise<string> => {
      composer.log('BUILD FOR DEPLOY TO AZURE!');

      // find publishing profile in list
      const profile = project.settings.publishTargets.find((p) => p.name === profileName);
      const csproj = `${project.name}.csproj`;
      const publishFolder = path.join(runtimePath, 'bin', 'release', 'publishTarget');
      const deployFilePath = path.join(runtimePath, '.deployment');
      const dotnetProjectPath = path.join(runtimePath, csproj);

      // Check for existing .deployment file, if missing, write it.
      if (!(await fs.pathExists(deployFilePath))) {
        const data = `[config]\nproject = ${csproj}`;

        await fs.writeFile(deployFilePath, data);
      }

      // do the dotnet publish
      try {
        const configuration = JSON.parse(profile.configuration);
        const runtimeIdentifier = configuration.runtimeIdentifier;

        // TODO: swap these lines??? ben to confirm
        // Don't set self-contained and runtimeIdentifier for AzureFunctions.
        // let buildCommand = `dotnet publish "${dotnetProjectPath}" -c release -o "${publishFolder}" -v q`;
        // if runtime identifier set, make dotnet runtime to self contained, default runtime identifier is win-x64, please refer to https://docs.microsoft.com/en-us/dotnet/core/rid-catalog
        const buildCommand = `dotnet publish "${dotnetProjectPath}" -c release -o "${publishFolder}" -v q --self-contained true -r ${
          runtimeIdentifier ?? 'win-x64'
        }`;
        //  }
        const { stdout, stderr } = await execAsync(buildCommand, {
          cwd: runtimePath,
        });
        composer.log('OUTPUT FROM BUILD', stdout);
        if (stderr) {
          composer.log('ERR FROM BUILD: ', stderr);
        }
      } catch (err) {
        composer.log('Error doing dotnet publish', err);
        throw err;
        return;
      }
      // return the location of the build artifiacts
      return publishFolder;
    },
  });

  /**
   * This is support for the new javascript runtime
   */
  composer.addRuntimeTemplate({
    key: 'adaptive-runtime-js-webapp',
    name: 'JS - Web App (preview)',
    // startCommand: 'node ./lib/webapp.js',
    // path: nodeTemplatePath,
    build: async (runtimePath: string, _project: any) => {
      // do stuff
      composer.log('BUILD THIS JS PROJECT');
      // install dev dependencies in production, make sure typescript is installed
      const { stderr: installErr } = await execAsync('npm install && npm install --only=dev', {
        cwd: runtimePath,
        timeout: 120000,
      });
      if (installErr) {
        // in order to not throw warning, we just log all warning and error message
        composer.log(`npm install timeout, ${installErr}`);
      }

      composer.log('BUILD COMPLETE');
    },
    installComponent: async (
      runtimePath: string,
      packageName: string,
      version: string,
      source: string,
      _project: any
    ): Promise<string> => {
      // run dotnet install on the project
      const { stderr: installError, stdout: installOutput } = await execAsync(
        `npm install --loglevel=error --save ${packageName}${version ? '@' + version : ''}`,
        {
          cwd: path.join(runtimePath),
        }
      );
      if (installError) {
        throw new Error(installError);
      }
      return installOutput;
    },
    uninstallComponent: async (runtimePath: string, packageName: string): Promise<string> => {
      // run dotnet install on the project
      const { stderr: installError, stdout: installOutput } = await execAsync(
        `npm uninstall --loglevel=error --save ${packageName}`,
        {
          cwd: path.join(runtimePath),
        }
      );
      if (installError) {
        throw new Error(installError);
      }
      return installOutput;
    },
    identifyManifest: (runtimePath: string, projName?: string): string => {
      return path.join(runtimePath, 'package.json');
    },
    buildDeploy: async (runtimePath: string, project: any, settings: any, profileName: string): Promise<string> => {
      // do stuff
      composer.log(`BUILD THIS JS PROJECT in ${runtimePath}`);
      const { stderr: installErr } = await execAsync('npm install', {
        cwd: path.resolve(runtimePath, '.'),
      });
      if (installErr) {
        composer.log(installErr);
      }
      composer.log('BUILD COMPLETE');
      return path.resolve(runtimePath, '.');
    },
  });

  composer.addRuntimeTemplate({
    key: 'adaptive-runtime-js-functions',
    name: 'JS - Functions (preview)',
    build: async (runtimePath: string, _project: any) => {
      // do stuff
      composer.log('BUILD THIS JS PROJECT');
      // install dev dependencies in production, make sure typescript is installed
      const { stderr: installErr } = await execAsync('npm install && npm install --only=dev', {
        cwd: runtimePath,
        timeout: 120000,
      });
      if (installErr) {
        // in order to not throw warning, we just log all warning and error message
        composer.log(`npm install timeout, ${installErr}`);
      }

      composer.log('BUILD COMPLETE');
    },
    installComponent: async (
      runtimePath: string,
      packageName: string,
      version: string,
      source: string,
      _project: any
    ): Promise<string> => {
      // run dotnet install on the project
      const { stderr: installError, stdout: installOutput } = await execAsync(
        `npm install --loglevel=error --save ${packageName}${version ? '@' + version : ''}`,
        {
          cwd: path.join(runtimePath),
        }
      );
      if (installError) {
        throw new Error(installError);
      }
      return installOutput;
    },
    uninstallComponent: async (runtimePath: string, packageName: string): Promise<string> => {
      // run dotnet install on the project
      const { stderr: installError, stdout: installOutput } = await execAsync(
        `npm uninstall --loglevel=error --save ${packageName}`,
        {
          cwd: path.join(runtimePath),
        }
      );
      if (installError) {
        throw new Error(installError);
      }
      return installOutput;
    },
    identifyManifest: (runtimePath: string, projName?: string): string => {
      return path.join(runtimePath, 'package.json');
    },
    buildDeploy: async (runtimePath: string, project: any, settings: any, profileName: string): Promise<string> => {
      // do stuff
      composer.log(`BUILD THIS JS PROJECT in ${runtimePath}`);
      const { stderr: installErr } = await execAsync('npm ci', {
        cwd: path.resolve(runtimePath, '.'),
      });
      if (installErr) {
        composer.log(installErr);
      }
      composer.log('BUILD COMPLETE');
      return path.resolve(runtimePath, '.');
    },
  });
};<|MERGE_RESOLUTION|>--- conflicted
+++ resolved
@@ -427,7 +427,6 @@
       // return the location of the build artifiacts
       return publishFolder;
     },
-<<<<<<< HEAD
     setSkillManifest: async (
       dstRuntimePath: string,
       dstStorage: IFileStorage,
@@ -448,8 +447,6 @@
         }
       }
     },
-=======
->>>>>>> a2cf0310
   });
 
   composer.addRuntimeTemplate({
