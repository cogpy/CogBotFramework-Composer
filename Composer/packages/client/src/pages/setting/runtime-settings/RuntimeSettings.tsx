// Copyright (c) Microsoft Corporation.
// Licensed under the MIT License.

/** @jsx jsx */
import { jsx } from '@emotion/core';
import { useState, Fragment, useEffect } from 'react';
import formatMessage from 'format-message';
import { Toggle } from 'office-ui-fabric-react/lib/Toggle';
import { TextField } from 'office-ui-fabric-react/lib/TextField';
import { DefaultButton } from 'office-ui-fabric-react/lib/Button';
import { Link } from 'office-ui-fabric-react/lib/Link';
import { RouteComponentProps } from '@reach/router';
import { useRecoilValue } from 'recoil';
import { Spinner } from 'office-ui-fabric-react/lib/Spinner';

import {
  dispatcherState,
  ejectRuntimeSelector,
  boilerplateVersionState,
<<<<<<< HEAD
  botStateByProjectIdSelector,
  currentProjectIdState,
=======
  isEjectRuntimeExistState,
>>>>>>> 3512747a
} from '../../../recoilModel';
import { OpenConfirmModal } from '../../../components/Modal/ConfirmDialog';
import { LoadingSpinner } from '../../../components/LoadingSpinner';

import { EjectModal } from './ejectModal';
import { WorkingModal } from './workingModal';
import { breathingSpace, runtimeSettingsStyle, runtimeControls, runtimeToggle, controlGroup } from './style';

export const RuntimeSettings: React.FC<RouteComponentProps> = () => {
  const { botName, dialogSetting: settings } = useRecoilValue(botStateByProjectIdSelector);
  const projectId = useRecoilValue(currentProjectIdState);
  const boilerplateVersion = useRecoilValue(boilerplateVersionState);
  const isEjectRuntimeExist = useRecoilValue(isEjectRuntimeExistState);
  const {
    setCustomRuntime,
    setRuntimeField,
    getBoilerplateVersion,
    updateBoilerplate,
    stopPublishBot,
  } = useRecoilValue(dispatcherState);
  const runtimeEjection = useRecoilValue(ejectRuntimeSelector);

  const [formDataErrors, setFormDataErrors] = useState({ command: '', path: '' });
  const [ejectModalVisible, setEjectModalVisible] = useState(false);
  const [working, setWorking] = useState(false);
  const [ejecting, setEjecting] = useState(false);
  const [needsUpdate, setNeedsUpdate] = useState(false);
  const [templateKey, setTemplateKey] = useState('');

  useEffect(() => {
    // check the status of the boilerplate material and see if it requires an update
    if (projectId) getBoilerplateVersion(projectId);
  }, []);

  useEffect(() => {
    setNeedsUpdate(boilerplateVersion.updateRequired || false);
  }, [boilerplateVersion.updateRequired]);

  useEffect(() => {
    if (isEjectRuntimeExist && templateKey) {
      confirmReplaceEject(templateKey);
      setTemplateKey('');
    }
  }, [isEjectRuntimeExist, templateKey]);

  const handleChangeToggle = (_, isOn = false) => {
    setCustomRuntime(projectId, isOn);
  };

  const updateSetting = (field) => (e, newValue) => {
    let valid = true;
    let error = formatMessage('There was an error');
    if (newValue === '') {
      valid = false;
      error = formatMessage('This is a required field.');
    }

    setRuntimeField(projectId, field, newValue);

    if (valid) {
      setFormDataErrors({ ...formDataErrors, [field]: '' });
    } else {
      setFormDataErrors({ ...formDataErrors, [field]: error });
    }
  };

  const header = () => (
    <div css={runtimeControls}>
      <p>{formatMessage('Configure Composer to start your bot using runtime code you can customize and control.')}</p>
    </div>
  );

  const toggle = () => (
    <div css={runtimeToggle}>
      <Toggle
        inlineLabel
        checked={settings.runtime?.customRuntime}
        label={formatMessage('Use custom runtime')}
        onChange={handleChangeToggle}
      />
    </div>
  );

  const showEjectModal = () => {
    setEjectModalVisible(true);
  };
  const closeEjectModal = () => {
    setEjectModalVisible(false);
  };

  const callEjectRuntime = async (templateKey: string) => {
    setEjecting(true);
    closeEjectModal();
    await runtimeEjection?.onAction(projectId, templateKey);
    setEjecting(false);
    setTemplateKey(templateKey);
  };

  const callUpdateBoilerplate = async () => {
    const title = formatMessage('Update Scripts');
    const msg = formatMessage(
      'Existing files in scripts/folder will be overwritten. Are you sure you want to continue?'
    );
    const res = await OpenConfirmModal(title, msg);
    if (res) {
      setWorking(true);
      await updateBoilerplate(projectId);
      // add a slight delay, so the working indicator is visible for a moment at least!
      await new Promise((resolve) => {
        setTimeout(() => {
          setWorking(false);
          resolve();
        }, 500);
      });
    }
  };

  const confirmReplaceEject = async (templateKey: string) => {
    const title = formatMessage('Runtime already exists');
    const msg = formatMessage('Are you sure you want to stop current runtime and replace them?');
    const res = await OpenConfirmModal(title, msg);
    if (res) {
      setEjecting(true);
      // stop runtime
      await stopPublishBot(projectId);
      // replace the runtime
      await runtimeEjection?.onAction(projectId, templateKey, true);
      setEjecting(false);
    }
  };

  return botName ? (
    <div css={runtimeSettingsStyle}>
      {header()}
      {toggle()}
      <div css={controlGroup}>
        <TextField
          required
          data-testid="runtimeCodeLocation"
          disabled={!settings.runtime || !settings.runtime.customRuntime}
          errorMessage={formDataErrors.path}
          label={formatMessage('Runtime code location')}
          styles={name}
          value={settings.runtime ? settings.runtime.path : ''}
          onChange={updateSetting('path')}
        />
        {formatMessage('Or: ')}
        <Link
          css={breathingSpace}
          disabled={!settings.runtime || !settings.runtime.customRuntime}
          onClick={showEjectModal}
        >
          {formatMessage('Get a new copy of the runtime code')}
        </Link>

        <TextField
          required
          data-testid="runtimeCommand"
          disabled={!settings.runtime || !settings.runtime.customRuntime}
          errorMessage={formDataErrors.command}
          label={formatMessage('Start command')}
          styles={name}
          value={settings.runtime ? settings.runtime.command : ''}
          onChange={updateSetting('command')}
        />
      </div>
      <br />
      {needsUpdate && (
        <div css={controlGroup}>
          <p>
            {formatMessage(
              'A newer version of the provisioning scripts has been found, and this project can be updated to the latest.'
            )}
          </p>
          <DefaultButton disabled={working} onClick={callUpdateBoilerplate}>
            {working && (
              <Fragment>
                <Spinner />
                &nbsp;
                {formatMessage('Updating scripts... ')}
              </Fragment>
            )}
            {!working && <Fragment>{formatMessage('Update scripts')}</Fragment>}
          </DefaultButton>
        </div>
      )}
      <WorkingModal hidden={!ejecting} title={formatMessage('Ejecting runtime...')} />
      <EjectModal closeModal={closeEjectModal} ejectRuntime={callEjectRuntime} hidden={!ejectModalVisible} />
    </div>
  ) : (
    <LoadingSpinner />
  );
};<|MERGE_RESOLUTION|>--- conflicted
+++ resolved
@@ -17,12 +17,8 @@
   dispatcherState,
   ejectRuntimeSelector,
   boilerplateVersionState,
-<<<<<<< HEAD
   botStateByProjectIdSelector,
   currentProjectIdState,
-=======
-  isEjectRuntimeExistState,
->>>>>>> 3512747a
 } from '../../../recoilModel';
 import { OpenConfirmModal } from '../../../components/Modal/ConfirmDialog';
 import { LoadingSpinner } from '../../../components/LoadingSpinner';
@@ -32,10 +28,9 @@
 import { breathingSpace, runtimeSettingsStyle, runtimeControls, runtimeToggle, controlGroup } from './style';
 
 export const RuntimeSettings: React.FC<RouteComponentProps> = () => {
-  const { botName, dialogSetting: settings } = useRecoilValue(botStateByProjectIdSelector);
+  const { botName, dialogSetting: settings, isEjectRuntimeExist } = useRecoilValue(botStateByProjectIdSelector);
   const projectId = useRecoilValue(currentProjectIdState);
   const boilerplateVersion = useRecoilValue(boilerplateVersionState);
-  const isEjectRuntimeExist = useRecoilValue(isEjectRuntimeExistState);
   const {
     setCustomRuntime,
     setRuntimeField,
