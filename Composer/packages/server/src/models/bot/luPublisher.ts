--- conflicted
+++ resolved
@@ -10,20 +10,12 @@
 import { ILuisConfig } from './interface';
 import log from './../../logger';
 
-<<<<<<< HEAD
-const GENERATEDFOLDER = 'generated';
-const LU_STATUS_FILE = 'luis.status.json';
-const DEFAULT_STATUS = {
-  lastUpdateTime: 1,
-  lastPublishTime: 0, // means unpublished
-};
-=======
 // eslint-disable-next-line @typescript-eslint/no-var-requires
 const crossTrainer = require('@bfcomposer/bf-lu/lib/parser/cross-train/crossTrainer.js');
 // eslint-disable-next-line @typescript-eslint/no-var-requires
 const luBuild = require('@bfcomposer/bf-lu/lib/parser/lubuild/builder.js');
 
-const DIALOGS_FOLDER = 'ComposerDialogs';
+const DIALOGS_FOLDER = '';
 const GENERATEDFOLDER = 'generated';
 const INTERUPTION = 'interuption';
 
@@ -34,7 +26,6 @@
   verbose: boolean;
 }
 
->>>>>>> c17b59e0
 export class LuPublisher {
   public botDir: string;
   public dialogsDir: string;
