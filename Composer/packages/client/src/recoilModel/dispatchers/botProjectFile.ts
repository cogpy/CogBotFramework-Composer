--- conflicted
+++ resolved
@@ -77,23 +77,11 @@
     if (rootBotSettings.skill) {
       const updatedSettings = produce(rootBotSettings, (draftState) => {
         let msAppId = '';
-<<<<<<< HEAD
-        if (draftState.skill?.[botNameIdentifier]) {
-=======
         if (draftState?.skill?.[botNameIdentifier]) {
->>>>>>> 23e11c0e
           msAppId = draftState.skill[botNameIdentifier].msAppId;
           delete draftState.skill[botNameIdentifier];
         }
         // remove msAppId in allowCallers
-<<<<<<< HEAD
-        if (msAppId && draftState.skillConfiguration?.allowedCallers?.length > 0) {
-          draftState.skillConfiguration.allowedCallers = draftState.skillConfiguration?.allowedCallers.filter(
-            (item) => item !== msAppId
-          );
-        }
-        if (msAppId && draftState.runtimeSettings?.skills?.allowedCallers?.length > 0) {
-=======
         if (
           msAppId &&
           draftState?.skillConfiguration?.allowedCallers &&
@@ -108,7 +96,6 @@
           draftState?.runtimeSettings?.skills?.allowedCallers &&
           draftState?.runtimeSettings?.skills?.allowedCallers.length > 0
         ) {
->>>>>>> 23e11c0e
           draftState.runtimeSettings.skills.allowedCallers = draftState.runtimeSettings.skills.allowedCallers.filter(
             (item) => item !== msAppId
           );
