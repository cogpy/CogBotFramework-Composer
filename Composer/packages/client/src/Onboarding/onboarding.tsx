// Copyright (c) Microsoft Corporation.
// Licensed under the MIT License.

import React from 'react';
import formatMessage from 'format-message';
import { ITeachingBubbleProps } from 'office-ui-fabric-react/lib/TeachingBubble';

export interface IComposerTeachingBubble extends ITeachingBubbleProps {
  children?: any;
  primaryButtonProps?: any;
  secondaryButtonProps?: any;
}

export interface IStep {
  hidden?: boolean;
  id: string;
  location?: string;
  navigateTo?: string;
  selector?: string;
  targetId?: string;
}

export interface IStepSet {
  id: string;
  steps: IStep[];
  title?: string;
}

<<<<<<< HEAD
export const stepSets = (rootDialogId: string): IStepSet[] => [
=======
export const stepSets = (projectId: string): IStepSet[] => [
>>>>>>> 9714e6ab
  {
    id: 'setUpBot',
    steps: [{ id: 'setUpYourBot', targetId: 'project' }],
    title: formatMessage('Set up your bot'),
  },
  {
    id: 'basics',
    steps: [
<<<<<<< HEAD
      { id: 'mainDialog', navigateTo: `/dialogs/${rootDialogId}?selected=triggers[0]`, targetId: 'mainDialog' },
      { id: 'trigger', navigateTo: `/dialogs/${rootDialogId}?selected=triggers[0]`, targetId: 'newTrigger' },
      {
        id: 'userInput',
        navigateTo: `/dialogs/${rootDialogId}?selected=triggers[0]`,
=======
      { id: 'mainDialog', navigateTo: `/bot/${projectId}/dialogs/Main?selected=triggers[0]`, targetId: 'mainDialog' },
      { id: 'trigger', navigateTo: `/bot/${projectId}/dialogs/Main?selected=triggers[0]`, targetId: 'newTrigger' },
      {
        id: 'userInput',
        navigateTo: `/bot/${projectId}/dialogs/Main?selected=triggers[0]`,
>>>>>>> 9714e6ab
        targetId: 'navUserInput',
      },
      {
        id: 'actions',
        location: 'visualEditor',
<<<<<<< HEAD
        navigateTo: `/dialogs/${rootDialogId}?selected=triggers[0]`,
        targetId: 'action',
      },
      { id: 'botResponses', navigateTo: `/dialogs/${rootDialogId}?selected=triggers[0]`, targetId: 'navBotResponses' },
=======
        navigateTo: `/bot/${projectId}/dialogs/Main?selected=triggers[0]`,
        targetId: 'action',
      },
      {
        id: 'botResponses',
        navigateTo: `/bot/${projectId}/dialogs/Main?selected=triggers[0]`,
        targetId: 'navBotResponses',
      },
>>>>>>> 9714e6ab
    ],
    title: formatMessage('Learn the basics'),
  },
  {
    id: 'welcomeMessage',
    steps: [
<<<<<<< HEAD
      { id: 'welcomeMessage', navigateTo: `/dialogs/${rootDialogId}?selected=triggers[0]`, targetId: 'newTrigger' },
=======
      {
        id: 'welcomeMessage',
        navigateTo: `/bot/${projectId}/dialogs/Main?selected=triggers[0]`,
        targetId: 'newTrigger',
      },
>>>>>>> 9714e6ab
    ],
    title: formatMessage('Add welcome message'),
  },
  {
    id: 'intent trigger',
    steps: [
<<<<<<< HEAD
      { id: 'intentTrigger', navigateTo: `/dialogs/${rootDialogId}?selected=triggers[0]`, targetId: 'newTrigger' },
=======
      {
        id: 'intentTrigger',
        navigateTo: `/bot/${projectId}/dialogs/Main?selected=triggers[0]`,
        targetId: 'newTrigger',
      },
>>>>>>> 9714e6ab
    ],
    title: formatMessage('Add an intent trigger'),
  },
  {
    id: 'testBot',
<<<<<<< HEAD
    steps: [{ id: 'startBot', navigateTo: `/dialogs/${rootDialogId}?selected=triggers[0]`, targetId: 'startBot' }],
=======
    steps: [
      { id: 'startBot', navigateTo: `/bot/${projectId}/dialogs/Main?selected=triggers[0]`, targetId: 'startBot' },
    ],
>>>>>>> 9714e6ab
    title: formatMessage('Test your bot'),
  },
];

export const getTeachingBubble = (id: string | undefined): IComposerTeachingBubble => {
  switch (id) {
    case 'setUpYourBot':
      return {
        children: (
          <div>
            {formatMessage(
              'We have created a sample bot to help you get started with Composer. Click here to open the bot.'
            )}
          </div>
        ),
        headline: formatMessage('Get started!'),
      };

    case 'mainDialog':
      return {
        children: (
          <div>{formatMessage('Main dialog is named after your bot. It is the root and entry point of a bot.')}</div>
        ),
        headline: formatMessage('Main dialog'),
      };

    case 'trigger':
      return {
        children: (
          <div>
            {formatMessage(
              'Triggers connect intents with bot responses. Think of a trigger as one capability of your bot. So your bot is a collection of triggers.'
            )}
          </div>
        ),
        headline: formatMessage('Trigger'),
      };

    case 'userInput':
      return {
        children: (
          <div>
            {formatMessage('You can define and manage ')}
            <b>{formatMessage('intents ')}</b>
            {formatMessage(
              'here. Each intent describes a particular user intention through utterances (i.e. user says). '
            )}
            <b>{formatMessage('Intents are often triggers of your bot.')}</b>
          </div>
        ),
        headline: formatMessage('User input'),
      };

    case 'actions':
      return {
        children: (
          <div>
            {formatMessage('Actions define ')}
            <b>{formatMessage('how the bot responds ')}</b>
            {formatMessage('to a certain trigger.')}
          </div>
        ),
        headline: formatMessage('Actions'),
      };

    case 'botResponses':
      return {
        children: (
          <div>
            {formatMessage(
              'You can manage all bot responses here. Make good use of the templates to create sophisticated response logic based on your own needs.'
            )}
          </div>
        ),
        headline: formatMessage('Bot responses'),
      };

    case 'welcomeMessage':
      return {
        children: (
          <div>
            <div>
              {formatMessage('The welcome message is triggered by the ')}
              <i>{formatMessage('ConversationUpdate ')}</i>
              {formatMessage('event. You may customize or add a new one. To do this:')}
            </div>
            <ol>
              <li>
                {formatMessage('Create a new or go to the trigger: ')}
                <i>{formatMessage('ConversationUpdate')}</i>
              </li>
              <li>{formatMessage('Select/add action: send an Activity')}</li>
              <li>{formatMessage('Edit the message in the right pane')}</li>
            </ol>
          </div>
        ),
        headline: formatMessage('Add welcome message'),
      };

    case 'intentTrigger':
      return {
        children: (
          <div>
            {formatMessage(
              'Click on the + and select intent as the trigger type. Follow the wizard to define the intent and other trigger settings. Then add actions in the visual editor.'
            )}
          </div>
        ),
        headline: formatMessage('Add an intent trigger'),
      };

    case 'startBot':
      return {
        children: (
          <div>
            {formatMessage(
              "This will open your Emulator application. If you don't yet have the Bot Framework Emulator installed, you can download it "
            )}
            <a href="https://github.com/microsoft/BotFramework-Emulator/releases/latest">{formatMessage('here.')}</a>
          </div>
        ),
        headline: formatMessage('Test your bot'),
      };

    default:
      return {};
  }
};<|MERGE_RESOLUTION|>--- conflicted
+++ resolved
@@ -26,11 +26,7 @@
   title?: string;
 }
 
-<<<<<<< HEAD
-export const stepSets = (rootDialogId: string): IStepSet[] => [
-=======
-export const stepSets = (projectId: string): IStepSet[] => [
->>>>>>> 9714e6ab
+export const stepSets = (projectId: string, rootDialogId: string): IStepSet[] => [
   {
     id: 'setUpBot',
     steps: [{ id: 'setUpYourBot', targetId: 'project' }],
@@ -39,81 +35,66 @@
   {
     id: 'basics',
     steps: [
-<<<<<<< HEAD
-      { id: 'mainDialog', navigateTo: `/dialogs/${rootDialogId}?selected=triggers[0]`, targetId: 'mainDialog' },
-      { id: 'trigger', navigateTo: `/dialogs/${rootDialogId}?selected=triggers[0]`, targetId: 'newTrigger' },
+      {
+        id: 'mainDialog',
+        navigateTo: `/bot/${projectId}/dialogs/${rootDialogId}?selected=triggers[0]`,
+        targetId: 'mainDialog',
+      },
+      {
+        id: 'trigger',
+        navigateTo: `/bot/${projectId}/dialogs/${rootDialogId}?selected=triggers[0]`,
+        targetId: 'newTrigger',
+      },
       {
         id: 'userInput',
-        navigateTo: `/dialogs/${rootDialogId}?selected=triggers[0]`,
-=======
-      { id: 'mainDialog', navigateTo: `/bot/${projectId}/dialogs/Main?selected=triggers[0]`, targetId: 'mainDialog' },
-      { id: 'trigger', navigateTo: `/bot/${projectId}/dialogs/Main?selected=triggers[0]`, targetId: 'newTrigger' },
-      {
-        id: 'userInput',
-        navigateTo: `/bot/${projectId}/dialogs/Main?selected=triggers[0]`,
->>>>>>> 9714e6ab
+        navigateTo: `/bot/${projectId}/dialogs/${rootDialogId}?selected=triggers[0]`,
         targetId: 'navUserInput',
       },
       {
         id: 'actions',
         location: 'visualEditor',
-<<<<<<< HEAD
-        navigateTo: `/dialogs/${rootDialogId}?selected=triggers[0]`,
+        navigateTo: `/bot/${projectId}/dialogs/${rootDialogId}?selected=triggers[0]`,
         targetId: 'action',
       },
-      { id: 'botResponses', navigateTo: `/dialogs/${rootDialogId}?selected=triggers[0]`, targetId: 'navBotResponses' },
-=======
-        navigateTo: `/bot/${projectId}/dialogs/Main?selected=triggers[0]`,
-        targetId: 'action',
-      },
       {
         id: 'botResponses',
-        navigateTo: `/bot/${projectId}/dialogs/Main?selected=triggers[0]`,
+        navigateTo: `/bot/${projectId}/dialogs/${rootDialogId}?selected=triggers[0]`,
         targetId: 'navBotResponses',
       },
->>>>>>> 9714e6ab
     ],
     title: formatMessage('Learn the basics'),
   },
   {
     id: 'welcomeMessage',
     steps: [
-<<<<<<< HEAD
-      { id: 'welcomeMessage', navigateTo: `/dialogs/${rootDialogId}?selected=triggers[0]`, targetId: 'newTrigger' },
-=======
       {
         id: 'welcomeMessage',
-        navigateTo: `/bot/${projectId}/dialogs/Main?selected=triggers[0]`,
+        navigateTo: `/bot/${projectId}/dialogs/${rootDialogId}?selected=triggers[0]`,
         targetId: 'newTrigger',
       },
->>>>>>> 9714e6ab
     ],
     title: formatMessage('Add welcome message'),
   },
   {
     id: 'intent trigger',
     steps: [
-<<<<<<< HEAD
-      { id: 'intentTrigger', navigateTo: `/dialogs/${rootDialogId}?selected=triggers[0]`, targetId: 'newTrigger' },
-=======
       {
         id: 'intentTrigger',
-        navigateTo: `/bot/${projectId}/dialogs/Main?selected=triggers[0]`,
+        navigateTo: `/bot/${projectId}/dialogs/${rootDialogId}?selected=triggers[0]`,
         targetId: 'newTrigger',
       },
->>>>>>> 9714e6ab
     ],
     title: formatMessage('Add an intent trigger'),
   },
   {
     id: 'testBot',
-<<<<<<< HEAD
-    steps: [{ id: 'startBot', navigateTo: `/dialogs/${rootDialogId}?selected=triggers[0]`, targetId: 'startBot' }],
-=======
-    steps: [
-      { id: 'startBot', navigateTo: `/bot/${projectId}/dialogs/Main?selected=triggers[0]`, targetId: 'startBot' },
-    ],
->>>>>>> 9714e6ab
+    steps: [
+      {
+        id: 'startBot',
+        navigateTo: `/bot/${projectId}/dialogs/${rootDialogId}?selected=triggers[0]`,
+        targetId: 'startBot',
+      },
+    ],
     title: formatMessage('Test your bot'),
   },
 ];
