// Copyright (c) Microsoft Corporation.
// Licensed under the MIT License.

export const csharpFeedKey = 'dotnet';
export const nodeFeedKey = 'js';
export const defaultFeeds = [nodeFeedKey, csharpFeedKey] as const;
export type FeedName = typeof defaultFeeds[number];
export type FeedType = 'npm' | 'nuget';

<<<<<<< HEAD
export const webAppRuntimeKey = 'webapp';
export const functionsRuntimeKey = 'functions';
export const availableRunTimes = [webAppRuntimeKey, functionsRuntimeKey] as const;
export type RuntimeType = typeof availableRunTimes[number];
=======
type WebApplicationInfo = {
  id: string;
  resource: string;
};

type Command = {
  title: string;
  description: string;
};

type Name = {
  short: string;
  full: string;
};

type Icons = {
  color: string;
  outline: string;
};

type Developer = {
  name: string;
  websiteUrl: string;
  privacyUrl: string;
  termsOfUseUrl: string;
};

type CommandList = {
  scopes: string[];
  commands: Command[];
};

type Bot = {
  botId: string;
  scopes: string[];
  commandList?: CommandList[];
  supportsFiles?: boolean;
  isNotificationOnly?: boolean;
};

export type TeamsManifest = {
  $schema: string;
  manifestVersion: string;
  version: string;
  id: string;
  packageName: string;
  developer: Developer;
  icons: Icons;
  name: Name;
  description: Name;
  accentColor: string;
  bots: Bot[];
  permissions: string[];
  validDomains: string[];
  webApplicationInfo?: WebApplicationInfo;
  devicePermissions?: string[];
};
>>>>>>> 427fe295
<|MERGE_RESOLUTION|>--- conflicted
+++ resolved
@@ -7,12 +7,6 @@
 export type FeedName = typeof defaultFeeds[number];
 export type FeedType = 'npm' | 'nuget';
 
-<<<<<<< HEAD
-export const webAppRuntimeKey = 'webapp';
-export const functionsRuntimeKey = 'functions';
-export const availableRunTimes = [webAppRuntimeKey, functionsRuntimeKey] as const;
-export type RuntimeType = typeof availableRunTimes[number];
-=======
 type WebApplicationInfo = {
   id: string;
   resource: string;
@@ -70,4 +64,8 @@
   webApplicationInfo?: WebApplicationInfo;
   devicePermissions?: string[];
 };
->>>>>>> 427fe295
+
+export const webAppRuntimeKey = 'webapp';
+export const functionsRuntimeKey = 'functions';
+export const availableRunTimes = [webAppRuntimeKey, functionsRuntimeKey] as const;
+export type RuntimeType = typeof availableRunTimes[number];