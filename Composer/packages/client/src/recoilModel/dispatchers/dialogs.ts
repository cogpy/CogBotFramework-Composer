// Copyright (c) Microsoft Corporation.
// Licensed under the MIT License.
/* eslint-disable react-hooks/rules-of-hooks */
import { useRecoilCallback, CallbackInterface } from 'recoil';
import { dialogIndexer, autofixReferInDialog, validateDialog } from '@bfc/indexers';

import {
  dialogsState,
  lgFilesState,
  luFilesState,
  schemasState,
  onCreateDialogCompleteState,
  actionsSeedState,
  showCreateDialogModalState,
} from '../atoms/botState';
import { botStateByProjectIdSelector } from '../selectors';
import { currentProjectIdState } from '../atoms';

import { createLgFileState, removeLgFileState } from './lg';
import { createLuFileState, removeLuFileState } from './lu';
import { createQnAFileState, removeQnAFileState } from './qna';
import { removeDialogSchema } from './dialogSchema';

export const dialogsDispatcher = () => {
<<<<<<< HEAD
  const removeDialog = useRecoilCallback(
    (callbackHelpers: CallbackInterface) => async (id: string, projectId: string) => {
      const { set, snapshot } = callbackHelpers;
      const { dialogs } = await snapshot.getPromise(botStateByProjectIdSelector);
      const dialogsFilteredById = dialogs.filter((dialog) => dialog.id !== id);
      const currentProjectId = await snapshot.getPromise(currentProjectIdState);
      set(dialogsState(currentProjectId), dialogsFilteredById);
      //remove dialog should remove all locales lu and lg files and the dialog schema file
      await removeLgFileState(callbackHelpers, { id, projectId });
      await removeLuFileState(callbackHelpers, { id, projectId });
      removeDialogSchema(callbackHelpers, { id, projectId });
    }
  );

  const updateDialog = useRecoilCallback(({ set }: CallbackInterface) => ({ id, content, projectId }) => {
    set(dialogsState(projectId), (dialogs) => {
=======
  const removeDialog = useRecoilCallback((callbackHelpers: CallbackInterface) => async (id: string) => {
    const { set, snapshot } = callbackHelpers;
    let dialogs = await snapshot.getPromise(dialogsState);
    dialogs = dialogs.filter((dialog) => dialog.id !== id);
    set(dialogsState, dialogs);
    //remove dialog should remove all locales lu and lg files and the dialog schema file
    await removeLgFileState(callbackHelpers, { id });
    await removeLuFileState(callbackHelpers, { id });
    await removeQnAFileState(callbackHelpers, { id });
    await removeDialogSchema(callbackHelpers, id);
  });

  const updateDialog = useRecoilCallback(({ set }: CallbackInterface) => ({ id, content }) => {
    // migration: add id for dialog
    if (typeof content === 'object' && !content.id) {
      content.id = id;
    }
    set(dialogsState, (dialogs) => {
>>>>>>> 3512747a
      return dialogs.map((dialog) => {
        if (dialog.id === id) {
          const fixedContent = JSON.parse(autofixReferInDialog(id, JSON.stringify(content)));
          return { ...dialog, ...dialogIndexer.parse(dialog.id, fixedContent) };
        }
        return dialog;
      });
    });
  });

  const createDialogBegin = useRecoilCallback(
    (callbackHelpers: CallbackInterface) => (actions, onComplete, projectId: string) => {
      const { set } = callbackHelpers;
      set(actionsSeedState(projectId), actions);
      set(onCreateDialogCompleteState(projectId), { func: onComplete });
      set(showCreateDialogModalState(projectId), true);
    }
  );

  const createDialogCancel = useRecoilCallback((callbackHelpers: CallbackInterface) => async (projectId: string) => {
    const { set } = callbackHelpers;
    set(actionsSeedState(projectId), []);
    set(onCreateDialogCompleteState(projectId), { func: undefined });
    set(showCreateDialogModalState(projectId), false);
  });

  const createDialog = useRecoilCallback((callbackHelpers: CallbackInterface) => async ({ id, content, projectId }) => {
    const { set, snapshot } = callbackHelpers;
    const fixedContent = JSON.parse(autofixReferInDialog(id, JSON.stringify(content)));
    const schemas = await snapshot.getPromise(schemasState(projectId));
    const lgFiles = await snapshot.getPromise(lgFilesState(projectId));
    const luFiles = await snapshot.getPromise(luFilesState(projectId));
    const dialog = { isRoot: false, displayName: id, ...dialogIndexer.parse(id, fixedContent) };
    dialog.diagnostics = validateDialog(dialog, schemas.sdk.content, lgFiles, luFiles);
<<<<<<< HEAD
    await createLgFileState(callbackHelpers, { id, content: '', projectId });
    await createLuFileState(callbackHelpers, { id, content: '', projectId });
=======
    if (typeof dialog.content === 'object') {
      dialog.content.id = id;
    }
    await createLgFileState(callbackHelpers, { id, content: '' });
    await createLuFileState(callbackHelpers, { id, content: '' });
    await createQnAFileState(callbackHelpers, { id, content: '' });
>>>>>>> 3512747a

    set(dialogsState(projectId), (dialogs) => [...dialogs, dialog]);
    set(actionsSeedState(projectId), []);
    set(showCreateDialogModalState(projectId), false);
    const onComplete = (await snapshot.getPromise(onCreateDialogCompleteState(projectId))).func;
    if (typeof onComplete === 'function') {
      setTimeout(() => onComplete(id));
    }
    set(onCreateDialogCompleteState(projectId), { func: undefined });
  });

  return {
    removeDialog,
    createDialog,
    createDialogCancel,
    createDialogBegin,
    updateDialog,
  };
};<|MERGE_RESOLUTION|>--- conflicted
+++ resolved
@@ -13,8 +13,6 @@
   actionsSeedState,
   showCreateDialogModalState,
 } from '../atoms/botState';
-import { botStateByProjectIdSelector } from '../selectors';
-import { currentProjectIdState } from '../atoms';
 
 import { createLgFileState, removeLgFileState } from './lg';
 import { createLuFileState, removeLuFileState } from './lu';
@@ -22,43 +20,26 @@
 import { removeDialogSchema } from './dialogSchema';
 
 export const dialogsDispatcher = () => {
-<<<<<<< HEAD
   const removeDialog = useRecoilCallback(
     (callbackHelpers: CallbackInterface) => async (id: string, projectId: string) => {
       const { set, snapshot } = callbackHelpers;
-      const { dialogs } = await snapshot.getPromise(botStateByProjectIdSelector);
-      const dialogsFilteredById = dialogs.filter((dialog) => dialog.id !== id);
-      const currentProjectId = await snapshot.getPromise(currentProjectIdState);
-      set(dialogsState(currentProjectId), dialogsFilteredById);
+      let dialogs = await snapshot.getPromise(dialogsState(projectId));
+      dialogs = dialogs.filter((dialog) => dialog.id !== id);
+      set(dialogsState(projectId), dialogs);
       //remove dialog should remove all locales lu and lg files and the dialog schema file
       await removeLgFileState(callbackHelpers, { id, projectId });
       await removeLuFileState(callbackHelpers, { id, projectId });
+      await removeQnAFileState(callbackHelpers, { id, projectId });
       removeDialogSchema(callbackHelpers, { id, projectId });
     }
   );
 
   const updateDialog = useRecoilCallback(({ set }: CallbackInterface) => ({ id, content, projectId }) => {
-    set(dialogsState(projectId), (dialogs) => {
-=======
-  const removeDialog = useRecoilCallback((callbackHelpers: CallbackInterface) => async (id: string) => {
-    const { set, snapshot } = callbackHelpers;
-    let dialogs = await snapshot.getPromise(dialogsState);
-    dialogs = dialogs.filter((dialog) => dialog.id !== id);
-    set(dialogsState, dialogs);
-    //remove dialog should remove all locales lu and lg files and the dialog schema file
-    await removeLgFileState(callbackHelpers, { id });
-    await removeLuFileState(callbackHelpers, { id });
-    await removeQnAFileState(callbackHelpers, { id });
-    await removeDialogSchema(callbackHelpers, id);
-  });
-
-  const updateDialog = useRecoilCallback(({ set }: CallbackInterface) => ({ id, content }) => {
     // migration: add id for dialog
     if (typeof content === 'object' && !content.id) {
       content.id = id;
     }
-    set(dialogsState, (dialogs) => {
->>>>>>> 3512747a
+    set(dialogsState(projectId), (dialogs) => {
       return dialogs.map((dialog) => {
         if (dialog.id === id) {
           const fixedContent = JSON.parse(autofixReferInDialog(id, JSON.stringify(content)));
@@ -93,17 +74,12 @@
     const luFiles = await snapshot.getPromise(luFilesState(projectId));
     const dialog = { isRoot: false, displayName: id, ...dialogIndexer.parse(id, fixedContent) };
     dialog.diagnostics = validateDialog(dialog, schemas.sdk.content, lgFiles, luFiles);
-<<<<<<< HEAD
-    await createLgFileState(callbackHelpers, { id, content: '', projectId });
-    await createLuFileState(callbackHelpers, { id, content: '', projectId });
-=======
     if (typeof dialog.content === 'object') {
       dialog.content.id = id;
     }
-    await createLgFileState(callbackHelpers, { id, content: '' });
-    await createLuFileState(callbackHelpers, { id, content: '' });
-    await createQnAFileState(callbackHelpers, { id, content: '' });
->>>>>>> 3512747a
+    await createLgFileState(callbackHelpers, { id, content: '', projectId });
+    await createLuFileState(callbackHelpers, { id, content: '', projectId });
+    await createQnAFileState(callbackHelpers, { id, content: '', projectId });
 
     set(dialogsState(projectId), (dialogs) => [...dialogs, dialog]);
     set(actionsSeedState(projectId), []);
