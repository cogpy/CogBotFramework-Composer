--- conflicted
+++ resolved
@@ -4,21 +4,18 @@
 import * as path from 'path';
 import * as util from 'util';
 
-<<<<<<< HEAD
 import { TokenCredentials } from '@azure/ms-rest-js';
-import { ResourceManagementClient } from '@azure/arm-resources';
-=======
->>>>>>> 39d2830b
 import { ApplicationInsightsManagementClient } from '@azure/arm-appinsights';
 import { AzureBotService } from '@azure/arm-botservice';
 import { GraphRbacManagementClient } from '@azure/graph';
 import * as fs from 'fs-extra';
 import * as rp from 'request-promise';
+
 import { BotProjectDeployConfig } from './botProjectDeployConfig';
 import { BotProjectDeployLoggerType } from './botProjectLoggerType';
-import archiver = require('archiver');
 import { AzureResourceManangerConfig } from './azureResourceManager/azureResourceManagerConfig';
 import { AzureResourceMananger } from './azureResourceManager/azureResourceManager';
+import archiver = require('archiver');
 
 const exec = util.promisify(require('child_process').exec);
 const { promisify } = require('util');
@@ -67,15 +64,6 @@
     // path to the deployed settings file that contains additional luis information
     this.deploymentSettingsPath =
       config.deploymentSettingsPath ?? path.join(this.publishFolder ?? '.', 'appsettings.deployment.json');
-<<<<<<< HEAD
-
-    // path to the ARM template
-    // this is currently expected to live in the code project
-    this.templatePath =
-      config.templatePath ??
-      path.join(this.projPath ?? '.', 'DeploymentTemplates', 'template-with-preexisting-rg.json');
-=======
->>>>>>> 39d2830b
 
     // path to the dotnet project file
     this.dotnetProjectPath =
@@ -114,8 +102,6 @@
    */
   private async getTenantId() {
     if (!this.accessToken) {
-      const token = await this.creds.getToken();
-      this.accessToken = token.accessToken;
       if (!this.accessToken) {
         throw new Error(
           'Error: Missing access token. Please provide a non-expired Azure access token. Tokens can be obtained by running az account get-access-token'
@@ -145,80 +131,6 @@
    * Azure API accessors
    **********************************************************************************************/
 
-<<<<<<< HEAD
-  /**
-   * Use the Azure API to create a new resource group
-   */
-  private async createResourceGroup(
-    client: ResourceManagementClient,
-    location: string,
-    resourceGroupName: string
-  ): Promise<ResourceGroupsCreateOrUpdateResponse> {
-    this.logger({
-      status: BotProjectDeployLoggerType.PROVISION_INFO,
-      message: `> Creating resource group ...`,
-    });
-    const param = {
-      location: location,
-    } as ResourceGroup;
-
-    return await client.resourceGroups.createOrUpdate(resourceGroupName, param);
-  }
-
-  /**
-   * Validate the deployment using the Azure API
-   */
-  private async validateDeployment(
-    client: ResourceManagementClient,
-    templatePath: string,
-    resourceGroupName: string,
-    deployName: string,
-    templateParam: any
-  ): Promise<DeploymentsValidateResponse> {
-    this.logger({
-      status: BotProjectDeployLoggerType.PROVISION_INFO,
-      message: '> Validating Azure deployment ...',
-    });
-    const templateFile = await this.readTemplateFile(templatePath);
-    const deployParam = {
-      properties: {
-        template: JSON.parse(templateFile),
-        parameters: templateParam,
-        mode: 'Incremental',
-      },
-    } as Deployment;
-    return await client.deployments.validate(resourceGroupName, deployName, deployParam);
-  }
-
-  /**
-   * Using an ARM template, provision a bunch of resources
-   */
-  private async createDeployment(
-    client: ResourceManagementClient,
-    templatePath: string,
-    location: string,
-    resourceGroupName: string,
-    deployName: string,
-    templateParam: any
-  ): Promise<DeploymentsCreateOrUpdateResponse> {
-    this.logger({
-      status: BotProjectDeployLoggerType.PROVISION_INFO,
-      message: `> Deploying Azure services (this could take a while)...`,
-    });
-    const templateFile = await this.readTemplateFile(templatePath);
-    const deployParam = {
-      properties: {
-        template: JSON.parse(templateFile),
-        parameters: templateParam,
-        mode: 'Incremental',
-      },
-    } as Deployment;
-
-    return await client.deployments.createOrUpdate(resourceGroupName, deployName, deployParam);
-  }
-
-=======
->>>>>>> 39d2830b
   private async createApp(graphClient: GraphRbacManagementClient, displayName: string, appPassword: string) {
     const createRes = await graphClient.applications.create({
       displayName: displayName,
@@ -234,7 +146,6 @@
     });
     return createRes;
   }
-
 
   private async getFiles(dir: string): Promise<string[]> {
     const dirents = await readdir(dir, { withFileTypes: true });
@@ -332,16 +243,7 @@
         })
       );
 
-<<<<<<< HEAD
       const loadResult = await builder.loadContents(modelFiles, language || '', '', luisAuthoringRegion || '');
-=======
-      const loadResult = await builder.loadContents(
-        modelFiles,
-        language || '',
-        '',
-        luisAuthoringRegion || ''
-      );
->>>>>>> 39d2830b
 
       if (!luisEndpoint) {
         luisEndpoint = `https://${luisAuthoringRegion}.api.cognitive.microsoft.com`;
@@ -582,69 +484,32 @@
     name: string,
     location: string,
     appId: string,
-<<<<<<< HEAD
-    appPassword: string,
-=======
     appPassword?: string,
->>>>>>> 39d2830b
     createLuisResource = true,
     createLuisAuthoringResource = true,
     createCosmosDb = true,
     createStorage = true,
     createAppInsights = true
   ) {
-<<<<<<< HEAD
-    if (!this.tenantId) {
-      // will throw error
-      this.tenantId = await this.getTenantId();
-    }
-    const tokenCredential = new TokenCredentials(this.accessToken);
-    const graphCredential = new TokenCredentials(this.graphToken);
-    // const graphCreds = new DeviceTokenCredentials(
-    //   this.creds.clientId,
-    //   this.tenantId,
-    //   this.creds.username,
-    //   'graph',
-    //   this.creds.environment,
-    //   this.creds.tokenCache
-    // );
-    const graphClient = new GraphRbacManagementClient(graphCredential, this.tenantId, {
-      baseUri: 'https://graph.windows.net',
-    });
-=======
     try {
       if (!this.tenantId) {
         this.tenantId = await this.getTenantId();
       }
-      const graphCreds = new DeviceTokenCredentials(
-        this.creds.clientId,
-        this.tenantId,
-        this.creds.username,
-        'graph',
-        this.creds.environment,
-        this.creds.tokenCache
-      );
+      const tokenCredentials = new TokenCredentials(this.accessToken);
+      const graphCreds = new TokenCredentials(this.graphToken);
       const graphClient = new GraphRbacManagementClient(graphCreds, this.tenantId, {
         baseUri: 'https://graph.windows.net',
       });
->>>>>>> 39d2830b
 
       let settings: any = {};
       if (fs.existsSync(this.settingsPath)) {
         settings = await fs.readJson(this.settingsPath);
       }
 
-<<<<<<< HEAD
-    // Validate settings
-    if (!appId) {
-      appId = settings.MicrosoftAppId;
-    }
-=======
       // Validate settings
       if (!appId) {
         appId = settings.MicrosoftAppId;
       }
->>>>>>> 39d2830b
 
       // If the appId is not specified, create one
       if (!appId) {
@@ -661,125 +526,12 @@
           message: '> Creating App Registration ...',
         });
 
-<<<<<<< HEAD
-      // create the app registration
-      const appCreated = await this.createApp(graphClient, name, appPassword);
-      this.logger({
-        status: BotProjectDeployLoggerType.PROVISION_INFO,
-        message: appCreated,
-      });
-
-      // use the newly created app
-      appId = appCreated.appId ?? '';
-    }
-
-    this.logger({
-      status: BotProjectDeployLoggerType.PROVISION_INFO,
-      message: `> Create App Id Success! ID: ${appId}`,
-    });
-
-    const resourceGroupName = name;
-
-    // timestamp will be used as deployment name
-    const timeStamp = new Date().getTime().toString();
-    const client = new ResourceManagementClient(tokenCredential, this.subId);
-
-    // Create a resource group to contain the new resources
-    const rpres = await this.createResourceGroup(client, location, resourceGroupName);
-    this.logger({
-      status: BotProjectDeployLoggerType.PROVISION_INFO,
-      message: rpres,
-    });
-
-    // Caste the parameters into the right format
-    const deploymentTemplateParam = this.getDeploymentTemplateParam(
-      appId,
-      appPassword,
-      location,
-      name,
-      createLuisAuthoringResource,
-      createLuisResource,
-      createAppInsights,
-      createCosmosDb,
-      createStorage
-    );
-    this.logger({
-      status: BotProjectDeployLoggerType.PROVISION_INFO,
-      message: deploymentTemplateParam,
-    });
-
-    // Validate the deployment using the Azure API
-    const validation = await this.validateDeployment(
-      client,
-      this.templatePath,
-      resourceGroupName,
-      timeStamp,
-      deploymentTemplateParam
-    );
-    this.logger({
-      status: BotProjectDeployLoggerType.PROVISION_INFO,
-      message: validation,
-    });
-
-    // Handle validation errors
-    if (validation.error) {
-      this.logger({
-        status: BotProjectDeployLoggerType.PROVISION_ERROR,
-        message: `! Template is not valid with provided parameters. Review the log for more information.`,
-      });
-      this.logger({
-        status: BotProjectDeployLoggerType.PROVISION_ERROR,
-        message: `! Error: ${validation.error.message}`,
-      });
-      this.logger({
-        status: BotProjectDeployLoggerType.PROVISION_ERROR,
-        message: `+ To delete this resource group, run 'az group delete -g ${resourceGroupName} --no-wait'`,
-      });
-      this.logger({
-        status: BotProjectDeployLoggerType.PROVISION_ERROR_DETAILS,
-        message: validation.error.details,
-      });
-
-      throw new Error(`! Error: ${validation.error.message}`);
-    }
-
-    // Create the entire stack of resources inside the new resource group
-    // this is controlled by an ARM template identified in this.templatePath
-    const deployment = await this.createDeployment(
-      client,
-      this.templatePath,
-      location,
-      resourceGroupName,
-      timeStamp,
-      deploymentTemplateParam
-    );
-    this.logger({
-      status: BotProjectDeployLoggerType.PROVISION_INFO,
-      message: deployment,
-    });
-
-    // Handle errors
-    if (deployment._response.status != 200) {
-      this.logger({
-        status: BotProjectDeployLoggerType.PROVISION_ERROR,
-        message: `! Template is not valid with provided parameters. Review the log for more information.`,
-      });
-      this.logger({
-        status: BotProjectDeployLoggerType.PROVISION_ERROR,
-        message: `! Error: ${validation.error}`,
-      });
-      this.logger({
-        status: BotProjectDeployLoggerType.PROVISION_ERROR,
-        message: `+ To delete this resource group, run 'az group delete -g ${resourceGroupName} --no-wait'`,
-      });
-=======
         // create the app registration
         const appCreated = await this.createApp(graphClient, name, appPassword);
         this.logger({
           status: BotProjectDeployLoggerType.PROVISION_INFO,
           message: JSON.stringify(appCreated, null, 4),
         });
->>>>>>> 39d2830b
 
         // use the newly created app
         appId = appCreated.appId ?? '';
@@ -790,28 +542,6 @@
         message: `> Create App Id Success! ID: ${appId}`,
       });
 
-<<<<<<< HEAD
-      const appinsightsClient = new ApplicationInsightsManagementClient(tokenCredential, this.subId);
-      const appComponents = await appinsightsClient.components.get(resourceGroupName, resourceGroupName);
-      const appinsightsId = appComponents.appId;
-      const appinsightsInstrumentationKey = appComponents.instrumentationKey;
-      const apiKeyOptions = {
-        name: `${resourceGroupName}-provision-${timeStamp}`,
-        linkedReadProperties: [
-          `/subscriptions/${this.subId}/resourceGroups/${resourceGroupName}/providers/microsoft.insights/components/${resourceGroupName}/api`,
-          `/subscriptions/${this.subId}/resourceGroups/${resourceGroupName}/providers/microsoft.insights/components/${resourceGroupName}/agentconfig`,
-        ],
-        linkedWriteProperties: [
-          `/subscriptions/${this.subId}/resourceGroups/${resourceGroupName}/providers/microsoft.insights/components/${resourceGroupName}/annotations`,
-        ],
-      };
-      const appinsightsApiKeyResponse = await appinsightsClient.aPIKeys.create(
-        resourceGroupName,
-        resourceGroupName,
-        apiKeyOptions
-      );
-      const appinsightsApiKey = appinsightsApiKeyResponse.apiKey;
-=======
       const resourceGroupName = `${name}`;
 
       // timestamp will be used as deployment name
@@ -826,18 +556,18 @@
           luisResource: createLuisResource,
           luisAuthoringResource: createLuisAuthoringResource,
           webApp: true,
-          bot: true
+          bot: true,
         },
         bot: {
-          appId: appId ?? undefined
+          appId: appId ?? undefined,
         },
         resourceGroup: {
           name: resourceGroupName,
-          location: location
+          location: location,
         },
         subId: this.subId,
-        creds: this.creds,
-        logger: this.logger
+        creds: tokenCredentials,
+        logger: this.logger,
       } as AzureResourceManangerConfig;
       const armInstance = new AzureResourceMananger(armConfig);
       await armInstance.deployResources();
@@ -848,9 +578,8 @@
           status: BotProjectDeployLoggerType.PROVISION_INFO,
           message: `> Linking Application Insights settings to Bot Service ...`,
         });
->>>>>>> 39d2830b
-
-        const appinsightsClient = new ApplicationInsightsManagementClient(this.creds, this.subId);
+
+        const appinsightsClient = new ApplicationInsightsManagementClient(tokenCredentials, this.subId);
         const appComponents = await appinsightsClient.components.get(resourceGroupName, resourceGroupName);
         const appinsightsId = appComponents.appId;
         const appinsightsInstrumentationKey = appComponents.instrumentationKey;
@@ -871,16 +600,6 @@
         );
         const appinsightsApiKey = appinsightsApiKeyResponse.apiKey;
 
-<<<<<<< HEAD
-      if (appinsightsId && appinsightsInstrumentationKey && appinsightsApiKey) {
-        const botServiceClient = new AzureBotService(tokenCredential, this.subId);
-        const botCreated = await botServiceClient.bots.get(resourceGroupName, name);
-        if (botCreated.properties) {
-          botCreated.properties.developerAppInsightKey = appinsightsInstrumentationKey;
-          botCreated.properties.developerAppInsightsApiKey = appinsightsApiKey;
-          botCreated.properties.developerAppInsightsApplicationId = appinsightsId;
-          const botUpdateResult = await botServiceClient.bots.update(resourceGroupName, name, botCreated);
-=======
         this.logger({
           status: BotProjectDeployLoggerType.PROVISION_INFO,
           message: `> AppInsights AppId: ${appinsightsId} ...`,
@@ -893,10 +612,9 @@
           status: BotProjectDeployLoggerType.PROVISION_INFO,
           message: `> AppInsights ApiKey: ${appinsightsApiKey} ...`,
         });
->>>>>>> 39d2830b
 
         if (appinsightsId && appinsightsInstrumentationKey && appinsightsApiKey) {
-          const botServiceClient = new AzureBotService(this.creds, this.subId);
+          const botServiceClient = new AzureBotService(tokenCredentials, this.subId);
           const botCreated = await botServiceClient.bots.get(resourceGroupName, name);
           if (botCreated.properties) {
             botCreated.properties.developerAppInsightKey = appinsightsInstrumentationKey;
@@ -927,43 +645,23 @@
       }
       const output = armInstance.getOutput();
 
-      let provisionResult = {};
-
-      provisionResult['settings'] = output;
-      provisionResult['name'] = name;
+      const provisionResult = {} as any;
+
+      provisionResult.settings = output;
+      provisionResult.name = name;
       if (createLuisResource) {
-        provisionResult['luisResource'] = `${name}-luis`;
+        provisionResult.luisResource = `${name}-luis`;
       } else {
-        provisionResult['luisResource'] = '';
+        provisionResult.luisResource = '';
       }
 
       return provisionResult;
-    }
-    catch (err) {
+    } catch (err) {
       this.logger({
         status: BotProjectDeployLoggerType.PROVISION_ERROR,
         message: JSON.stringify(err, Object.getOwnPropertyNames(err)),
       });
     }
-<<<<<<< HEAD
-    this.logger({
-      status: BotProjectDeployLoggerType.PROVISION_SUCCESS,
-      message: `+ To delete this resource group, run 'az group delete -g ${resourceGroupName} --no-wait'`,
-    });
-
-    const provisionResult: any = {};
-
-    provisionResult.settings = updateResult;
-    provisionResult.name = name;
-    if (createLuisResource) {
-      provisionResult.luisResource = `${name}-luis`;
-    } else {
-      provisionResult.luisResource = '';
-    }
-
-    return provisionResult;
-=======
->>>>>>> 39d2830b
   }
 
   /**
