// Copyright (c) Microsoft Corporation.
// Licensed under the MIT License.

/* eslint-disable react/display-name */
import React, { useState, useEffect, useMemo, useContext, useCallback } from 'react';
import { LuEditor } from '@bfc/code-editor';
import get from 'lodash/get';
import debounce from 'lodash/debounce';
import isEmpty from 'lodash/isEmpty';
import { editor } from '@bfcomposer/monaco-editor/esm/vs/editor/editor.api';
import { luIndexer, combineMessage, isValid, filterTemplateDiagnostics } from '@bfc/indexers';
import { RouteComponentProps } from '@reach/router';
import querystring from 'query-string';

import { StoreContext } from '../../store';
import * as luUtil from '../../utils/luUtil';

const { parse } = luIndexer;

const lspServerPath = '/lu-language-server';

interface CodeEditorProps extends RouteComponentProps<{}> {
  dialogId: string;
}

const CodeEditor: React.FC<CodeEditorProps> = props => {
  const { actions, state } = useContext(StoreContext);
<<<<<<< HEAD
  const { luFiles, locale } = state;
  const { dialogId } = props;
  const file = luFiles.find(({ id }) => id === `${dialogId}.${locale}`);
=======
  const { luFiles, projectId } = state;
  const { fileId } = props;
  const file = luFiles?.find(({ id }) => id === fileId);
>>>>>>> 9714e6ab
  const [diagnostics, setDiagnostics] = useState(get(file, 'diagnostics', []));
  const [httpErrorMsg, setHttpErrorMsg] = useState('');
  const [luEditor, setLuEditor] = useState<editor.IStandaloneCodeEditor | null>(null);

  const search = props.location?.search ?? '';
  const searchSectionName = querystring.parse(search).t;
  const sectionId = Array.isArray(searchSectionName)
    ? searchSectionName[0]
    : typeof searchSectionName === 'string'
    ? searchSectionName
    : undefined;
  const intent = sectionId && file ? file.intents.find(({ Name }) => Name === sectionId) : undefined;

  const hash = props.location?.hash ?? '';
  const hashLine = querystring.parse(hash).L;
  const line = Array.isArray(hashLine) ? +hashLine[0] : typeof hashLine === 'string' ? +hashLine : 0;

  const inlineMode = !!intent;
  const [content, setContent] = useState(intent?.Body || file?.content);

  useEffect(() => {
    // reset content with file.content initial state
    if (!file || isEmpty(file) || content) return;
    const value = intent ? intent.Body : file.content;
    setContent(value);
  }, [file, sectionId, projectId]);

  const errorMsg = useMemo(() => {
    const currentDiagnostics = inlineMode && intent ? filterTemplateDiagnostics(diagnostics, intent) : diagnostics;
    const isInvalid = !isValid(currentDiagnostics);
    return isInvalid ? combineMessage(diagnostics) : httpErrorMsg;
  }, [diagnostics, httpErrorMsg]);

  const editorDidMount = (luEditor: editor.IStandaloneCodeEditor) => {
    setLuEditor(luEditor);
  };

  useEffect(() => {
    if (luEditor) {
      window.requestAnimationFrame(() => {
        luEditor.revealLine(line);
        luEditor.focus();
        luEditor.setPosition({ lineNumber: line, column: 1 });
      });
    }
  }, [line, luEditor]);

  const updateLuIntent = useMemo(
    () =>
      debounce((Body: string) => {
        if (!file || !intent) return;
        const { Name } = intent;
        const payload = {
          projectId,
          file,
          intentName: Name,
          intent: {
            Name,
            Body,
          },
        };
        actions.updateLuIntent(payload);
      }, 500),
    [file, intent, projectId]
  );

  const updateLuFile = useMemo(
    () =>
      debounce((content: string) => {
        if (!file) return;
        const { id } = file;
        const payload = {
          projectId,
          id,
          content,
        };
        actions.updateLuFile(payload);
      }, 500),
    [file, projectId]
  );

  const updateDiagnostics = useMemo(
    () =>
      debounce((value: string) => {
        if (!file) return;
        const { id } = file;
        if (inlineMode) {
          if (!intent) return;
          const { Name } = intent;
          const { content } = file;
          try {
            const newContent = luUtil.updateIntent(content, Name, {
              Name,
              Body: value,
            });
            const { diagnostics } = parse(newContent, id);
            setDiagnostics(diagnostics);
          } catch (error) {
            setHttpErrorMsg(error.error);
          }
        } else {
          const { diagnostics } = parse(value, id);
          setDiagnostics(diagnostics);
        }
      }, 1000),
    [file, intent, projectId]
  );

  const _onChange = useCallback(
    value => {
      setContent(value);
      updateDiagnostics(value);
      if (!file) return;
      if (inlineMode) {
        updateLuIntent(value);
      } else {
        updateLuFile(value);
      }
    },
    [file, intent, projectId]
  );

  const luOption = {
<<<<<<< HEAD
    fileId: file?.id || dialogId,
=======
    projectId,
    fileId,
>>>>>>> 9714e6ab
    sectionId: intent?.Name,
  };

  return (
    <LuEditor
      hidePlaceholder={inlineMode}
      editorDidMount={editorDidMount}
      value={content}
      errorMsg={errorMsg}
      luOption={luOption}
      languageServer={{
        path: lspServerPath,
      }}
      onChange={_onChange}
    />
  );
};

export default CodeEditor;<|MERGE_RESOLUTION|>--- conflicted
+++ resolved
@@ -25,15 +25,9 @@
 
 const CodeEditor: React.FC<CodeEditorProps> = props => {
   const { actions, state } = useContext(StoreContext);
-<<<<<<< HEAD
-  const { luFiles, locale } = state;
+  const { luFiles, locale, projectId } = state;
   const { dialogId } = props;
   const file = luFiles.find(({ id }) => id === `${dialogId}.${locale}`);
-=======
-  const { luFiles, projectId } = state;
-  const { fileId } = props;
-  const file = luFiles?.find(({ id }) => id === fileId);
->>>>>>> 9714e6ab
   const [diagnostics, setDiagnostics] = useState(get(file, 'diagnostics', []));
   const [httpErrorMsg, setHttpErrorMsg] = useState('');
   const [luEditor, setLuEditor] = useState<editor.IStandaloneCodeEditor | null>(null);
@@ -157,12 +151,8 @@
   );
 
   const luOption = {
-<<<<<<< HEAD
+    projectId,
     fileId: file?.id || dialogId,
-=======
-    projectId,
-    fileId,
->>>>>>> 9714e6ab
     sectionId: intent?.Name,
   };
 
