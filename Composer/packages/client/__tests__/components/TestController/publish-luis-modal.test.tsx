// Copyright (c) Microsoft Corporation.
// Licensed under the MIT License.
import * as React from 'react';
import { fireEvent } from '@bfc/test-utils';

<<<<<<< HEAD
import { PublishLuisDialog } from '../../../src/components/TestController/publishDialog';
import { botNameState, settingsState, dispatcherState, currentProjectIdState } from '../../../src/recoilModel';
=======
import { PublishDialog } from '../../../src/components/TestController/publishDialog';
import { projectIdState, botNameState, settingsState, dispatcherState } from '../../../src/recoilModel';
>>>>>>> 3512747a
import { renderWithRecoil } from '../../testUtils';
jest.useFakeTimers();

const projectId = '12abvc.as324';
const luisConfig = {
  name: '',
  authoringKey: '12345',
  authoringEndpoint: 'testAuthoringEndpoint',
  endpointKey: '12345',
  endpoint: 'testEndpoint',
  authoringRegion: 'westus',
  defaultLanguage: 'en-us',
  environment: 'composer',
};
const config = { subscriptionKey: '12345', qnaRegion: 'westus', ...luisConfig };
const qnaConfig = { subscriptionKey: '12345', endpointKey: '12345', qnaRegion: 'westus' };
describe('<PublishDialog />', () => {
  it('should render the <PublishDialog />', () => {
    const onDismiss = jest.fn(() => {});
    const onPublish = jest.fn(() => {});
    const setSettingsMock = jest.fn(() => {});
    const recoilInitState = ({ set }) => {
      set(dispatcherState, {
        setSettings: setSettingsMock,
      });
      set(currentProjectIdState, projectId);
      set(botNameState(projectId), 'sampleBot0');
      set(settingsState(projectId), {
        luis: luisConfig,
        qna: qnaConfig,
      });
    };
    const { getByText } = renderWithRecoil(
      <PublishDialog isOpen botName={'sampleBot0'} config={config} onDismiss={onDismiss} onPublish={onPublish} />,
      recoilInitState
    );

    expect(getByText('What is the name of your bot?')).not.toBeNull();
    const publishButton = getByText('OK');
    expect(publishButton).not.toBeNull();
    fireEvent.click(publishButton);
    expect(onPublish).toBeCalled();
    expect(onPublish).toBeCalledWith({
      luis: {
        name: 'sampleBot0',
        authoringKey: '12345',
        authoringEndpoint: 'testAuthoringEndpoint',
        endpointKey: '12345',
        endpoint: 'testEndpoint',
        authoringRegion: 'westus',
        defaultLanguage: 'en-us',
        environment: 'composer',
      },
      qna: {
        subscriptionKey: '12345',
        endpointKey: '',
        qnaRegion: 'westus',
      },
    });
  });
});
<|MERGE_RESOLUTION|>--- conflicted
+++ resolved
@@ -1,73 +1,68 @@
-// Copyright (c) Microsoft Corporation.
-// Licensed under the MIT License.
-import * as React from 'react';
-import { fireEvent } from '@bfc/test-utils';
-
-<<<<<<< HEAD
-import { PublishLuisDialog } from '../../../src/components/TestController/publishDialog';
-import { botNameState, settingsState, dispatcherState, currentProjectIdState } from '../../../src/recoilModel';
-=======
-import { PublishDialog } from '../../../src/components/TestController/publishDialog';
-import { projectIdState, botNameState, settingsState, dispatcherState } from '../../../src/recoilModel';
->>>>>>> 3512747a
-import { renderWithRecoil } from '../../testUtils';
-jest.useFakeTimers();
-
-const projectId = '12abvc.as324';
-const luisConfig = {
-  name: '',
-  authoringKey: '12345',
-  authoringEndpoint: 'testAuthoringEndpoint',
-  endpointKey: '12345',
-  endpoint: 'testEndpoint',
-  authoringRegion: 'westus',
-  defaultLanguage: 'en-us',
-  environment: 'composer',
-};
-const config = { subscriptionKey: '12345', qnaRegion: 'westus', ...luisConfig };
-const qnaConfig = { subscriptionKey: '12345', endpointKey: '12345', qnaRegion: 'westus' };
-describe('<PublishDialog />', () => {
-  it('should render the <PublishDialog />', () => {
-    const onDismiss = jest.fn(() => {});
-    const onPublish = jest.fn(() => {});
-    const setSettingsMock = jest.fn(() => {});
-    const recoilInitState = ({ set }) => {
-      set(dispatcherState, {
-        setSettings: setSettingsMock,
-      });
-      set(currentProjectIdState, projectId);
-      set(botNameState(projectId), 'sampleBot0');
-      set(settingsState(projectId), {
-        luis: luisConfig,
-        qna: qnaConfig,
-      });
-    };
-    const { getByText } = renderWithRecoil(
-      <PublishDialog isOpen botName={'sampleBot0'} config={config} onDismiss={onDismiss} onPublish={onPublish} />,
-      recoilInitState
-    );
-
-    expect(getByText('What is the name of your bot?')).not.toBeNull();
-    const publishButton = getByText('OK');
-    expect(publishButton).not.toBeNull();
-    fireEvent.click(publishButton);
-    expect(onPublish).toBeCalled();
-    expect(onPublish).toBeCalledWith({
-      luis: {
-        name: 'sampleBot0',
-        authoringKey: '12345',
-        authoringEndpoint: 'testAuthoringEndpoint',
-        endpointKey: '12345',
-        endpoint: 'testEndpoint',
-        authoringRegion: 'westus',
-        defaultLanguage: 'en-us',
-        environment: 'composer',
-      },
-      qna: {
-        subscriptionKey: '12345',
-        endpointKey: '',
-        qnaRegion: 'westus',
-      },
-    });
-  });
-});
+// Copyright (c) Microsoft Corporation.
+// Licensed under the MIT License.
+import * as React from 'react';
+import { fireEvent } from '@bfc/test-utils';
+
+import { PublishDialog } from '../../../src/components/TestController/publishDialog';
+import { botNameState, settingsState, dispatcherState, currentProjectIdState } from '../../../src/recoilModel';
+import { renderWithRecoil } from '../../testUtils';
+jest.useFakeTimers();
+
+const projectId = '12abvc.as324';
+const luisConfig = {
+  name: '',
+  authoringKey: '12345',
+  authoringEndpoint: 'testAuthoringEndpoint',
+  endpointKey: '12345',
+  endpoint: 'testEndpoint',
+  authoringRegion: 'westus',
+  defaultLanguage: 'en-us',
+  environment: 'composer',
+};
+const config = { subscriptionKey: '12345', qnaRegion: 'westus', ...luisConfig };
+const qnaConfig = { subscriptionKey: '12345', endpointKey: '12345', qnaRegion: 'westus' };
+describe('<PublishDialog />', () => {
+  it('should render the <PublishDialog />', () => {
+    const onDismiss = jest.fn(() => {});
+    const onPublish = jest.fn(() => {});
+    const setSettingsMock = jest.fn(() => {});
+    const recoilInitState = ({ set }) => {
+      set(dispatcherState, {
+        setSettings: setSettingsMock,
+      });
+      set(currentProjectIdState, projectId);
+      set(botNameState(projectId), 'sampleBot0');
+      set(settingsState(projectId), {
+        luis: luisConfig,
+        qna: qnaConfig,
+      });
+    };
+    const { getByText } = renderWithRecoil(
+      <PublishDialog isOpen botName={'sampleBot0'} config={config} onDismiss={onDismiss} onPublish={onPublish} />,
+      recoilInitState
+    );
+
+    expect(getByText('What is the name of your bot?')).not.toBeNull();
+    const publishButton = getByText('OK');
+    expect(publishButton).not.toBeNull();
+    fireEvent.click(publishButton);
+    expect(onPublish).toBeCalled();
+    expect(onPublish).toBeCalledWith({
+      luis: {
+        name: 'sampleBot0',
+        authoringKey: '12345',
+        authoringEndpoint: 'testAuthoringEndpoint',
+        endpointKey: '12345',
+        endpoint: 'testEndpoint',
+        authoringRegion: 'westus',
+        defaultLanguage: 'en-us',
+        environment: 'composer',
+      },
+      qna: {
+        subscriptionKey: '12345',
+        endpointKey: '',
+        qnaRegion: 'westus',
+      },
+    });
+  });
+});