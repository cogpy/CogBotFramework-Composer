--- conflicted
+++ resolved
@@ -662,7 +662,6 @@
   return state;
 };
 
-<<<<<<< HEAD
 const setSubscriptions: ReducerFunc = (state, payload) => {
   const { value } = payload;
   state.subscriptions = [] as Subscription[];
@@ -696,7 +695,9 @@
 
 const setDeployConfig: ReducerFunc = (state, payload) => {
   state.settings.provisionConfig = payload;
-=======
+  return state;
+};
+
 const getBoilerplateSuccess: ReducerFunc<{
   updateRequired: boolean;
   latestVersion: string | undefined;
@@ -709,7 +710,6 @@
     latestVersion: latestVersion,
     currentVersion: currentVersion,
   };
->>>>>>> 39d2830b
   return state;
 };
 
@@ -787,11 +787,8 @@
   [ActionTypes.SET_PUBLISH_TARGETS]: setPublishTargets,
   [ActionTypes.SET_CUSTOM_RUNTIME_TOGGLE]: setCustomRuntimeToggle,
   [ActionTypes.SET_RUNTIME_FIELD]: setRuntimeField,
-<<<<<<< HEAD
   [ActionTypes.GET_RESOURCES_SUCCESS]: setResources,
   [ActionTypes.GET_DEPLOY_LOCATIONS_SUCCESS]: setDeployLocations,
   [ActionTypes.PROVISION_SUCCESS]: setDeployConfig,
-=======
   [ActionTypes.GET_BOILERPLATE_SUCCESS]: getBoilerplateSuccess,
->>>>>>> 39d2830b
 });