--- conflicted
+++ resolved
@@ -42,20 +42,6 @@
   let renderedComponent, dispatcher: Dispatcher;
   beforeEach(() => {
     const useRecoilTestHook = () => {
-<<<<<<< HEAD
-      const {
-        actionsSeed,
-        dialogs,
-        locale,
-        dialogSetting: settings,
-        luFiles,
-        lgFiles,
-        onAddLanguageDialogComplete,
-        onDelLanguageDialogComplete,
-      } = useRecoilValue(botStateByProjectIdSelector);
-
-      const currentDispatcher = useRecoilValue(dispatcherState);
-=======
       const actionsSeed = useRecoilValue(actionsSeedState(state.projectId));
       const dialogs = useRecoilValue(dialogsState(state.projectId));
       const locale = useRecoilValue(localeState(state.projectId));
@@ -67,7 +53,6 @@
 
       const currentDispatcher = useRecoilValue(dispatcherState);
 
->>>>>>> 0354f8a4
       return {
         dialogs,
         locale,
@@ -80,10 +65,6 @@
         onDelLanguageDialogComplete,
       };
     };
-<<<<<<< HEAD
-=======
-
->>>>>>> 0354f8a4
     const { result } = renderRecoilHook(useRecoilTestHook, {
       states: [
         { recoilState: currentProjectIdState, initialValue: state.projectId },
