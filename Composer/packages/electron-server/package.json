--- conflicted
+++ resolved
@@ -52,30 +52,7 @@
   },
   "dependencies": {
     "@bfc/server": "*",
-<<<<<<< HEAD
-    "@bfc/shared": "*",
-    "@bfcomposer/lubuild": "1.1.2-preview",
-    "archiver": "^3.0.0",
-    "axios": "^0.18.0",
-    "azure-storage": "^2.10.3",
-    "body-parser": "^1.18.3",
-    "compression": "^1.7.4",
-    "cookie-parser": "^1.4.4",
-    "cross-env": "^7.0.2",
     "debug": "4.1.1",
-    "dotenv": "^8.1.0",
-    "ejs": "^2.7.1",
-    "express": "^4.16.4",
-    "form-data": "^2.3.3",
-    "format-message": "^6.2.1",
-    "get-port": "^5.1.0",
-    "globby": "^9.1.0",
-    "http-errors": "^1.7.2",
-    "immer": "^5.2.0",
-    "jsonwebtoken": "^8.5.1",
-    "jwks-rsa": "^1.6.0",
-=======
->>>>>>> 29dc8b36
     "lodash": "^4.17.15",
     "fix-path": "^3.0.0"
   },
@@ -95,20 +72,7 @@
       "build/templates"
     ],
     "files": [
-      "./build/**",
-      "!data.json",
-      "!tmp.zip",
-      "!**/node_modules/*/{CHANGELOG.md,README.md,README,readme.md,readme}",
-      "!**/node_modules/*/{test,__tests__,tests,powered-test,example,examples}",
-      "!**/node_modules/*.d.ts",
-      "!**/node_modules/.bin",
-      "!**/*.{iml,o,hprof,orig,pyc,pyo,rbc,swp,xproj}",
-      "!.editorconfig",
-      "!**/._*",
-      "!**/{.DS_Store,.git,.hg,.svn,CVS,RCS,SCCS,.gitignore,.gitattributes}",
-      "!**/{__pycache__,thumbs.db,.flowconfig,.idea,.vs,.nyc_output}",
-      "!**/{appveyor.yml,.travis.yml,circle.yml}",
-      "!**/{npm-debug.log,yarn.lock,.yarn-integrity,.yarn-metadata.json}"
+      "build"
     ],
     "win": {
       "target": "nsis",
