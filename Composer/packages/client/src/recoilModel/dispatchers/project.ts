--- conflicted
+++ resolved
@@ -144,10 +144,6 @@
 };
 export const projectDispatcher = () => {
   const initBotState = async (callbackHelpers: CallbackInterface, data: any, jump: boolean, templateId: string) => {
-<<<<<<< HEAD
-=======
-    debugger;
->>>>>>> c97fec28
     const { snapshot, gotoSnapshot, set } = callbackHelpers;
     const { files, botName, botEnvironment, location, schemas, settings, id: projectId, diagnostics, skills } = data;
     const curLocation = await snapshot.getPromise(locationState(projectId));
@@ -202,10 +198,6 @@
         set(schemasState(projectId), schemas);
         set(localeState(projectId), locale);
         set(botDiagnosticsState(projectId), diagnostics);
-<<<<<<< HEAD
-=======
-
->>>>>>> c97fec28
         refreshLocalStorage(projectId, settings);
 
         set(projectMetaDataState(projectId), {
@@ -229,8 +221,6 @@
           mergedSettings.skill = convertSkillsToDictionary(skillsArr);
         }
         set(settingsState(projectId), mergedSettings);
-<<<<<<< HEAD
-=======
         set(filePersistenceState(projectId), new FilePersistence(projectId));
         set(undoHistoryState(projectId), new UndoHistory(projectId));
         //TODO: Botprojects space will be populated for now with just the rootbot. Once, BotProjects UI is hookedup this will be refactored to use addToBotProject
@@ -239,7 +229,6 @@
           isRootBot: true,
         });
         set(botOpeningState, false);
->>>>>>> c97fec28
       });
 
       gotoSnapshot(newSnapshot);
