// Copyright (c) Microsoft Corporation.
// Licensed under the MIT License.

import { css } from '@emotion/core';
import { FontWeights, FontSizes } from 'office-ui-fabric-react/lib/Styling';
<<<<<<< HEAD

import { colors } from '../../colors';

export const outline = css`
  display: flex;
  flex-direction: column;
  height: 100%;
  margin: 32px 50px 0px 32px;
  border: 1px solid ${colors.gray(100)};
  overflow-x: auto;
`;
=======
>>>>>>> 6d1e5b60

export const content = css`
  height: 100%;
`;

export const body = css`
  width: auto;
  margin-top: 26px;
  margin-left: 60px;
`;

export const version = css`
  font-size: ${FontSizes.medium};
  font-weight: ${FontWeights.regular};
  line-height: 32px;
`;

export const diagnosticsText = css`
  width: 50%;
  font-size: 24px;
  margin-top: 20px;
`;

export const smallText = css`
  margin: 20px 20px 20px 0;
  font-size: 14px;
`;

export const smallerText = css`
  margin: 20px 20px 20px 0;
  font-size: 12px;
`;

export const diagnosticsInfoText = css`
  display: flex;
  justify-content: space-between;
  width: 550px;
  font-size: 24px;
`;

export const diagnosticsInfoTextAlignLeft = css`
  text-align: left;
  font-size: ${FontSizes.mediumPlus};
  font-weight: ${FontWeights.semibold};
`;

export const diagnosticsInfo = css`
  margin-top: 40px;
`;

export const linkContainer = css`
  display: flex;
  margin-left: 35px;
  flex-direction: column;
  height: 110px;
  margin-top: 15px;
`;

export const linkTitle = css`
  font-size: 24px;
`;

export const linkRow = css`
  display: flex;
  width: 400px;
  align-items: center;
  padding-bottom: 6px;
`;

export const link = {
  root: {
    fontSize: FontSizes.mediumPlus,
    fontWeight: FontWeights.regular,
    color: colors.main,
    marginLeft: '10px',
    textDecoration: 'underline',
  },
};

export const helpLink = {
  root: {
    fontSize: FontSizes.mediumPlus,
    fontWeight: FontWeights.regular,
    color: colors.main,
    marginLeft: '60px',
    textDecoration: 'underline',
  },
};

export const icon = {
  root: {
    color: colors.main,
    fontSize: '20px',
  },
};<|MERGE_RESOLUTION|>--- conflicted
+++ resolved
@@ -3,20 +3,8 @@
 
 import { css } from '@emotion/core';
 import { FontWeights, FontSizes } from 'office-ui-fabric-react/lib/Styling';
-<<<<<<< HEAD
 
 import { colors } from '../../colors';
-
-export const outline = css`
-  display: flex;
-  flex-direction: column;
-  height: 100%;
-  margin: 32px 50px 0px 32px;
-  border: 1px solid ${colors.gray(100)};
-  overflow-x: auto;
-`;
-=======
->>>>>>> 6d1e5b60
 
 export const content = css`
   height: 100%;
