--- conflicted
+++ resolved
@@ -12,11 +12,8 @@
   DIALOG,
   LG,
   LU,
-<<<<<<< HEAD
   QNA,
-=======
   SKILL,
->>>>>>> 8c54fabf
   GENERAL,
 }
 
