--- conflicted
+++ resolved
@@ -8,12 +8,9 @@
 import formatMessage from 'format-message';
 import { useRecoilValue } from 'recoil';
 import { PublishResult, PublishTarget } from '@bfc/shared';
-<<<<<<< HEAD
 import querystring from 'query-string';
-=======
 import { Pivot, PivotItem } from 'office-ui-fabric-react/lib/Pivot';
 import { Stack } from 'office-ui-fabric-react/lib/Stack';
->>>>>>> 6d45ee3c
 
 import { dispatcherState, localBotPublishHistorySelector, localBotsDataSelector } from '../../recoilModel';
 import { AuthDialog } from '../../components/Auth/AuthDialog';
