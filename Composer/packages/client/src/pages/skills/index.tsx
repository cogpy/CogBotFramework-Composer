// Copyright (c) Microsoft Corporation.
// Licensed under the MIT License.

/** @jsx jsx */
import { jsx } from '@emotion/core';
import { RouteComponentProps } from '@reach/router';
import React, { useCallback, useState } from 'react';
import formatMessage from 'format-message';
import { useRecoilValue } from 'recoil';
import { SkillSetting } from '@bfc/shared';

<<<<<<< HEAD
import { dispatcherState, settingsState, botNameState, skillsState } from '../../recoilModel';
=======
import { dispatcherState, settingsState, botNameState } from '../../recoilModel';
>>>>>>> b3614dbf
import { Toolbar, IToolbarItem } from '../../components/Toolbar';
import { TestController } from '../../components/TestController/TestController';
import { CreateSkillModal } from '../../components/CreateSkillModal';

import { ContainerStyle, ContentHeaderStyle, HeaderText } from './styles';
import SkillSettings from './skill-settings';
import SkillList from './skill-list';

const Skills: React.FC<RouteComponentProps<{ projectId: string }>> = (props) => {
  const { projectId = '' } = props;
<<<<<<< HEAD
  const [editIndex, setEditIndex] = useState<number | undefined>();
  const skills = useRecoilValue(skillsState(projectId));
  const settings = useRecoilValue(settingsState(projectId));
  const botName = useRecoilValue(botNameState(projectId));
  const { setSettings, updateSkill } = useRecoilValue(dispatcherState);
=======
  const [showAddSkillDialogModal, setShowAddSkillDialogModal] = useState(false);

  const botName = useRecoilValue(botNameState(projectId));
  const settings = useRecoilValue(settingsState(projectId));
  const { addSkill, setSettings } = useRecoilValue(dispatcherState);
>>>>>>> b3614dbf

  const toolbarItems: IToolbarItem[] = [
    {
      type: 'action',
      text: formatMessage('Connect to a new skill'),
      buttonProps: {
        iconProps: {
          iconName: 'Add',
        },
        onClick: () => {
          setShowAddSkillDialogModal(true);
        },
      },
      align: 'left',
    },
    {
      type: 'element',
      element: <TestController projectId={projectId} />,
      align: 'right',
    },
  ];

  const onSubmitForm = useCallback(
    (skill: SkillSetting) => {
      addSkill(projectId, skill);
      setShowAddSkillDialogModal(false);
    },
    [projectId]
  );

  const onDismissForm = useCallback(() => {
    setShowAddSkillDialogModal(false);
  }, []);

  return (
    <div css={ContainerStyle} data-testid="skills-page">
      <Toolbar toolbarItems={toolbarItems} />
      <div css={ContentHeaderStyle}>
        <h1 css={HeaderText}>{formatMessage('Skills')}</h1>
      </div>
      <div role="main">
        <SkillSettings
          botId={settings.MicrosoftAppId}
          botName={botName}
          botPassword={settings.MicrosoftAppPassword}
          projectId={projectId}
          setSettings={setSettings}
          settings={settings}
          skillHostEndpoint={settings.skillHostEndpoint as string | undefined}
        />
      </div>
      <SkillList projectId={projectId} />
      {showAddSkillDialogModal && (
        <CreateSkillModal projectId={projectId} onDismiss={onDismissForm} onSubmit={onSubmitForm} />
      )}
    </div>
  );
};

export default Skills;<|MERGE_RESOLUTION|>--- conflicted
+++ resolved
@@ -9,11 +9,7 @@
 import { useRecoilValue } from 'recoil';
 import { SkillSetting } from '@bfc/shared';
 
-<<<<<<< HEAD
-import { dispatcherState, settingsState, botNameState, skillsState } from '../../recoilModel';
-=======
 import { dispatcherState, settingsState, botNameState } from '../../recoilModel';
->>>>>>> b3614dbf
 import { Toolbar, IToolbarItem } from '../../components/Toolbar';
 import { TestController } from '../../components/TestController/TestController';
 import { CreateSkillModal } from '../../components/CreateSkillModal';
@@ -24,19 +20,11 @@
 
 const Skills: React.FC<RouteComponentProps<{ projectId: string }>> = (props) => {
   const { projectId = '' } = props;
-<<<<<<< HEAD
-  const [editIndex, setEditIndex] = useState<number | undefined>();
-  const skills = useRecoilValue(skillsState(projectId));
-  const settings = useRecoilValue(settingsState(projectId));
-  const botName = useRecoilValue(botNameState(projectId));
-  const { setSettings, updateSkill } = useRecoilValue(dispatcherState);
-=======
   const [showAddSkillDialogModal, setShowAddSkillDialogModal] = useState(false);
 
   const botName = useRecoilValue(botNameState(projectId));
   const settings = useRecoilValue(settingsState(projectId));
   const { addSkill, setSettings } = useRecoilValue(dispatcherState);
->>>>>>> b3614dbf
 
   const toolbarItems: IToolbarItem[] = [
     {
