// Copyright (c) Microsoft Corporation.
// Licensed under the MIT License.
/** @jsx jsx */
import { jsx } from '@emotion/core';
import React, { useContext, Fragment, useMemo, Suspense, useCallback, useEffect } from 'react';
import formatMessage from 'format-message';
import { Toggle } from 'office-ui-fabric-react/lib/Toggle';
import { RouteComponentProps, Router } from '@reach/router';

import { StoreContext } from '../../store';
import { projectContainer } from '../design/styles';
import { navigateTo } from '../../utils';
import { LoadingSpinner } from '../../components/LoadingSpinner';
import { ToolBar } from '../../components/ToolBar/index';
import { TestController } from '../../TestController';
import { NavLinks } from '../../components/NavLinks';

import TableView from './table-view';
import {
  ContentHeaderStyle,
  ContentStyle,
  flexContent,
  actionButton,
  contentEditor,
  dialogItem,
  HeaderText,
} from './styles';
const CodeEditor = React.lazy(() => import('./code-editor'));

interface LUPageProps extends RouteComponentProps<{}> {
  dialogId?: string;
  path: string;
}

const LUPage: React.FC<LUPageProps> = props => {
  const { state } = useContext(StoreContext);
  const { dialogs, projectId } = state;
  const path = props.location?.pathname ?? '';
  const { dialogId = '' } = props;
  const edit = /\/edit(\/)?$/.test(path);
  const isRoot = dialogId === 'all';

  const navLinks = useMemo(() => {
    const newDialogLinks = dialogs.map(dialog => {
      return { id: dialog.id, url: dialog.id, key: dialog.id, name: dialog.displayName };
    });
    const mainDialogIndex = newDialogLinks.findIndex(link => link.id === 'Main');

    if (mainDialogIndex > -1) {
      const mainDialog = newDialogLinks.splice(mainDialogIndex, 1)[0];
      newDialogLinks.splice(0, 0, mainDialog);
    }
    return newDialogLinks;
  }, [dialogs]);

  useEffect(() => {
<<<<<<< HEAD
    const activeDialog = dialogs.find(({ id }) => id === dialogId);
    if (!activeDialog && dialogId !== 'all' && dialogs.length) {
      navigateTo('/language-understanding/all');
    }
  }, [dialogId, dialogs]);
=======
    const activeDialog = dialogs.find(({ id }) => id === fileId);
    if (!activeDialog && fileId !== 'all' && dialogs.length) {
      navigateTo(`/bot/${projectId}/language-understanding/all`);
    }
  }, [fileId, dialogs, projectId]);
>>>>>>> 9714e6ab

  const onSelect = useCallback(
    id => {
      const url = `/bot/${projectId}/language-understanding/${id}`;
      navigateTo(url);
    },
    [edit, projectId]
  );

  const onToggleEditMode = useCallback(
    (_e, checked) => {
<<<<<<< HEAD
      let url = `/language-understanding/${dialogId}`;
      if (checked) url += `/edit`;
      navigateTo(url);
    },
    [dialogId]
=======
      let url = `/bot/${projectId}/language-understanding/${fileId}`;
      if (checked) url += `/edit`;
      navigateTo(url);
    },
    [fileId, projectId]
>>>>>>> 9714e6ab
  );

  const toolbarItems = [
    {
      type: 'element',
      element: <TestController />,
      align: 'right',
    },
  ];

  return (
    <Fragment>
      <ToolBar toolbarItems={toolbarItems} />
      <div css={ContentHeaderStyle}>
        <h1 css={HeaderText}>{formatMessage('User Input')}</h1>
        <div css={flexContent}>
          {(!isRoot || edit) && (
            <Toggle
              className={'toggleEditMode'}
              css={actionButton}
              onText={formatMessage('Edit mode')}
              offText={formatMessage('Edit mode')}
              defaultChecked={false}
              checked={!!edit}
              onChange={onToggleEditMode}
            />
          )}
        </div>
      </div>
      <div css={ContentStyle} data-testid="LUEditor">
        <div css={projectContainer}>
          <div
            css={dialogItem(isRoot)}
            key={'_all'}
            onClick={() => {
              onSelect('all');
            }}
          >
            {'All'}
          </div>
          <NavLinks navLinks={navLinks} onSelect={onSelect} fileId={dialogId} />
        </div>
        <div css={contentEditor}>
          <Suspense fallback={<LoadingSpinner />}>
            <Router primary={false} component={Fragment}>
              <CodeEditor path="/edit" dialogId={dialogId} />
              <TableView path="/" dialogId={dialogId} />
            </Router>
          </Suspense>
        </div>
      </div>
    </Fragment>
  );
};

export default LUPage;<|MERGE_RESOLUTION|>--- conflicted
+++ resolved
@@ -54,19 +54,11 @@
   }, [dialogs]);
 
   useEffect(() => {
-<<<<<<< HEAD
     const activeDialog = dialogs.find(({ id }) => id === dialogId);
     if (!activeDialog && dialogId !== 'all' && dialogs.length) {
-      navigateTo('/language-understanding/all');
-    }
-  }, [dialogId, dialogs]);
-=======
-    const activeDialog = dialogs.find(({ id }) => id === fileId);
-    if (!activeDialog && fileId !== 'all' && dialogs.length) {
       navigateTo(`/bot/${projectId}/language-understanding/all`);
     }
-  }, [fileId, dialogs, projectId]);
->>>>>>> 9714e6ab
+  }, [dialogId, dialogs, projectId]);
 
   const onSelect = useCallback(
     id => {
@@ -78,19 +70,11 @@
 
   const onToggleEditMode = useCallback(
     (_e, checked) => {
-<<<<<<< HEAD
-      let url = `/language-understanding/${dialogId}`;
+      let url = `/bot/${projectId}/language-understanding/${dialogId}`;
       if (checked) url += `/edit`;
       navigateTo(url);
     },
-    [dialogId]
-=======
-      let url = `/bot/${projectId}/language-understanding/${fileId}`;
-      if (checked) url += `/edit`;
-      navigateTo(url);
-    },
-    [fileId, projectId]
->>>>>>> 9714e6ab
+    [dialogId, projectId]
   );
 
   const toolbarItems = [
