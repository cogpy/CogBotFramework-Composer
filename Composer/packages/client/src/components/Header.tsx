// Copyright (c) Microsoft Corporation.
// Licensed under the MIT License.

/** @jsx jsx */
import { jsx, css } from '@emotion/core';
import formatMessage from 'format-message';
import { IconButton, IButtonStyles } from 'office-ui-fabric-react/lib/Button';
import { Callout, DirectionalHint } from 'office-ui-fabric-react/lib/Callout';
import { Dropdown, IDropdownOption } from 'office-ui-fabric-react/lib/Dropdown';
import { FocusTrapZone } from 'office-ui-fabric-react/lib/FocusTrapZone';
import { useCallback, useState, Fragment, useMemo, useEffect } from 'react';
import { FontSizes } from '@uifabric/fluent-theme';
import { useRecoilValue } from 'recoil';
import { TeachingBubble } from 'office-ui-fabric-react/lib/TeachingBubble';

import { useLocation } from '../utils/hooks';
import {
  dispatcherState,
  appUpdateState,
  botDisplayNameState,
  localeState,
  currentProjectIdState,
  rootBotProjectIdSelector,
  settingsState,
  webChatEssentialsSelector,
  botProjectSpaceLoadedState,
  isWebChatPanelVisibleState,
  allRequiredRecognizersSelector,
} from '../recoilModel';
import composerIcon from '../images/composerIcon.svg';
import { AppUpdaterStatus } from '../constants';
<<<<<<< HEAD
import { colors } from '../colors';
import { useLocation } from '../utils/hooks';
=======
import TelemetryClient from '../telemetry/TelemetryClient';
import { useBotControllerBar } from '../hooks/useControllerBar';
>>>>>>> 6d1e5b60

import { languageListTemplates, languageFullName } from './MultiLanguage';
import { NotificationButton } from './Notifications/NotificationButton';
import { BotController } from './BotRuntimeController/BotController';
import { GetStarted } from './GetStarted/GetStarted';
export const actionButton = css`
  font-size: ${FontSizes.size18};
  margin-top: 2px;
`;

// -------------------- Styles -------------------- //
const headerContainer = css`
  position: relative;
  background: ${colors.main};
  height: 50px;
  display: flex;
  flex-direction: row;
  align-items: center;
`;

<<<<<<< HEAD
const title = css`
  margin-left: 20px;
  font-weight: ${FontWeights.semibold};
  font-size: ${FontSizes.size16};
  color: ${colors.textOnColor};
=======
const botName = css`
  font-size: 16px;
  color: #fff;
  padding-left: 20px;
>>>>>>> 6d1e5b60
`;

const botLocale = css`
  margin-left: 20px;
<<<<<<< HEAD
  font-size: 16px;
  color: ${colors.textOnColor};
  border-radius: 19px;
  background: ${colors.main};
=======
  font-size: 12px;
  color: #fff;
  border-radius: 19px;
  background: ${CommunicationColors.shade30};
>>>>>>> 6d1e5b60
  padding-left: 10px;
  padding-right: 10px;
  cursor: pointer;
`;

<<<<<<< HEAD
const divider = css`
  height: 24px;
  border-right: 1px solid ${colors.gray(100)};
  margin: 0px 0px 0px 20px;
`;

=======
>>>>>>> 6d1e5b60
const headerTextContainer = css`
  display: flex;
  align-items: center;
  justify-content: flex-start;
  min-width: 600px;
  width: 50%;
`;

const rightSection = css`
  display: flex;
  align-items: center;
  justify-content: flex-end;
  width: 50%;
  margin: 0 10px;
`;

const buttonStyles: IButtonStyles = {
  icon: {
<<<<<<< HEAD
    color: colors.textOnColor,
    fontSize: FontSizes.size20,
=======
    color: '#fff',
    fontSize: FontSizes.size18,
>>>>>>> 6d1e5b60
  },
  root: {
    height: '40px',
    width: '40px',
    selectors: {
      ':disabled .ms-Button-icon': {
        opacity: 0.4,
        color: `${NeutralColors.white}`,
      },
    },
  },
  rootHovered: {
    backgroundColor: 'rgba(255, 255, 255, 0.6)',
  },
  rootPressed: {
    backgroundColor: 'rgba(255, 255, 255, 0.6)',
  },
  rootDisabled: {
    backgroundColor: `${CommunicationColors.primary}`,
  },
};

const calloutStyle = {
  root: {
<<<<<<< HEAD
    selectors: {
      '.ms-Callout-beak': {
        background: colors.bg,
      },
    },
  },
  bodyContent: {
    background: colors.bg,
    selectors: {
      '.ms-TeachingBubble-headline': {
        color: colors.text,
        fontSize: FontSizes.size20,
      },
      '.ms-TeachingBubble-subText': {
        color: colors.text,
        fontSize: FontSizes.size12,
      },
    },
=======
    padding: 24,
  },
  calloutMain: {
    width: 330,
    height: 120,
>>>>>>> 6d1e5b60
  },
};

const calloutHeader = css`
  color: ${NeutralColors.black};
  font-size: ${FontSizes.size20};
`;

const calloutDescription = css`
  padding-top: 12px;
  color: ${NeutralColors.black};
  font-size: ${FontSizes.size12};
`;

// -------------------- Header -------------------- //

export const Header = () => {
  const { setAppUpdateShowing, setLocale } = useRecoilValue(dispatcherState);
  const projectId = useRecoilValue(currentProjectIdState);
  const rootBotProjectId = useRecoilValue(rootBotProjectIdSelector) || projectId;
  const projectName = useRecoilValue(botDisplayNameState(projectId));
  const locale = useRecoilValue(localeState(projectId));
  const appUpdate = useRecoilValue(appUpdateState);
  const [teachingBubbleVisibility, setTeachingBubbleVisibility] = useState<boolean>();

  const [showGetStartedTeachingBubble, setShowGetStartedTeachingBubble] = useState<boolean>(false);
  const settings = useRecoilValue(settingsState(projectId));
  const isWebChatPanelVisible = useRecoilValue(isWebChatPanelVisibleState);
  const botProjectSolutionLoaded = useRecoilValue(botProjectSpaceLoadedState);

  const { languages, defaultLanguage } = settings;
  const { showing, status } = appUpdate;
  const rootBotId = useRecoilValue(rootBotProjectIdSelector) ?? '';
  const webchatEssentials = useRecoilValue(webChatEssentialsSelector(rootBotId));

  const { setWebChatPanelVisibility } = useRecoilValue(dispatcherState);
  const [hideBotController, hideBotStartController] = useState(true);
  const [showGetStarted, setShowGetStarted] = useState<boolean>(false);
  const [showTeachingBubble, setShowTeachingBubble] = useState<boolean>(false);
  const [requiresLUIS, setRequiresLUIS] = useState<boolean>(false);
  const [requiresQNA, setRequiresQNA] = useState<boolean>(false);

  const { location } = useLocation();

  // These are needed to determine if the bot needs LUIS or QNA
  // this data is passed into the GetStarted widget
  // ... if the get started widget moves, this code should too!
  const requiredStuff = useRecoilValue(allRequiredRecognizersSelector);

  useEffect(() => {
    if (botProjectSolutionLoaded) {
      setRequiresLUIS(requiredStuff.some((p) => p.requiresLUIS));
      setRequiresQNA(requiredStuff.some((p) => p.requiresQNA));
    }
  }, [requiredStuff, botProjectSolutionLoaded]);
  // ... end of get started stuff

  const isShow = useBotControllerBar();

  useEffect(() => {
    if (!isShow) {
      setWebChatPanelVisibility(false);
    }
  }, [isShow]);

  const onUpdateAvailableClick = useCallback(() => {
    setAppUpdateShowing(true);
  }, []);

  const hideTeachingBubble = () => {
    setShowTeachingBubble(false);
  };
  const toggleGetStarted = (newvalue) => {
    hideTeachingBubble();
    setShowGetStarted(newvalue);
  };

  // pop out get started if #getstarted is in the URL
  useEffect(() => {
    if (location.hash === '#getstarted') {
      setShowGetStartedTeachingBubble(true);
      setShowGetStarted(true);
    } else {
      setShowGetStartedTeachingBubble(false);
    }
  }, [location]);

  useEffect(() => {
    if (isWebChatPanelVisible) {
      hideBotStartController(true);
    }
  }, [isWebChatPanelVisible]);

  useEffect(() => {
    if (!hideBotController && showGetStarted) {
      setShowGetStarted(false);
    }
  }, [hideBotController]);

  const showUpdateAvailableIcon = status === AppUpdaterStatus.UPDATE_AVAILABLE && !showing;

  const languageListOptions = useMemo(() => {
    const languageList = languageListTemplates(languages, locale, defaultLanguage);
    const enableLanguages = languageList.filter(({ isEnabled }) => !!isEnabled);
    return enableLanguages.map((item) => {
      const { language, locale } = item;
      return {
        key: locale,
        title: locale,
        text: language,
      };
    });
  }, [languages]);

  const onLanguageChange = (_event: React.FormEvent<HTMLDivElement>, option?: IDropdownOption, _index?: number) => {
    const selectedLang = option?.key as string;
    if (selectedLang && selectedLang !== locale) {
      setLocale(selectedLang, projectId);
    }
  };

  const handleActiveLanguageButtonOnDismiss = () => {
    setTeachingBubbleVisibility(false);
  };

  const handleActiveLanguageButtonOnKeyDown = (e) => {
    if (e.key.toLowerCase() === 'enter') {
      e.preventDefault();
      setTeachingBubbleVisibility(true);
    }
  };

  return (
    <div css={headerContainer} role="banner">
      <img
        alt={formatMessage('Composer Logo')}
        aria-label={formatMessage('Composer Logo')}
        src={composerIcon}
        style={{ marginLeft: '9px' }}
      />
      <div css={headerTextContainer}>
        {projectName && (
          <Fragment>
            <span css={botName}>{projectName}</span>
            {languageListOptions.length > 1 && (
              <span
                css={botLocale}
                id="targetButton"
                role={'button'}
                tabIndex={0}
                onClick={() => setTeachingBubbleVisibility(true)}
                onKeyDown={handleActiveLanguageButtonOnKeyDown}
              >
                {languageFullName(locale)}
              </span>
            )}
          </Fragment>
        )}
      </div>

      <div css={rightSection}>
        {isShow && (
          <div
            css={css`
              margin-right: 12px;
            `}
          >
            <BotController
              isControllerHidden={hideBotController}
              onHideController={(isHidden: boolean) => {
                hideBotStartController(isHidden);
                if (!isHidden) {
                  setWebChatPanelVisibility(false);
                }
              }}
            />
          </div>
        )}
        {isShow && (
          <IconButton
            ariaDescription={formatMessage('Test your bot')}
            disabled={!webchatEssentials?.botUrl}
            iconProps={{
              iconName: 'OfficeChat',
            }}
            styles={buttonStyles}
            title={formatMessage('Test your bot')}
            onClick={() => {
              const currentWebChatVisibility = !isWebChatPanelVisible;
              setWebChatPanelVisibility(currentWebChatVisibility);
              if (currentWebChatVisibility) {
                TelemetryClient.track('WebChatPaneOpened');
              } else {
                TelemetryClient.track('WebChatPaneClosed');
              }
            }}
          />
        )}
        <NotificationButton buttonStyles={buttonStyles} />
        {isShow && (
          <IconButton
            iconProps={{ iconName: 'Rocket' }}
            id="rocketButton"
            styles={buttonStyles}
            title={formatMessage('Recommended actions')}
            onClick={() => toggleGetStarted(true)}
          />
        )}
        {isShow && showTeachingBubble && (
          <TeachingBubble
            hasCloseButton
            hasCondensedHeadline
            calloutProps={{ directionalHint: DirectionalHint.bottomAutoEdge }}
            headline={formatMessage('You’re ready to go!')}
            target="#startBotPanelElement"
            onDismiss={hideTeachingBubble}
          >
            {formatMessage(
              'Click start and your bot will be up and running. Once it’s running, you can select “Open in WebChat” to test.'
            )}
          </TeachingBubble>
        )}
        {showUpdateAvailableIcon && (
          <IconButton
            iconProps={{ iconName: 'History' }}
            styles={buttonStyles}
            title={formatMessage('Update available')}
            onClick={onUpdateAvailableClick}
          />
        )}
      </div>
      {teachingBubbleVisibility && (
        <Callout
          directionalHint={DirectionalHint.bottomLeftEdge}
          styles={calloutStyle}
          target="#targetButton"
          onDismiss={handleActiveLanguageButtonOnDismiss}
        >
          <div css={calloutHeader}> {formatMessage('Active language')}</div>
          <div css={calloutDescription}>
            {formatMessage(
              'This is the bot language you are currently authoring. Change the active language in the dropdown below.'
            )}
          </div>
          <FocusTrapZone isClickableOutsideFocusTrap>
            <Dropdown
              options={languageListOptions}
              placeholder="Select an option"
              selectedKey={locale}
              styles={{ root: { marginTop: 12 } }}
              onChange={onLanguageChange}
            />
          </FocusTrapZone>
        </Callout>
      )}

      <GetStarted
        isOpen={botProjectSolutionLoaded && showGetStarted}
        projectId={rootBotProjectId}
        requiresLUIS={requiresLUIS}
        requiresQNA={requiresQNA}
        showTeachingBubble={botProjectSolutionLoaded && showGetStartedTeachingBubble}
        onBotReady={() => {
          setShowTeachingBubble(true);
        }}
        onDismiss={() => {
          toggleGetStarted(false);
        }}
      />
    </div>
  );
};<|MERGE_RESOLUTION|>--- conflicted
+++ resolved
@@ -29,13 +29,10 @@
 } from '../recoilModel';
 import composerIcon from '../images/composerIcon.svg';
 import { AppUpdaterStatus } from '../constants';
-<<<<<<< HEAD
 import { colors } from '../colors';
 import { useLocation } from '../utils/hooks';
-=======
 import TelemetryClient from '../telemetry/TelemetryClient';
 import { useBotControllerBar } from '../hooks/useControllerBar';
->>>>>>> 6d1e5b60
 
 import { languageListTemplates, languageFullName } from './MultiLanguage';
 import { NotificationButton } from './Notifications/NotificationButton';
@@ -56,47 +53,31 @@
   align-items: center;
 `;
 
-<<<<<<< HEAD
 const title = css`
   margin-left: 20px;
   font-weight: ${FontWeights.semibold};
   font-size: ${FontSizes.size16};
   color: ${colors.textOnColor};
-=======
+`;
+
 const botName = css`
   font-size: 16px;
   color: #fff;
   padding-left: 20px;
->>>>>>> 6d1e5b60
 `;
 
 const botLocale = css`
   margin-left: 20px;
-<<<<<<< HEAD
-  font-size: 16px;
   color: ${colors.textOnColor};
   border-radius: 19px;
   background: ${colors.main};
-=======
   font-size: 12px;
   color: #fff;
-  border-radius: 19px;
-  background: ${CommunicationColors.shade30};
->>>>>>> 6d1e5b60
   padding-left: 10px;
   padding-right: 10px;
   cursor: pointer;
 `;
 
-<<<<<<< HEAD
-const divider = css`
-  height: 24px;
-  border-right: 1px solid ${colors.gray(100)};
-  margin: 0px 0px 0px 20px;
-`;
-
-=======
->>>>>>> 6d1e5b60
 const headerTextContainer = css`
   display: flex;
   align-items: center;
@@ -115,13 +96,8 @@
 
 const buttonStyles: IButtonStyles = {
   icon: {
-<<<<<<< HEAD
     color: colors.textOnColor,
-    fontSize: FontSizes.size20,
-=======
-    color: '#fff',
     fontSize: FontSizes.size18,
->>>>>>> 6d1e5b60
   },
   root: {
     height: '40px',
@@ -129,15 +105,15 @@
     selectors: {
       ':disabled .ms-Button-icon': {
         opacity: 0.4,
-        color: `${NeutralColors.white}`,
+        color: colors.textOnColor,
       },
     },
   },
   rootHovered: {
-    backgroundColor: 'rgba(255, 255, 255, 0.6)',
+    backgroundColor: colors.transparentBg,
   },
   rootPressed: {
-    backgroundColor: 'rgba(255, 255, 255, 0.6)',
+    backgroundColor: colors.transparentBg,
   },
   rootDisabled: {
     backgroundColor: `${CommunicationColors.primary}`,
@@ -146,32 +122,11 @@
 
 const calloutStyle = {
   root: {
-<<<<<<< HEAD
-    selectors: {
-      '.ms-Callout-beak': {
-        background: colors.bg,
-      },
-    },
-  },
-  bodyContent: {
-    background: colors.bg,
-    selectors: {
-      '.ms-TeachingBubble-headline': {
-        color: colors.text,
-        fontSize: FontSizes.size20,
-      },
-      '.ms-TeachingBubble-subText': {
-        color: colors.text,
-        fontSize: FontSizes.size12,
-      },
-    },
-=======
     padding: 24,
   },
   calloutMain: {
     width: 330,
     height: 120,
->>>>>>> 6d1e5b60
   },
 };
 
