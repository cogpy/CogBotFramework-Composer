--- conflicted
+++ resolved
@@ -1,6 +1,3 @@
-<<<<<<< HEAD
-{}
-=======
 {
   "0_bytes_a1e1cdb3": {
     "message": "0 Bytes"
@@ -2876,5 +2873,4 @@
   "your_knowledge_base_is_ready_6ecc1871": {
     "message": "Your knowledge base is ready!"
   }
-}
->>>>>>> c9bb819d
+}