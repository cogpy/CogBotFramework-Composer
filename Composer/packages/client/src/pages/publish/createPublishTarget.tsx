--- conflicted
+++ resolved
@@ -35,7 +35,7 @@
 
 const CreatePublishTarget: React.FC<CreatePublishTargetProps> = (props) => {
   const { current } = props;
-  const [targetType, setTargetType] = useState<string | undefined>(current?.item.type);
+  const [targetType, setTargetType] = useState<string>(current?.item.type || '');
   const [name, setName] = useState(current ? current.item.name : '');
   const [config, setConfig] = useState(current ? JSON.parse(current.item.configuration) : undefined);
   const [errorMessage, setErrorMsg] = useState('');
@@ -82,15 +82,9 @@
     return targetType ? props.types.find((t) => t.name === targetType)?.schema : undefined;
   }, [props.targets, targetType]);
 
-<<<<<<< HEAD
-  // const hasView = useMemo(() => {
-  //   return targetType ? props.types.find((t) => t.name === targetType)?.hasView : undefined;
-  // }, [props.targets, targetType]);
-=======
   const targetBundleId = useMemo(() => {
-    return targetType ? props.types.find((t) => t.name === targetType)?.bundleId : undefined;
+    return (targetType && props.types.find((t) => t.name === targetType)?.bundleId) || '';
   }, [props.targets, targetType]);
->>>>>>> 1b466f44
 
   const updateName = (e, newName) => {
     setName(newName);
@@ -98,7 +92,6 @@
   };
 
   const saveDisabled = useMemo(() => {
-<<<<<<< HEAD
     return !targetType || !name || !!errorMessage;
   }, [errorMessage, name, targetType]);
 
@@ -107,12 +100,6 @@
       return saveDisabled;
     } else if (page > 1) {
       return !pluginConfigIsValid;
-=======
-    const disabled = !targetType || !name || !!errorMessage;
-    if (targetBundleId) {
-      // plugin config must also be valid
-      return disabled || !pluginConfigIsValid;
->>>>>>> 1b466f44
     }
   }, [saveDisabled, pluginConfigIsValid]);
   // setup plugin APIs
@@ -169,7 +156,6 @@
   }, [targetTypes, errorMessage, instructions, schema, userSettings]);
 
   const publishTargetContent = useMemo(() => {
-<<<<<<< HEAD
     if (page === 1) {
       return (
         <Fragment>
@@ -193,10 +179,6 @@
         </Fragment>
       );
     } else {
-=======
-    if (targetBundleId && targetType) {
-      // render custom plugin view
->>>>>>> 1b466f44
       return (
         <PluginHost
           bundleId={targetBundleId}
@@ -206,7 +188,6 @@
         ></PluginHost>
       );
     }
-<<<<<<< HEAD
   }, [page, targetType, PageOne]);
 
   const examplePersona: IPersonaSharedProps = {
@@ -217,52 +198,6 @@
   };
 
   return <Fragment>{publishTargetContent}</Fragment>;
-=======
-    // render default instruction / schema editor view
-    return (
-      <Fragment>
-        {instructions && <p>{instructions}</p>}
-        <div css={label}>{formatMessage('Publish Configuration')}</div>
-        <JsonEditor
-          key={targetType}
-          editorSettings={userSettings.codeEditor}
-          height={200}
-          schema={schema}
-          value={config}
-          onChange={updateConfig}
-        />
-        <button hidden disabled={saveDisabled} type="submit" />
-      </Fragment>
-    );
-  }, [targetType, instructions, schema, targetBundleId, saveDisabled]);
-
-  return (
-    <Fragment>
-      <form onSubmit={submit}>
-        <TextField
-          defaultValue={props.current ? props.current.name : ''}
-          errorMessage={errorMessage}
-          label={formatMessage('Name')}
-          placeholder={formatMessage('My Publish Profile')}
-          readOnly={props.current ? true : false}
-          onChange={updateName}
-        />
-        <Dropdown
-          defaultSelectedKey={props.current ? props.current.type : null}
-          label={formatMessage('Publish Destination Type')}
-          options={targetTypes}
-          placeholder={formatMessage('Choose One')}
-          onChange={updateType}
-        />
-        {publishTargetContent}
-      </form>
-      <DialogFooter>
-        <DefaultButton text={formatMessage('Cancel')} onClick={props.closeDialog} />
-        <PrimaryButton disabled={saveDisabled} text={formatMessage('Save')} onClick={submit} />
-      </DialogFooter>
-    </Fragment>
-  );
->>>>>>> 1b466f44
 };
 
 export { CreatePublishTarget };