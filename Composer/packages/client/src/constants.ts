// Copyright (c) Microsoft Corporation.
// Licensed under the MIT License.

import formatMessage from 'format-message';

export const BASEPATH = process.env.PUBLIC_URL || '/';
export const BASEURL = `${process.env.PUBLIC_URL || ''}/api`;

//the count about the undo/redo
export const UNDO_LIMIT = 10;
/**
 * Global ActionTypes Defination Instruction.
 * For unification consideration, please follow the naming pattern below
 * You may not need all of this types. but the type must be one of them.
 * Shortly, a good ActionType name should be:
 * <DO_WHAT_STATUS> or <DO_WHAT>
 *
 * <DO>
 * e.g. 'GET' / 'SET' / 'FETCH' / 'UPDATE' / 'CREATE' etc.
 *
 * <DO_WHAT>
 * usage example, 'GET_DATA' / 'UPDATE_FILE' / 'SET_STATE'
 *
 * <STATUS>
 * START ---> SUCCESS || FAILURE ---> COMPLETE
 * it's a status flow, <STATUS> must be one of them
 * complete is fired no mater it's success or failure.
 * usage example, 'GET_DATA_SUCCESS' / 'UPDATE_FILE_FAILURE' / 'SET_STATE_COMPLETE'
 *
 * Bad Practices:
 * - Reversed <WHAT_DO>, e.g. 'DATA_GET', 'FILE_SET'
 * - ACTION use as ACTION_SUCCESS
 * - Have SUCCESS but no FAILURE
 * - Overdesign, unused types
 */

export enum ActionTypes {
  GET_PROJECT_SUCCESS = 'GET_PROJECT_SUCCESS',
  GET_PROJECT_PENDING = 'GET_PROJECT_PENDING',
  GET_PROJECT_FAILURE = 'GET_PROJECT_FAILURE',
  REMOVE_PROJECT_SUCCESS = 'REMOVE_PROJECT_SUCCESS',
  GET_RECENT_PROJECTS_SUCCESS = 'GET_RECENT_PROJECTS_SUCCESS',
  GET_RECENT_PROJECTS_FAILURE = 'GET_RECENT_PROJECTS_FAILURE',
  GET_TEMPLATE_PROJECTS_SUCCESS = 'GET_TEMPLATE_PROJECTS_SUCCESS',
  GET_TEMPLATE_PROJECTS_FAILURE = 'GET_TEMPLATE_PROJECTS_FAILURE',
  CREATE_DIALOG_BEGIN = 'CREATE_DIALOG_BEGIN',
  CREATE_DIALOG_CANCEL = 'CREATE_DIALOG_CANCEL',
  CREATE_DIALOG = 'CREATE_DIALOG',
  UPDATE_DIALOG = 'UPDATE_DIALOG',
  REMOVE_DIALOG = 'REMOVE_DIALOG',
  UPDATE_LG = 'UPDATE_LG',
  CREATE_LG = 'CREATE_LG',
  REMOVE_LG = 'REMOVE_LG',
  UPDATE_LU = 'UPDATE_LU',
  CREATE_LU = 'CREATE_LU',
  REMOVE_LU = 'REMOVE_LU',
  PUBLISH_LU_SUCCCESS = 'PUBLISH_LU_SUCCCESS',
  PUBLISH_LU_FAILED = 'PUBLISH_LU_FAILED',
  SAVE_TEMPLATE_ID = 'SAVE_TEMPLATE_ID',
  GET_STORAGE_SUCCESS = 'GET_STORAGE_SUCCESS',
  GET_STORAGE_FAILURE = 'GET_STORAGE_FAILURE',
  SET_STORAGEFILE_FETCHING_STATUS = 'SET_STORAGEFILE_FETCHING_STATUS',
  GET_STORAGEFILE_SUCCESS = 'GET_STORAGEFILE_SUCCESS',
  SET_CREATION_FLOW_STATUS = 'SET_CREATION_FLOW_STATUS',
  SET_DESIGN_PAGE_LOCATION = 'SET_DESIGN_PAGE_LOCATION',
  RELOAD_BOT_FAILURE = 'RELOAD_BOT_FAILURE',
  UPDATE_SKILL_SUCCESS = 'UPDATE_SKILL_SUCCESS',
  SYNC_ENV_SETTING = 'SYNC_ENV_SETTING',
  SET_ERROR = 'SET_ERROR',
  REMOVE_RECENT_PROJECT = 'REMOVE_RECENT_PROJECT',
  EDITOR_RESET_VISUAL = 'EDITOR_RESET_VISUAL',
  EDITOR_SELECTION_VISUAL = 'EDITOR_SELECTION_VISUAL',
  EDITOR_CLIPBOARD = 'EDITOR_CLIPBOARD',
  USER_LOGIN_SUCCESS = 'USER_LOGIN_SUCCESS',
  USER_LOGIN_FAILURE = 'USER_LOGIN_FAILURE',
  USER_SESSION_EXPIRED = 'USER_SESSION_EXPIRED',
  UNDO = 'UNDO',
  REDO = 'REDO',
  HISTORY_CLEAR = 'HISTORY_CLEAR',
  ONBOARDING_ADD_COACH_MARK_REF = 'ONBOARDING_ADD_COACH_MARK_REF',
  ONBOARDING_SET_COMPLETE = 'ONBOARDING_SET_COMPLETE',
  GET_PUBLISH_TYPES_SUCCESS = 'GET_PUBLISH_TYPES_SUCCESS',
  PUBLISH_SUCCESS = 'PUBLISH_SUCCESS',
  PUBLISH_FAILED = 'PUBLISH_FAILED',
  PUBLISH_FAILED_DOTNET = 'PUBLISH_FAILED_DOTNET',
  GET_PUBLISH_STATUS = 'GET_PUBLISH_STATUS',
  GET_PUBLISH_STATUS_FAILED = 'GET_PUBLISH_STATUS_FAILED',
  GET_PUBLISH_HISTORY = 'GET_PUBLISH_HISTORY',
  UPDATE_BOTSTATUS = 'UPDATE_BOTSTATUS',
  SET_RUNTIME_TEMPLATES = 'SET_RUNTIME_TEMPLATES',
  SET_USER_SETTINGS = 'SET_USER_SETTINGS',
  ADD_SKILL_DIALOG_BEGIN = 'ADD_SKILL_DIALOG_BEGIN',
  ADD_SKILL_DIALOG_END = 'ADD_SKILL_DIALOG_END',
  EJECT_SUCCESS = 'EJECT_SUCCESS',
  SET_MESSAGE = 'SET_MESSAGE',
  SET_APP_UPDATE_ERROR = 'SET_APP_UPDATE_ERROR',
  SET_APP_UPDATE_PROGRESS = 'SET_APP_UPDATE_PROGRESS',
  SET_APP_UPDATE_SHOWING = 'SET_APP_UPDATE_SHOWING',
  SET_APP_UPDATE_STATUS = 'SET_APP_UPDATE_STATUS',
  CREATE_SKILL_MANIFEST = 'CREATE_SKILL_MANIFEST',
  UPDATE_SKILL_MANIFEST = 'UPDATE_SKILL_MANIFEST',
  REMOVE_SKILL_MANIFEST = 'REMOVE_SKILL_MANIFEST',
  DISPLAY_SKILL_MANIFEST_MODAL = 'DISPLAY_SKILL_MANIFEST_MODAL',
  DISMISS_SKILL_MANIFEST_MODAL = 'DISMISS_SKILL_MANIFEST_MODAL',
  GET_SUBSCRIPTION_SUCCESS = 'GET_SUBSCRIPTION_SUCCESS',
  GET_RESOURCE_GROUPS_SUCCESS = 'GET_RESOURCE_GROUPS_SUCCESS',
  SET_PUBLISH_TARGETS = 'SET_PUBLISH_TARGETS',
  SET_CUSTOM_RUNTIME_TOGGLE = 'SET_CUSTOM_RUNTIME_TOGGLE',
  SET_RUNTIME_FIELD = 'SET_RUNTIME_FIELD',
<<<<<<< HEAD
  GET_RESOURCES_SUCCESS = 'GET_RESOURCES_SUCCESS',
  GET_DEPLOY_LOCATIONS_SUCCESS = 'GET_DEPLOY_LOCATIONS_SUCCESS',
  PROVISION_SUCCESS = 'PROVISION_SUCCESS',
=======
  GET_BOILERPLATE_SUCCESS = 'GET_BOILERPLATE_SUCCESS',
>>>>>>> 39d2830b
}

export const Tips = {
  PROJECT_NAME: formatMessage(`Create a name for the project which will be used to name the application:
    (projectname-environment-LUfilename)`),
  ENVIRONMENT: formatMessage(`When multiple people are working with models you want to be able to work with
    models independently from each other tied to the source control.`),
  AUTHORING_KEY: formatMessage('An authoring key is created automatically when you create a LUIS account.'),
  AUTHORING_REGION: formatMessage('Authoring region to use [westus,westeurope,australiaeast]'),
  DEFAULT_LANGUAGE: formatMessage(
    `Configures default language model to use if there is no culture code in the file name (Default:en-us)`
  ),
};

export const Links = {
  LUIS: 'https://docs.microsoft.com/en-us/azure/cognitive-services/luis/luis-concept-keys?tabs=V2',
};

export const Text = {
  LUISDEPLOY: formatMessage(
    `Your bot is using LUIS for natural language understanding. If you already have a LUIS account, provide the information below. If you do not have an account yet, create a (free) account first.`
  ),
  LUISDEPLOYSUCCESS: formatMessage('Congratulations! Your model is successfully published.'),
  LUISDEPLOYFAILURE: formatMessage('Sorry, something went wrong with publishing. Try again or exit out of this task.'),
  CONNECTBOTFAILURE: formatMessage('Sorry, something went wrong with connecting bot runtime'),
  DOTNETFAILURE: formatMessage('Composer needs .NET Core SDK'),
};

export enum LuisConfig {
  STORAGE_KEY = 'luisConfig',
  AUTHORING_KEY = 'authoringKey',
  ENVIRONMENT = 'environment',
  PROJECT_NAME = 'name',
  REGION = 'authoringRegion',
  LANGUAGE = 'defaultLanguage',
}

export const FileTypes = {
  FOLDER: 'folder',
  FILE: 'file',
  BOT: 'bot',
  UNKNOWN: 'unknown',
};

export const OpenStatus = {
  NEW: 'New',
  SAVEAS: 'Save as',
  OPEN: 'Open',
  CLOSE: '',
};

export enum BotStatus {
  connected = 'connected',
  unConnected = 'unConnected',
  publishing = 'publishing',
  published = 'published',
  reloading = 'loading',
  pending = 'pending',
  failed = 'failed',
}

export enum CreationFlowStatus {
  NEW = 'New',
  NEW_FROM_SCRATCH = 'Scratch',
  NEW_FROM_TEMPLATE = 'Template',
  SAVEAS = 'Save as',
  OPEN = 'Open',
  CLOSE = 'Close',
}

export const Steps = {
  CREATE: 'CREATE',
  DEFINE: 'DEFINE',
  LOCATION: 'LOCATION',
  NONE: 'NONE',
};

export const DialogCreationCopy = {
  CREATE_NEW_BOT: {
    title: formatMessage('Create bot from template or scratch?'),
    subText: formatMessage('You can create a new bot from scratch with Composer, or start with a template.'),
  },
  DEFINE_CONVERSATION_OBJECTIVE: {
    title: formatMessage('Define conversation objective'),
    subText: formatMessage(
      `What can the user accomplish through this conversation? For example, BookATable, OrderACoffee etc.`
    ),
  },
  SELECT_LOCATION: {
    title: formatMessage('Select a Bot'),
    subText: formatMessage('Which bot do you want to open?'),
  },
  SELECT_DESTINATION: {
    title: formatMessage('Set destination folder'),
    subText: formatMessage('Choose a location for your new bot project.'),
  },
};

export const DialogDeleting = {
  NO_LINKED_TITLE: formatMessage('This will delete the Dialog and its contents. Do you wish to continue?'),
  TITLE: formatMessage('Warning!'),
  CONTENT: formatMessage(
    `The dialog you have tried to delete is currently used in the below dialog(s). Removing this dialog will cause your Bot to malfunction without additional action.`
  ),
  CONFIRM_CONTENT: formatMessage('Do you wish to continue?'),
};

export const addSkillDialog = {
  SKILL_MANIFEST_FORM: {
    title: formatMessage('Add a skill'),
    subText: formatMessage('Enter a manifest url to add a new skill to your bot.'),
  },
  SKILL_MANIFEST_FORM_EDIT: {
    title: formatMessage('Edit a skill'),
    subText: formatMessage('Enter a manifest url to add a new skill to your bot.'),
  },
};

export const SupportedFileTypes = [
  'accdb',
  'csv',
  'docx',
  'dotx',
  'mpt',
  'odt',
  'one',
  'onepkg',
  'onetoc',
  'pptx',
  'pub',
  'vsdx',
  'xls',
  'xlsx',
  'xsn',
];

export const USER_TOKEN_STORAGE_KEY = 'composer.userToken';

export enum AppUpdaterStatus {
  IDLE,
  UPDATE_AVAILABLE,
  UPDATE_UNAVAILABLE,
  UPDATE_IN_PROGRESS,
  UPDATE_FAILED,
  UPDATE_SUCCEEDED,
}

export const DefaultPublishConfig = {
  name: 'default',
  type: 'localpublish',
};

export const EmptyBotTemplateId = 'EmptyBot';

export const nameRegex = /^[a-zA-Z0-9-_]+$/;<|MERGE_RESOLUTION|>--- conflicted
+++ resolved
@@ -107,13 +107,10 @@
   SET_PUBLISH_TARGETS = 'SET_PUBLISH_TARGETS',
   SET_CUSTOM_RUNTIME_TOGGLE = 'SET_CUSTOM_RUNTIME_TOGGLE',
   SET_RUNTIME_FIELD = 'SET_RUNTIME_FIELD',
-<<<<<<< HEAD
   GET_RESOURCES_SUCCESS = 'GET_RESOURCES_SUCCESS',
   GET_DEPLOY_LOCATIONS_SUCCESS = 'GET_DEPLOY_LOCATIONS_SUCCESS',
   PROVISION_SUCCESS = 'PROVISION_SUCCESS',
-=======
   GET_BOILERPLATE_SUCCESS = 'GET_BOILERPLATE_SUCCESS',
->>>>>>> 39d2830b
 }
 
 export const Tips = {
