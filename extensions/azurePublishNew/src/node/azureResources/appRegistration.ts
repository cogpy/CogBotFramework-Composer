// Copyright (c) Microsoft Corporation.
// Licensed under the MIT License.

import { AxiosRequestConfig } from 'axios';
import * as rp from 'request-promise';

import { createCustomizeError, ProvisionErrors } from '../../../../azurePublish/src/node/utils/errorHandler';
<<<<<<< HEAD
import { ProvisionConfig, ProvisionWorkingSet, ResourceConfig, ResourceProvisionService } from '../types';

type AppRegistrationResourceConfig = ResourceConfig & {
  key: 'appRegistration';
  appName: string;
};
=======
import { ProvisionConfig, ProvisionWorkingSet, ResourceDefinition, ResourceProvisionService } from '../types';

import { FREE_APP_REGISTRATION_TIER, AZURE_HOSTING_GROUP_NAME } from './constants';
import { AppRegistrationResult } from './types';

export const appRegistrationDefinition: ResourceDefinition = {
  key: 'appRegistration',
  text: 'Microsoft Application Registration',
  description: 'Required registration allowing your bot to communicate with Azure services.',
  tier: FREE_APP_REGISTRATION_TIER,
  group: AZURE_HOSTING_GROUP_NAME,
};

>>>>>>> 0f328855
const sleep = (waitTimeInMs) => new Promise((resolve) => setTimeout(resolve, waitTimeInMs));

const postRequestWithRetry = async (requestUri: string, requestOptions: AxiosRequestConfig) => {
  let result;
  let retryCount = 3;

  while (retryCount >= 0) {
    try {
      result = await rp.post(requestUri, requestOptions);
    } catch (err) {
      if (err.response?.status == 401) {
        throw createCustomizeError(ProvisionErrors.CREATE_APP_REGISTRATION, 'Authentication expired');
      } else if (retryCount == 0) {
        throw createCustomizeError(
          ProvisionErrors.CREATE_APP_REGISTRATION,
          'App create failed! Please file an issue on Github.'
        );
      } else {
        await sleep(3000);
        retryCount--;
        continue;
      }
    }

    break;
  }

  return result;
};

const appRegistrationProvisionMethod = (provisionConfig: ProvisionConfig) => {
  const { graphToken } = provisionConfig;
  const requestOptions: rp.RequestPromiseOptions = {
    json: true,
    headers: { Authorization: `Bearer ${graphToken}` },
  } as rp.RequestPromiseOptions;

  const createApp = async (displayName: string) => {
    const createApplicationUri = 'https://graph.microsoft.com/v1.0/applications';

    requestOptions.body = {
      displayName: displayName,
    };

    // This call if successful returns an object in the form
    // documented here: https://docs.microsoft.com/en-us/graph/api/resources/application?view=graph-rest-1.0#properties
    // we need the `appId` and `id` fields - appId is part of our configuration, and the `id` is used to set the password.
    return await postRequestWithRetry(createApplicationUri, requestOptions);
  };

  const addPassword = async (displayName: string, appCreatedId: string) => {
    const addPasswordUri = `https://graph.microsoft.com/v1.0/applications/${appCreatedId}/addPassword`;
    requestOptions.body = {
      passwordCredential: {
        displayName: `${displayName}-pwd`,
      },
    };
    const passwordSet = await postRequestWithRetry(addPasswordUri, requestOptions);
    return passwordSet.secretText;
  };

  return async (
    resourceConfig: AppRegistrationResourceConfig,
    workingSet: ProvisionWorkingSet
  ): Promise<ProvisionWorkingSet> => {
    const { appName } = resourceConfig;
    const { appId, id } = await createApp(appName);
    const appPassword = await addPassword(appName, id);

    return {
      ...workingSet,
      appRegistration: { appId, appPassword },
    };
  };
};

export const getAppRegistrationProvisionService = (config: ProvisionConfig): ResourceProvisionService => {
  return {
    getDependencies: () => [],
    // eslint-disable-next-line @typescript-eslint/no-unused-vars
    getRecommendationForProject: (project) => 'required',
    provision: appRegistrationProvisionMethod(config),
    canPollStatus: false,
  };
};<|MERGE_RESOLUTION|>--- conflicted
+++ resolved
@@ -5,18 +5,20 @@
 import * as rp from 'request-promise';
 
 import { createCustomizeError, ProvisionErrors } from '../../../../azurePublish/src/node/utils/errorHandler';
-<<<<<<< HEAD
-import { ProvisionConfig, ProvisionWorkingSet, ResourceConfig, ResourceProvisionService } from '../types';
+import {
+  ProvisionConfig,
+  ProvisionWorkingSet,
+  ResourceConfig,
+  ResourceDefinition,
+  ResourceProvisionService,
+} from '../types';
+
+import { AZURE_HOSTING_GROUP_NAME, FREE_APP_REGISTRATION_TIER } from './constants';
 
 type AppRegistrationResourceConfig = ResourceConfig & {
   key: 'appRegistration';
   appName: string;
 };
-=======
-import { ProvisionConfig, ProvisionWorkingSet, ResourceDefinition, ResourceProvisionService } from '../types';
-
-import { FREE_APP_REGISTRATION_TIER, AZURE_HOSTING_GROUP_NAME } from './constants';
-import { AppRegistrationResult } from './types';
 
 export const appRegistrationDefinition: ResourceDefinition = {
   key: 'appRegistration',
@@ -26,7 +28,6 @@
   group: AZURE_HOSTING_GROUP_NAME,
 };
 
->>>>>>> 0f328855
 const sleep = (waitTimeInMs) => new Promise((resolve) => setTimeout(resolve, waitTimeInMs));
 
 const postRequestWithRetry = async (requestUri: string, requestOptions: AxiosRequestConfig) => {
