{
  "bot": "ComposerDialogs",
<<<<<<< HEAD
  "root": "."
=======
  "root": "ComposerDialogs"
>>>>>>> f5ff4579
}<|MERGE_RESOLUTION|>--- conflicted
+++ resolved
@@ -1,8 +1,4 @@
 {
   "bot": "ComposerDialogs",
-<<<<<<< HEAD
-  "root": "."
-=======
   "root": "ComposerDialogs"
->>>>>>> f5ff4579
 }