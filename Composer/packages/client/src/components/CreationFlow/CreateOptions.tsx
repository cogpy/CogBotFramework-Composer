--- conflicted
+++ resolved
@@ -12,99 +12,6 @@
 import { FontWeights } from 'office-ui-fabric-react/lib/Styling';
 import { FontSizes } from '@uifabric/fluent-theme';
 import { DialogWrapper, DialogTypes } from '@bfc/ui-shared';
-<<<<<<< HEAD
-import { RouteComponentProps } from '@reach/router';
-import { useRecoilValue } from 'recoil';
-import { MessageBar } from 'office-ui-fabric-react/lib/components/MessageBar';
-import { Link } from 'office-ui-fabric-react/lib/Link';
-import { mergeStyles } from 'office-ui-fabric-react/lib/Styling';
-
-import { DialogCreationCopy, EmptyBotTemplateId, QnABotTemplateId } from '../../constants';
-import { colors } from '../../colors';
-import { creationFlowTypeState } from '../../recoilModel';
-import { featureFlagsState } from '../../recoilModel';
-import TelemetryClient from '../../telemetry/TelemetryClient';
-
-// -------------------- Styles -------------------- //
-
-const optionIcon = (checked: boolean) => css`
-  vertical-align: text-bottom;
-  font-size: 18px;
-  margin-right: 10px;
-  color: ${checked ? colors.main : colors.text};
-`;
-
-const optionRoot = css`
-  width: 100%;
-  height: 100%;
-`;
-
-const detailListContainer = css`
-  width: 100%;
-  height: 400px;
-  position: relative;
-  overflow: hidden;
-  flex-grow: 1;
-`;
-
-const listHeader = css`
-  margin-top: 10px;
-  margin-bottom: 0;
-`;
-
-export const bannerClass = mergeStyles({
-  marginTop: '5px',
-});
-
-const rowDetails = (disabled: boolean) => {
-  return {
-    root: {
-      color: disabled ? colors.gray(120) : colors.text,
-      selectors: {
-        '&:hover': {
-          background: disabled ? colors.bg : colors.gray(30),
-          color: disabled ? colors.gray(120) : colors.text,
-        },
-        '&.ms-DetailsRow.is-selected': {
-          background: disabled ? colors.bg : colors.gray(30),
-          color: disabled ? colors.gray(120) : colors.text,
-        },
-      },
-    },
-  };
-};
-
-const rowTitle = (disabled: boolean) => {
-  return {
-    cellTitle: {
-      color: disabled ? colors.gray(80) : colors.text,
-      selectors: {
-        ':hover': {
-          background: disabled ? colors.bg : colors.gray(30),
-          color: disabled ? colors.gray(80) : colors.text,
-        },
-      },
-    },
-  };
-};
-
-const tableCell = css`
-  outline: none;
-  :focus {
-    outline: ${colors.gray(130)} solid 1px;
-  }
-`;
-
-const content = css`
-  outline: none;
-`;
-
-const optionKeys = {
-  createFromScratch: 'createFromScratch',
-  createFromQnA: 'createFromQnA',
-  createFromTemplate: 'createFromTemplate',
-};
-=======
 import { RouteComponentProps, navigate } from '@reach/router';
 import querystring from 'query-string';
 import axios from 'axios';
@@ -113,7 +20,6 @@
 import { getAliasFromPayload } from '../../utils/electronUtil';
 
 import { CreateBot } from './CreateBot';
->>>>>>> 6d1e5b60
 
 // -------------------- CreateOptions -------------------- //
 type CreateOptionsProps = {
