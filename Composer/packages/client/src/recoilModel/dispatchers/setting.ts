--- conflicted
+++ resolved
@@ -3,18 +3,13 @@
 /* eslint-disable react-hooks/rules-of-hooks */
 
 import { CallbackInterface, useRecoilCallback } from 'recoil';
-import { SensitiveProperties, DialogSetting, PublishTarget } from '@bfc/shared';
+import { SensitiveProperties, DialogSetting, PublishTarget, LibraryRef } from '@bfc/shared';
 import get from 'lodash/get';
 import has from 'lodash/has';
 
 import settingStorage from '../../utils/dialogSettingStorage';
 import { settingsState } from '../atoms/botState';
-<<<<<<< HEAD
-import { DialogSetting, PublishTarget } from '../../recoilModel/types';
-import { LibraryRef } from '../../pages/library/types';
 
-=======
->>>>>>> 9d20afb5
 export const settingsDispatcher = () => {
   const setSettings = useRecoilCallback<[string, DialogSetting], Promise<void>>(
     ({ set }: CallbackInterface) => async (projectId: string, settings: DialogSetting) => {
