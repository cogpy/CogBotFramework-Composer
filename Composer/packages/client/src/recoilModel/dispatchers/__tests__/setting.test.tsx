--- conflicted
+++ resolved
@@ -131,11 +131,7 @@
 
   it('should update RuntimeSettings', async () => {
     await act(async () => {
-<<<<<<< HEAD
-      await dispatcher.setRuntimeSettings(projectId, 'path', 'command');
-=======
-      await dispatcher.setRuntimeSettings('', { path: 'path', command: 'command', key: 'key', name: 'name' });
->>>>>>> 3512747a
+      await dispatcher.setRuntimeSettings(projectId, { path: 'path', command: 'command', key: 'key', name: 'name' });
     });
 
     expect(renderedComponent.current.settings.runtime.customRuntime).toBeTruthy();
