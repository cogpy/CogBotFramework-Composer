--- conflicted
+++ resolved
@@ -33,11 +33,9 @@
 import { BotProjectService } from '../../services/project';
 import AssetService from '../../services/asset';
 
-<<<<<<< HEAD
-import { BotStructureFilesPatterns, defaultManifestFilePath, isCrossTrainConfig } from './botStructure';
-=======
 import {
   BotStructureFilesPatterns,
+  defaultManifestFilePath,
   isCrossTrainConfig,
   PVATopicFilePatterns,
   defaultFilePath,
@@ -45,7 +43,6 @@
   parseFileName,
   isRecognizer,
 } from './botStructure';
->>>>>>> 776da24a
 import { Builder } from './builder';
 import { IFileStorage } from './../storage/interface';
 import { LocationRef, IBuildConfig } from './interface';
