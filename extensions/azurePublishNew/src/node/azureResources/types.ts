--- conflicted
+++ resolved
@@ -14,11 +14,6 @@
   location: string;
   resourceGroupName: string;
 };
-<<<<<<< HEAD
-export type LuisPredictionConfig = ResourceConfig & {};
-=======
-export type LuisAuthoringConfig = {};
->>>>>>> a99c030a
 export type QnAConfigNew = ResourceConfig & {};
 export type AppServiceConfig = ResourceDefinition & {};
 export type BotServiceConfig = ResourceConfig & {
