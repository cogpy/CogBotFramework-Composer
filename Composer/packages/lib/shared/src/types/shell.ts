// Copyright (c) Microsoft Corporation.
// Licensed under the MIT License.
/* eslint-disable @typescript-eslint/no-explicit-any */

import { DialogInfo, LuFile, LgFile, QnAFile, LuIntentSection, LgTemplate, DialogSchemaFile } from './indexers';
import { SkillSetting, UserSettings } from './settings';
import { OBISchema } from './schema';

/** Recursively marks all properties as optional. */
type AllPartial<T> = {
  [P in keyof T]?: T[P] extends (infer U)[] ? AllPartial<U>[] : T[P] extends object ? AllPartial<T[P]> : T[P];
};

export interface EditorSchema {
  content?: {
    fieldTemplateOverrides: any;
    SDKOverrides?: any;
  };
}

type UISchema = {
  [key: string]: {
    form?: any;
    flow?: any;
    menu?: any;
  };
};
export interface BotSchemas {
  default?: OBISchema;
  sdk?: any;
  ui?: { content: UISchema };
  uiOverrides?: { content: UISchema };
  diagnostics?: any[];
}

export interface ShellData {
  locale: string;
  botName: string;
  currentDialog: DialogInfo;
  projectId: string;
  data: {
    $kind: string;
    [key: string]: any;
  };
  designerId: string;
  dialogId: string;
  dialogs: DialogInfo[];
  dialogSchemas: DialogSchemaFile[];
  focusedEvent: string;
  focusedActions: string[];
  focusedSteps: string[];
  focusedTab?: string;
  focusPath: string;
  clipboardActions: any[];
  hosted: boolean;
  lgFiles: LgFile[];
  luFiles: LuFile[];
  qnaFiles: QnAFile[];
  userSettings: UserSettings;
  skills: any[];
<<<<<<< HEAD
=======
  skillsSettings: Record<string, SkillSetting>;
>>>>>>> db6972cb
  // TODO: remove
  schemas: BotSchemas;
}

export interface ShellApi {
  getDialog: (dialogId: string) => any;
  saveDialog: (dialogId: string, newDialogData: any) => any;
  saveData: <T = any>(newData: T, updatePath?: string) => void;
  navTo: (path: string, rest?: any) => void;
  onFocusSteps: (stepIds: string[], focusedTab?: string) => void;
  onFocusEvent: (eventId: string) => void;
  onSelect: (ids: string[]) => void;
  getLgTemplates: (id: string) => LgTemplate[];
  copyLgTemplate: (id: string, fromTemplateName: string, toTemplateName?: string) => Promise<LgFile[] | undefined>;
  addLgTemplate: (id: string, templateName: string, templateStr: string) => Promise<LgFile[] | undefined>;
  updateLgTemplate: (id: string, templateName: string, templateStr: string) => Promise<LgFile[] | undefined>;
  deboucedUpdateLgTemplate: (id: string, templateName: string, templateStr: string) => Promise<LgFile[] | undefined>;
  removeLgTemplate: (id: string, templateName: string) => Promise<LgFile[] | undefined>;
  removeLgTemplates: (id: string, templateNames: string[]) => Promise<LgFile[] | undefined>;
  getLuIntent: (id: string, intentName: string) => LuIntentSection | undefined;
  getLuIntents: (id: string) => LuIntentSection[];
  addLuIntent: (id: string, intentName: string, intent: LuIntentSection) => Promise<LuFile[] | undefined>;
  updateLuIntent: (id: string, intentName: string, intent: LuIntentSection) => Promise<LuFile[] | undefined>;
  deboucedUpdateLuIntent: (id: string, intentName: string, intent: LuIntentSection) => Promise<LuFile[] | undefined>;
  renameLuIntent: (id: string, intentName: string, newIntentName: string) => Promise<LuFile[] | undefined>;
  removeLuIntent: (id: string, intentName: string) => void;
  updateQnaContent: (id: string, content: string) => void;
  updateRegExIntent: (id: string, intentName: string, pattern: string) => void;
  renameRegExIntent: (id: string, intentName: string, newIntentName: string) => void;
  updateIntentTrigger: (id: string, intentName: string, newIntentName: string) => void;
  createDialog: (actions: any) => Promise<string | null>;
  addCoachMarkRef: (ref: { [key: string]: any }) => void;
  onCopy: (clipboardActions: any[]) => void;
  undo: () => void;
  redo: () => void;
  commitChanges: () => void;
  updateUserSettings: (settings: AllPartial<UserSettings>) => void;
  addSkillDialog: () => Promise<{ manifestUrl: string; name: string } | null>;
  announce: (message: string) => void;
  displayManifestModal: (manifestId: string) => void;
  updateDialogSchema: (_: DialogSchemaFile) => Promise<void>;
  createTrigger: (id: string, formData, url?: string) => void;
  updateSkillSetting: (skillId: string, skillsData: SkillSetting) => Promise<void>;
}

export interface Shell {
  api: ShellApi;
  data: ShellData;
}

export interface Shell {
  api: ShellApi;
  data: ShellData;
}<|MERGE_RESOLUTION|>--- conflicted
+++ resolved
@@ -58,10 +58,7 @@
   qnaFiles: QnAFile[];
   userSettings: UserSettings;
   skills: any[];
-<<<<<<< HEAD
-=======
   skillsSettings: Record<string, SkillSetting>;
->>>>>>> db6972cb
   // TODO: remove
   schemas: BotSchemas;
 }
