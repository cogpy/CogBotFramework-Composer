// Copyright (c) Microsoft Corporation.
// Licensed under the MIT License.

import fs from 'fs';

import has from 'lodash/has';
import { getNewDesigner } from '@bfc/shared';
import {
  FileInfo,
  DialogInfo,
  LgFile,
  LuFile,
  dialogIndexer,
  lgIndexer,
  luIndexer,
  createSingleMessage,
  JsonWalk,
  VisitorFunc,
} from '@bfc/indexers';

import { Path } from '../../utility/path';
import { copyDir } from '../../utility/storage';
import StorageService from '../../services/storage';
import { IEnvironment, EnvironmentProvider } from '../environment';
import { ISettingManager, OBFUSCATED_VALUE } from '../settings';
import log from '../../logger';

import { IFileStorage } from './../storage/interface';
import { LocationRef } from './interface';
import { LuPublisher } from './luPublisher';
import { DialogSetting } from './interface';

const debug = log.extend('bot-project');
const DIALOGFOLDER = '';

const oauthInput = () => ({
  MicrosoftAppId: process.env.MicrosoftAppId || '',
  MicrosoftAppPassword: process.env.MicrosoftAppPassword || '',
});

interface DialogResources {
  dialogs: DialogInfo[];
  lgFiles: LgFile[];
  luFiles: LuFile[];
}

// Define the project structure
const BotStructureTemplate = {
  folder: '',
  entry: '${BOTNAME}.dialog',
  schema: '${FILENAME}',
  settings: 'settings/${FILENAME}',
  common: {
    lg: 'language-generation/${LOCALE}/common.${LOCALE}.lg',
  },
  dialogs: {
    folder: 'dialogs/${DIALOGNAME}',
    entry: '${DIALOGNAME}.dialog',
    lg: 'language-generation/${LOCALE}/${DIALOGNAME}.${LOCALE}.lg',
    lu: 'language-understanding/${LOCALE}/${DIALOGNAME}.${LOCALE}.lu',
  },
};

const templateInterpolate = (str: string, obj: { [key: string]: string }) =>
  str.replace(/\${([^}]+)}/g, (_, prop) => obj[prop]);

export class BotProject {
  public ref: LocationRef;
  public locale: string;
  public name: string;
  public dir: string;
  public dataDir: string;
  public files: FileInfo[] = [];
  public fileStorage: IFileStorage;
  public dialogs: DialogInfo[] = [];
  public luFiles: LuFile[] = [];
  public lgFiles: LgFile[] = [];
  public luPublisher: LuPublisher;
  public defaultSDKSchema: {
    [key: string]: string;
  };
  public defaultEditorSchema: {
    [key: string]: string;
  };
  public environment: IEnvironment;
  public settingManager: ISettingManager;
  public settings: DialogSetting | null = null;
  constructor(ref: LocationRef) {
    this.ref = ref;
    this.locale = 'en-us'; // default to en-us
    this.dir = Path.resolve(this.ref.path); // make sure we swtich to posix style after here
    this.dataDir = Path.join(this.dir, DIALOGFOLDER);
    this.name = Path.basename(this.dir);

    this.defaultSDKSchema = JSON.parse(fs.readFileSync(Path.join(__dirname, '../../../schemas/sdk.schema'), 'utf-8'));
    this.defaultEditorSchema = JSON.parse(
      fs.readFileSync(Path.join(__dirname, '../../../schemas/editor.schema'), 'utf-8')
    );

    this.environment = EnvironmentProvider.getCurrentWithOverride({ basePath: this.dir });
    this.settingManager = this.environment.getSettingsManager();
    this.fileStorage = StorageService.getStorageClient(this.ref.storageId);
    this.luPublisher = new LuPublisher(this.dir, this.fileStorage);
  }

  public index = async () => {
    await this._reformProjectStructure();

    this.files = await this._getFiles();
    this.settings = await this.getEnvSettings(this.environment.getDefaultSlot(), false);
    this.dialogs = this.indexDialogs();
    this.lgFiles = lgIndexer.index(this.files, this._lgImportResolver);
    this.luFiles = luIndexer.index(this.files);
    await this._checkProjectStructure();
    if (this.settings) {
      await this.luPublisher.setLuisConfig(this.settings.luis);
    }
  };

  public getIndexes = () => {
    this.lgFiles = lgIndexer.index(this.files, this._lgImportResolver);
    return {
      botName: this.name,
      location: this.dir,
      dialogs: this.dialogs,
      lgFiles: this.lgFiles,
      luFiles: this.luFiles,
      schemas: this.getSchemas(),
      botEnvironment: this.environment.getEnvironmentName(this.name),
      settings: this.settings,
    };
  };

  public getDefaultSlotEnvSettings = async (obfuscate: boolean) => {
    const defaultSlot = this.environment.getDefaultSlot();
    return await this.settingManager.get(defaultSlot, obfuscate);
  };

  public getEnvSettings = async (slot: string, obfuscate: boolean) => {
    const settings = await this.settingManager.get(slot, obfuscate);
    if (settings && oauthInput().MicrosoftAppId && oauthInput().MicrosoftAppId !== OBFUSCATED_VALUE) {
      settings.MicrosoftAppId = oauthInput().MicrosoftAppId;
    }
    if (settings && oauthInput().MicrosoftAppPassword && oauthInput().MicrosoftAppPassword !== OBFUSCATED_VALUE) {
      settings.MicrosoftAppPassword = oauthInput().MicrosoftAppPassword;
    }
    return settings;
  };

  public updateDefaultSlotEnvSettings = async (config: DialogSetting) => {
    const defaultSlot = this.environment.getDefaultSlot();
    await this.updateEnvSettings(defaultSlot, config);
  };

  // create or update dialog settings
  public updateEnvSettings = async (slot: string, config: DialogSetting) => {
    await this.settingManager.set(slot, config);
    await this.luPublisher.setLuisConfig(config.luis);
  };

  public getSchemas = () => {
    let editorSchema = this.defaultEditorSchema;
    let sdkSchema = this.defaultSDKSchema;
    const diagnostics: string[] = [];

    const userEditorSchemaFile = this.files.find(f => f.name === 'editor.schema');
    const userSDKSchemaFile = this.files.find(f => f.name === 'sdk.schema');

    if (userEditorSchemaFile !== undefined) {
      try {
        editorSchema = JSON.parse(userEditorSchemaFile.content);
      } catch (error) {
        // eslint-disable-next-line no-console
        console.error('Attempt to parse editor schema as JSON failed');
        diagnostics.push(`Error in editor.schema, ${error.message}`);
      }
    }

    if (userSDKSchemaFile !== undefined) {
      try {
        sdkSchema = JSON.parse(userSDKSchemaFile.content);
      } catch (error) {
        // eslint-disable-next-line no-console
        console.error('Attempt to parse sdk schema as JSON failed');
        diagnostics.push(`Error in sdk.schema, ${error.message}`);
      }
    }

    return {
      editor: {
        content: editorSchema,
      },
      sdk: {
        content: sdkSchema,
      },
      diagnostics,
    };
  };

  public updateBotInfo = async (name: string, description: string) => {
    const dialogs = this.dialogs;
    const mainDialog = dialogs.find(item => item.isRoot);

    if (mainDialog && mainDialog.content) {
      const oldDesigner = mainDialog.content.$designer;

      let newDesigner;
      if (oldDesigner && oldDesigner.id) {
        newDesigner = {
          ...oldDesigner,
          name,
          description,
        };
      } else {
        newDesigner = getNewDesigner(name, description);
      }

      mainDialog.content.$designer = newDesigner;
      await this.updateDialog(mainDialog.id, mainDialog.content);
    }
  };

  public updateDialog = async (id: string, dialogContent: any): Promise<DialogResources> => {
    const dialog = this.dialogs.find(d => d.id === id);
    if (dialog === undefined) {
      throw new Error(`no such dialog ${id}`);
    }

    const relativePath = dialog.relativePath;
    const content = JSON.stringify(dialogContent, null, 2) + '\n';
    await this._updateFile(relativePath, content);

    const { dialogs, lgFiles, luFiles } = this;
    return { dialogs, lgFiles, luFiles };
  };

  public createDialog = async (
    id: string,
    content = '',
    dir: string = this.defaultDir(id, '.dialog')
  ): Promise<DialogResources> => {
    const dialog = this.dialogs.find(d => d.id === id);
    if (dialog) {
      throw new Error(`${id} dialog already exist`);
    }

    const DIALOGNAME = id;
    const LOCALE = this.locale;
    const dialogFilePath = Path.join(dir, `${id.trim()}.dialog`);
    const lgFilePathDir = Path.join(
      dir,
      Path.dirname(templateInterpolate(BotStructureTemplate.dialogs.lg, { DIALOGNAME, LOCALE }))
    );
    const luFilePathDir = Path.join(
      dir,
      Path.dirname(templateInterpolate(BotStructureTemplate.dialogs.lu, { DIALOGNAME, LOCALE }))
    );

    const updateContent = this._autofixReferInDialog(id, content);
    await this._createFile(dialogFilePath, updateContent);
    await this.createLuFile(`${id}.${LOCALE}`, '', luFilePathDir);
    await this.createLgFile(`${id}.${LOCALE}`, '', lgFilePathDir);

    const { dialogs, lgFiles, luFiles } = this;
    return { dialogs, lgFiles, luFiles };
  };

  public removeDialog = async (id: string): Promise<DialogResources> => {
    if (id === 'Main') {
      throw new Error(`Main dialog can't be removed`);
    }

    const dialog = this.dialogs.find(d => d.id === id);
    if (dialog === undefined) {
      throw new Error(`no such dialog ${id}`);
    }
    const DIALOGNAME = id;
    const LOCALE = this.locale;
    const dialogFolder = Path.dirname(dialog.relativePath);
    const dialogFilePath = dialog.relativePath;
    const lgFilePath = Path.join(
      dialogFolder,
      templateInterpolate(BotStructureTemplate.dialogs.lg, { DIALOGNAME, LOCALE })
    );
    const luFilePath = Path.join(
      dialogFolder,
      templateInterpolate(BotStructureTemplate.dialogs.lu, { DIALOGNAME, LOCALE })
    );
    await this._removeFile(dialogFilePath);
    await this._removeFile(lgFilePath);
    await this._removeFile(luFilePath);
    this._cleanUp(dialogFolder);
    const { dialogs, lgFiles, luFiles } = this;
    return { dialogs, lgFiles, luFiles };
  };

  public updateLgFile = async (id: string, content: string): Promise<LgFile[]> => {
    const lgFile = this.files.find(lg => lg.name === `${id}.lg`);
    if (lgFile === undefined) {
      throw new Error(`no such lg file ${id}`);
    }
    await this._updateFile(lgFile.relativePath, content);
    return this.lgFiles;
  };

  public createLgFile = async (
    id: string,
    content: string,
    dir: string = this.defaultDir(id, '.lg')
  ): Promise<LgFile[]> => {
    const lgFile = this.files.find(lg => lg.name === `${id}.lg`);
    if (lgFile) {
      throw new Error(`${id} lg file already exist`);
    }
    // slot with common.lg import
    let lgInitialContent = '';
    const commonLgFileName = `common.${this.locale}.lg`;
    const lgCommonFile = this.files.find(({ name }) => name === commonLgFileName);
    if (lgCommonFile) {
      lgInitialContent = `[import](common.lg)`;
    }
    const relativePath = Path.join(dir, `${id.trim()}.lg`);
    await this._createFile(relativePath, [lgInitialContent, content].join('\n'));
    return this.lgFiles;
  };

  public removeLgFile = async (id: string): Promise<LgFile[]> => {
    const lgFile = this.files.find(lg => lg.name === `${id}.lg`);
    if (lgFile === undefined) {
      throw new Error(`no such lg file ${id}`);
    }
    await this._removeFile(lgFile.relativePath);
    return this.lgFiles;
  };

  public updateLuFile = async (id: string, content: string): Promise<LuFile[]> => {
    const luFile = this.luFiles.find(lu => lu.id === id);
    if (luFile === undefined) {
      throw new Error(`no such lu file ${id}`);
    }

    await this._updateFile(luFile.relativePath, content);

    return this.luFiles;
  };

  public createLuFile = async (
    id: string,
    content: string,
    dir: string = this.defaultDir(id, '.lu')
  ): Promise<LuFile[]> => {
    const luFile = this.luFiles.find(lu => lu.id === id);
    if (luFile) {
      throw new Error(`${id} lu file already exist`);
    }
    const relativePath = Path.join(dir, `${id.trim()}.lu`);

    // TODO: validate before save
    await this._createFile(relativePath, content);
    return this.luFiles; // return a merged LUFile always
  };

  public removeLuFile = async (id: string): Promise<LuFile[]> => {
    const luFile = this.luFiles.find(lu => lu.id === id);
    if (luFile === undefined) {
      throw new Error(`no such lu file ${id}`);
    }

    await this._removeFile(luFile.relativePath);

    await this._cleanUp(luFile.relativePath);
    return this.luFiles;
  };

  public publishLuis = async (authoringKey: string) => {
    this.luPublisher.setAuthoringKey(authoringKey);
    const referred = this.luFiles.filter(this.isReferred);

    const invalidLuFile = referred.filter(file => file.diagnostics.length !== 0);
    if (invalidLuFile.length !== 0) {
      const msg = this.generateErrorMessage(invalidLuFile);
      throw new Error(`The Following LuFile(s) are invalid: \n` + msg);
    }
    const emptyLuFiles = referred.filter(this.isLuFileEmpty);
    if (emptyLuFiles.length !== 0) {
      const msg = emptyLuFiles.map(file => file.id).join(' ');
      throw new Error(`You have the following empty LuFile(s): ` + msg);
    }

    if (referred.length > 0) {
      this.luPublisher.createCrossTrainConfig(this.dialogs, referred);
      await this.luPublisher.publish(referred);
    }

    return this.luFiles;
  };

  public cloneFiles = async (locationRef: LocationRef): Promise<LocationRef> => {
    // get destination storage client
    const dstStorage = StorageService.getStorageClient(locationRef.storageId);
    // ensure saveAs path isn't existed in dst storage, in order to cover or mess up
    // existed bot proj
    if (await dstStorage.exists(locationRef.path)) {
      throw new Error('already have this folder, please give another name');
    }
    const dstDir = locationRef.path;
    await dstStorage.mkDir(dstDir, { recursive: true });

    await copyDir(this.dir, this.fileStorage, dstDir, dstStorage);

    return locationRef;
  };

  public copyTo = async (locationRef: LocationRef) => {
    const newProjRef = await this.cloneFiles(locationRef);
    return new BotProject(newProjRef);
  };

  public async exists(): Promise<boolean> {
    return (await this.fileStorage.exists(this.dir)) && (await this.fileStorage.stat(this.dir)).isDir;
  }

  private _cleanUp = async (relativePath: string) => {
    const absolutePath = `${this.dir}/${relativePath}`;
    const dirPath = Path.dirname(absolutePath);
    await this._removeEmptyFolder(dirPath);
  };

  private _removeEmptyFolder = async (folderPath: string) => {
    const files = await this.fileStorage.readDir(folderPath);
    if (files.length === 0) {
      await this.fileStorage.rmDir(folderPath);
    }
  };

  private defaultDir = (id: string, fileType: string) => {
    const DIALOGNAME = id;
    const LOCALE = this.locale;
    const folder = BotStructureTemplate.dialogs.folder;
    let dir = BotStructureTemplate.folder;
    if (fileType === '.dialog') {
      dir = templateInterpolate(Path.dirname(Path.join(folder, BotStructureTemplate.dialogs.entry)), {
        DIALOGNAME,
        LOCALE,
      });
    } else if (fileType === '.lg') {
      dir = templateInterpolate(Path.dirname(Path.join(folder, BotStructureTemplate.dialogs.lg)), {
        DIALOGNAME,
        LOCALE,
      });
    } else if (fileType === '.lu') {
      dir = templateInterpolate(Path.dirname(Path.join(folder, BotStructureTemplate.dialogs.lu)), {
        DIALOGNAME,
        LOCALE,
      });
    }
    return dir;
  };

  // create a file with relativePath and content relativePath is a path relative
  // to root dir instead of dataDir dataDir is not aware at this layer
  private _createFile = async (relativePath: string, content: string) => {
    const absolutePath = Path.resolve(this.dir, relativePath);
    await this.ensureDirExists(Path.dirname(absolutePath));
    debug('Creating file: %s', absolutePath);
    await this.fileStorage.writeFile(absolutePath, content);

    // update this.files which is memory cache of all files
    this.files.push({
      name: Path.basename(relativePath),
      content: content,
      path: absolutePath,
      relativePath: relativePath,
    });

    await this.reindex(relativePath);
  };

  // update file in this project this function will gurantee the memory cache
  // (this.files, all indexes) also gets updated
  private _updateFile = async (relativePath: string, content: string) => {
    const index = this.files.findIndex(f => f.relativePath === relativePath);
    if (index === -1) {
      throw new Error(`no such file at ${relativePath}`);
    }

    const absolutePath = `${this.dir}/${relativePath}`;
    await this.fileStorage.writeFile(absolutePath, content);

    this.files[index].content = content;
    await this.reindex(relativePath);
  };

  // remove file in this project this function will gurantee the memory cache
  // (this.files, all indexes) also gets updated
  private _removeFile = async (relativePath: string) => {
    const index = this.files.findIndex(f => f.relativePath === relativePath);
    if (index === -1) {
      throw new Error(`no such file at ${relativePath}`);
    }

    const absolutePath = `${this.dir}/${relativePath}`;
    await this.fileStorage.removeFile(absolutePath);

    this.files.splice(index, 1);
    await this.reindex(relativePath);
  };

  private indexDialogs() {
    return dialogIndexer.index(this.files, this.name, this.getSchemas().sdk.content);
  }

  /**
   *  @param source current file id
   *  @param id imported file path
   *  for example:
   *  in todosample.en-us.lg:
   *   [import](../common/common.lg)
   *
   *  resolve to common.en-us.lg
   *
   *  source = todosample.en-us  || AddToDo
   *  id = ../common/common.lg  || common.lg || common
   */
  private _lgImportResolver = (source: string, id: string) => {
    const locale = source.split('.').length > 1 ? source.split('.').pop() : '';
    let targetId = Path.basename(id, '.lg');
    if (locale) {
      targetId += `.${locale}`;
    }
    const targetFile = this.lgFiles.find(({ id }) => id === targetId);
    if (!targetFile) throw new Error('file not found');
    return {
      id,
      content: targetFile.content,
    };
  };

  // re index according to file change in a certain path
  private reindex = async (filePath: string) => {
    const fileExtension = Path.extname(filePath);
    // only call the specific indexer to re-index
    switch (fileExtension) {
      case '.dialog':
        this.dialogs = this.indexDialogs();
        break;
      case '.lg':
        this.lgFiles = lgIndexer.index(this.files, this._lgImportResolver);
        break;
      case '.lu':
        this.luFiles = luIndexer.index(this.files);
        break;
      default:
        throw new Error(`${filePath} is not dialog or lg or lu file`);
    }
  };

  // ensure dir exist, dir is a absolute dir path
  private ensureDirExists = async (dir: string) => {
    if (!dir || dir === '.') {
      return;
    }
    if (!(await this.fileStorage.exists(dir))) {
      debug('Creating directory: %s', dir);
      await this.fileStorage.mkDir(dir, { recursive: true });
    }
  };

  private _getFiles = async () => {
    if (!(await this.exists())) {
      throw new Error(`${this.dir} is not a valid path`);
    }

    const fileList: FileInfo[] = [];
    const patterns = ['**/*.dialog', '**/*.lg', '**/*.lu'];
    for (const pattern of patterns) {
      // load only from the data dir, otherwise may get "build" versions from
      // deployment process
      const root = this.dataDir;
      const paths = await this.fileStorage.glob([pattern, '!(generated/**)'], root);

      for (const filePath of paths.sort()) {
        const realFilePath: string = Path.join(root, filePath);
<<<<<<< HEAD
        if ((await this.fileStorage.stat(realFilePath)).isFile) {
          const content: string = await this.fileStorage.readFile(realFilePath);
          fileList.push({
            name: Path.basename(filePath),
            content: content,
            path: realFilePath,
            relativePath: Path.relative(this.dir, realFilePath),
          });
=======
        const fileInfo = await this._getFileInfo(realFilePath);
        if (fileInfo) {
          fileList.push(fileInfo);
>>>>>>> 8cd8859d
        }
      }
    }

    const schemas = await this._getSchemas();
    fileList.push(...schemas);

    return fileList;
  };

<<<<<<< HEAD
  /**
   * Reform bot project structure
   * /[dialog]
        [dialog].dialog
        /language-generation
            /[locale]
                 [dialog].[locale].lg
        /language-understanding
            /[locale]
                 [dialog].[locale].lu
  * 
  */
  private _reformProjectStructure = async () => {
    let isOldBotStructure = false;

    const BOTNAME = this.name.toLowerCase();
    const LOCALE = this.locale;

    const TemplateVariables = {
      BOTNAME,
      LOCALE,
      DIALOGNAME: '',
    };

    const files: { [key: string]: string }[] = [];

    // Reform all files according to above defined structure.
    const patterns = ['**/*.dialog', '**/*.lg', '**/*.lu', '**/*.schema', '**/*.json'];
    for (const pattern of patterns) {
      const root = this.dataDir;
      const paths = await this.fileStorage.glob(pattern, root);
      for (const filePath of paths.sort()) {
        const realFilePath: string = Path.join(root, filePath);
        if ((await this.fileStorage.stat(realFilePath)).isFile) {
          let content: string = await this.fileStorage.readFile(realFilePath);
          const name = Path.basename(filePath);

          // mark as old bot structure, then will continue do move.
          if (name === 'Main.dialog') {
            isOldBotStructure = true;
          }

          // convert file name from camel to lowercase
          const fileId = name.split('.')[0].toLowerCase();
          let targetRelativePath;
          let pathEndPoint = '';
          const fileType = Path.extname(filePath);
          let dialogName = fileId === 'main' ? BOTNAME : fileId;

          // nested dialogs
          // e.g foo/bar/bar.dialog
          // - > foo/dialogs/bar.dialog
          // TODO: need optimize.
          const filePathDirs = filePath.replace('ComposerDialogs/', '').split('/');
          if (filePathDirs.length > 2) {
            dialogName = filePathDirs[filePathDirs.length - 2].toLowerCase();
            const parrentDialogName = filePathDirs[filePathDirs.length - 3].toLowerCase();
            pathEndPoint = Path.join(pathEndPoint, 'dialogs', parrentDialogName);
          }

          // wrap path dialogs/[dialogId]
          if (fileId !== 'main' && fileId !== 'common') {
            pathEndPoint = Path.join(pathEndPoint, BotStructureTemplate.dialogs.folder);
          }
          // rename Main.* to botname.*
          TemplateVariables.DIALOGNAME = dialogName;

          if (fileType === '.dialog') {
            content = this._autofixReferInDialog(dialogName, content);

            targetRelativePath = templateInterpolate(
              Path.join(pathEndPoint, BotStructureTemplate.dialogs.entry),
              TemplateVariables
            );
          } else if (fileType === '.lg') {
            if (name === 'common.lg') {
              targetRelativePath = templateInterpolate(BotStructureTemplate.common.lg, TemplateVariables);
            } else {
              targetRelativePath = templateInterpolate(
                Path.join(pathEndPoint, BotStructureTemplate.dialogs.lg),
                TemplateVariables
              );
            }
          } else if (fileType === '.lu') {
            targetRelativePath = templateInterpolate(
              Path.join(pathEndPoint, BotStructureTemplate.dialogs.lu),
              TemplateVariables
            );
          } else if (fileType === '.schema') {
            targetRelativePath = templateInterpolate(BotStructureTemplate.schema, { FILENAME: name });
          } else if (fileType === '.json') {
            targetRelativePath = templateInterpolate(BotStructureTemplate.settings, { FILENAME: name });
          }

          files.push({ targetRelativePath, realFilePath, content });
        }
      }
    }

    if (isOldBotStructure === false) {
      return;
    }

    // move files from /coolbot/ComposerDialogs/* to /coolbot/*
    const targetBotPath = this.dataDir;
    for (const file of files) {
      const { targetRelativePath, realFilePath, content } = file;
      const absolutePath = Path.join(targetBotPath, targetRelativePath);
      await this.fileStorage.removeFile(realFilePath);

      try {
        const dirPath = Path.dirname(realFilePath);
        await this.fileStorage.rmDir(dirPath);
      } catch (_error) {
        // pass , dir may not empty
      }

      await this.ensureDirExists(Path.dirname(absolutePath));
      await this.fileStorage.writeFile(absolutePath, content);
=======
  private _getSchemas = async (): Promise<FileInfo[]> => {
    if (!(await this.exists())) {
      throw new Error(`${this.dir} is not a valid path`);
    }

    const schemasDir = Path.join(this.dir, 'Schemas');

    if (!(await this.fileStorage.exists(schemasDir))) {
      debug('No schemas directory found.');
      return [];
    }

    const schemas: FileInfo[] = [];
    const paths = await this.fileStorage.glob('*.schema', schemasDir);

    for (const path of paths) {
      const fileInfo = await this._getFileInfo(Path.join(schemasDir, path));
      if (fileInfo) {
        schemas.push(fileInfo);
      }
    }

    return schemas;
  };

  private _getFileInfo = async (path: string): Promise<FileInfo | undefined> => {
    if ((await this.fileStorage.stat(path)).isFile) {
      const content: string = await this.fileStorage.readFile(path);
      return {
        name: Path.basename(path),
        content: content,
        path: path,
        relativePath: Path.relative(this.dir, path),
      };
>>>>>>> 8cd8859d
    }
  };

  // check project stracture is valid or not, if not, try fix it.
  private _checkProjectStructure = async () => {
    const dialogs: DialogInfo[] = this.dialogs;
    const files: FileInfo[] = this.files;

    // ensure each dialog have a lg/lu file,
    /**
     * + addtodo (folder)
     *   - addtodo.dialog
     *   - language-understanding
     *      /en-us/addtodo.en-us.lu  // if not exist, auto create it
     *   - language-generation
     *      /en-us/addtodo.en-us.lg  // if not exist, auto create it
     */
    // const locale = this.locale;
    // for (const dialog of dialogs) {
    //   const dialogId = Path.basename(dialog.id);
    //   const dialogDir = Path.dirname(dialog.relativePath);
    //   const targetLuFilePath = Path.join(dialogDir, `language-understanding/${locale}/${dialogId}.${locale}.lu`);
    //   if (files.findIndex(({ relativePath }) => relativePath === targetLuFilePath) === -1) {
    //     await this._createFile(targetLuFilePath, '');
    //   }
    //   const targetLgFilePath = Path.join(dialogDir, `language-generation/${locale}/${dialogId}.${locale}.lg`);
    //   if (files.findIndex(({ relativePath }) => relativePath === targetLgFilePath) === -1) {
    //     await this._createFile(targetLgFilePath, '');
    //   }
    // }

    // ensure dialog referred *.lg, *.lu exist, e.g
    /**
     * ## AddToDo.dialog (file)
     * {
     *    "generator": "ToDoLuisBot.lg",  // must exist
     *    "recognizer": "foo.lu",         // must exist
     * }
     */
    for (const dialog of dialogs) {
      const { lgFile, luFile } = dialog;
      const lgExist = files.findIndex(({ name }) => name.startsWith(`${lgFile}.`));
      const luExist = files.findIndex(({ name }) => name.startsWith(`${luFile}.`));

      if (lgFile && lgExist === -1) {
        throw new Error(`${dialog.id}.dialog referred generator ${lgFile} not exist`);
      }
      if (luFile && luExist === -1) {
        throw new Error(`${dialog.id}.dialog referred recognizer ${luFile} not exist`);
      }
    }

    // This two function help migration now can be disabled or removed
    // await this._autofixTemplateInCommon();
    // await this._autofixGeneratorInDialog();
  };

  // private _buildRNNewlineText = (lineArray: string[]): string => {
  //   const lineArrayEndWithRN = lineArray.map(line => {
  //     if (line.endsWith('\r\n')) {
  //       return line;
  //     } else if (line.endsWith('\r')) {
  //       return line + '\n';
  //     } else {
  //       return line + '\r\n';
  //     }
  //   });
  //   return lineArrayEndWithRN.join('');
  // };

  /**
   * move generated lg template (like bfdactivity-123456) from common.lg into dialog.lg
   * help migrate old version single-lg bot to multiple-lg
   * we can disable this code after a period of time, when there is no old version bot.
   */

  // private _autofixTemplateInCommon = async () => {
  //   const NEWLINE = '\r\n';
  //   const dialogs: DialogInfo[] = this.dialogs;
  //   const lgFiles: LgFile[] = this.lgFiles;
  //   const inlineLgNamePattern = /bfd(\w+)-(\d+)/;
  //   const commonLgFileId = `common.${this.locale}`;
  //   const commonLgFile = lgFiles.find(({ id }) => id === commonLgFileId);
  //   if (!commonLgFile) return;
  //   const lineContentArray = commonLgFile.content.split('\n');
  //   for (const dialog of dialogs) {
  //     const { lgTemplates } = dialog;
  //     const dialogTemplateTexts: string[] = [];
  //     for (const lgTemplate of lgTemplates) {
  //       const templateName = lgTemplate.name;
  //       if (inlineLgNamePattern.test(templateName)) {
  //         const template = commonLgFile.templates.find(({ name }) => name === templateName);
  //         if (!template?.range) continue;
  //         const { startLineNumber, endLineNumber } = template.range;
  //         const lineCount = endLineNumber - startLineNumber + 1;
  //         const templateText = this._buildRNNewlineText(
  //           lineContentArray.splice(startLineNumber - 1, lineCount, ...Array(lineCount))
  //         );
  //         dialogTemplateTexts.push(templateText);
  //       }
  //     }
  //     const targetLgFileId = `${dialog.id}.${this.locale}`;
  //     const updatedContent =
  //       (lgFiles.find(({ id }) => id === targetLgFileId)?.content || '') +
  //       this._buildRNNewlineText(dialogTemplateTexts) +
  //       NEWLINE;
  //     await this.updateLgFile(targetLgFileId, updatedContent);
  //   }
  //   const updatedCommonContent = this._buildRNNewlineText(lineContentArray.filter(item => item !== undefined)).trim();
  //   await this.updateLgFile(commonLgFileId, updatedCommonContent);
  // };

  /**
   * each dialog should use it's own lg
   * e.g ShowToDo.dialog's generator property should be `ShowToDo.lg`.
   */
  // private _autofixGeneratorInDialog = async () => {
  //   const dialogs: DialogInfo[] = this.dialogs;
  //   for (const dialog of dialogs) {
  //     const { content, id } = dialog;
  //     const updatedContent = { ...content, generator: `${id}.lg` };
  //     await this.updateDialog(id, updatedContent);
  //   }
  // };

  /**
   * fix dialog referrence.
   * - "dialog": 'AddTodos'
   * + "dialog": 'addtodos'
   */
  private _autofixReferInDialog = (dialogId: string, content: string) => {
    try {
      const dialogJson = JSON.parse(content);

      // fix dialog referrence
      const visitor: VisitorFunc = (_path: string, value: any) => {
        if (has(value, '$type') && value.$type === 'Microsoft.BeginDialog') {
          const dialogName = value.dialog;
          value.dialog = dialogName.toLowerCase();
        }
        return false;
      };

      JsonWalk('/', dialogJson, visitor);

      // fix lg referrence
      dialogJson.generator = `${dialogId}.lg`;

      // fix lu referrence
      if (typeof dialogJson.recognizer === 'string') {
        dialogJson.recognizer = `${dialogId}.lu`;
      }

      return JSON.stringify(dialogJson, null, 2);
    } catch (_error) {
      // pass, content may be empty
      return content;
    }
  };

  private isLuFileEmpty = (file: LuFile) => {
    const { content, intents } = file;
    if (content && intents?.length) {
      return false;
    }
    return true;
  };

  private isReferred = (LUFile: LuFile) => {
    const dialogs = this.dialogs;
    if (dialogs.findIndex(dialog => dialog.luFile === LUFile.id) !== -1) {
      return true;
    }
    return false;
  };

  private generateErrorMessage = (invalidLuFile: LuFile[]) => {
    return invalidLuFile.reduce((msg, file) => {
      const fileErrorText = file.diagnostics.reduce((text, diagnostic) => {
        text += `\n ${createSingleMessage(diagnostic)}`;
        return text;
      }, `In ${file.id}.lu: `);
      msg += `\n ${fileErrorText} \n`;
      return msg;
    }, '');
  };
}<|MERGE_RESOLUTION|>--- conflicted
+++ resolved
@@ -581,20 +581,9 @@
 
       for (const filePath of paths.sort()) {
         const realFilePath: string = Path.join(root, filePath);
-<<<<<<< HEAD
-        if ((await this.fileStorage.stat(realFilePath)).isFile) {
-          const content: string = await this.fileStorage.readFile(realFilePath);
-          fileList.push({
-            name: Path.basename(filePath),
-            content: content,
-            path: realFilePath,
-            relativePath: Path.relative(this.dir, realFilePath),
-          });
-=======
         const fileInfo = await this._getFileInfo(realFilePath);
         if (fileInfo) {
           fileList.push(fileInfo);
->>>>>>> 8cd8859d
         }
       }
     }
@@ -605,7 +594,6 @@
     return fileList;
   };
 
-<<<<<<< HEAD
   /**
    * Reform bot project structure
    * /[dialog]
@@ -725,7 +713,9 @@
 
       await this.ensureDirExists(Path.dirname(absolutePath));
       await this.fileStorage.writeFile(absolutePath, content);
-=======
+    }
+  };
+
   private _getSchemas = async (): Promise<FileInfo[]> => {
     if (!(await this.exists())) {
       throw new Error(`${this.dir} is not a valid path`);
@@ -760,7 +750,6 @@
         path: path,
         relativePath: Path.relative(this.dir, path),
       };
->>>>>>> 8cd8859d
     }
   };
 
