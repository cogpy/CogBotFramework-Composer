--- conflicted
+++ resolved
@@ -223,15 +223,11 @@
           manifestUrl: 'Validating',
         })
       );
-<<<<<<< HEAD
-      expect(httpClient.post).toBeCalledWith(`/projects/${projectId}/skill/check`, { url: formData.manifestUrl });
-=======
       expect(httpClient.get).toBeCalledWith(`/projects/${projectId}/skill/retrieve-skill-manifest`, {
         params: {
           url: formData.manifestUrl,
         },
       });
->>>>>>> db6972cb
       expect(setSkillManifest).toBeCalledWith('skill manifest');
       expect(setValidationState).toBeCalledWith(
         expect.objectContaining({
@@ -265,15 +261,11 @@
           manifestUrl: 'Validating',
         })
       );
-<<<<<<< HEAD
-      expect(httpClient.post).toBeCalledWith(`/projects/${projectId}/skill/check`, { url: formData.manifestUrl });
-=======
       expect(httpClient.get).toBeCalledWith(`/projects/${projectId}/skill/retrieve-skill-manifest`, {
         params: {
           url: formData.manifestUrl,
         },
       });
->>>>>>> db6972cb
       expect(setSkillManifest).not.toBeCalled();
       expect(setValidationState).toBeCalledWith(
         expect.objectContaining({
