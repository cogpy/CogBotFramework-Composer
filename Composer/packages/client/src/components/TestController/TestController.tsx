// Copyright (c) Microsoft Corporation.
// Licensed under the MIT License.

/** @jsx jsx */
<<<<<<< HEAD
import { jsx } from '@emotion/core';
import React, { useState, useRef, Fragment, useEffect, useCallback } from 'react';
=======
import { jsx, css } from '@emotion/core';
import React, { useState, useRef, Fragment, useContext, useEffect, useCallback } from 'react';
>>>>>>> 517d8927
import { PrimaryButton } from 'office-ui-fabric-react/lib/Button';
import formatMessage from 'format-message';
import { useRecoilValue } from 'recoil';

import { DefaultPublishConfig } from '../../constants';
import {
  botNameState,
  botStatusState,
  dialogsState,
  luFilesState,
  settingsState,
  projectIdState,
  botLoadErrorState,
  botEndpointsState,
  dispatcherState,
} from '../../recoilModel';
import settingsStorage from '../../utils/dialogSettingStorage';
import { BotStatus, LuisConfig } from '../../constants';
import { isAbsHosted } from '../../utils/envUtil';
import useNotifications from '../../pages/notifications/useNotifications';
import { navigateTo, openInEmulator } from '../../utils/navigation';

import { getReferredFiles } from './../../utils/luUtil';
import { PublishLuisDialog } from './publishDialog';
import { ErrorCallout } from './errorCallout';
import { EmulatorOpenButton } from './emulatorOpenButton';
import { Loading } from './loading';
import { ErrorInfo } from './errorInfo';

// -------------------- Styles -------------------- //

export const bot = css`
  display: flex;
  align-items: center;
  position: relative;
  height: 100%;
`;

export const botButton = css`
  margin-left: 5px;
`;

// -------------------- TestController -------------------- //

export const TestController: React.FC = () => {
  const [modalOpen, setModalOpen] = useState(false);
  const [calloutVisible, setCalloutVisible] = useState(false);
  const botActionRef = useRef(null);
  const notifications = useNotifications();
  const botName = useRecoilValue(botNameState);
  const botStatus = useRecoilValue(botStatusState);
  const dialogs = useRecoilValue(dialogsState);
  const luFiles = useRecoilValue(luFilesState);
  const settings = useRecoilValue(settingsState);
  const projectId = useRecoilValue(projectIdState);
  const botLoadErrorMsg = useRecoilValue(botLoadErrorState);
  const botEndpoints = useRecoilValue(botEndpointsState);
  const { publishToTarget, onboardingAddCoachMarkRef, publishLuis, getPublishStatus, setBotStatus } = useRecoilValue(
    dispatcherState
  );
  const connected = botStatus === BotStatus.connected;
  const publishing = botStatus === BotStatus.publishing;
  const reloading = botStatus === BotStatus.reloading;
  const addRef = useCallback((startBot) => onboardingAddCoachMarkRef({ startBot }), []);
  const errorLength = notifications.filter((n) => n.severity === 'Error').length;
  const showError = errorLength > 0;

  useEffect(() => {
    if (projectId) {
      getPublishStatus(projectId, DefaultPublishConfig);
    }
  }, [projectId]);

  useEffect(() => {
    switch (botStatus) {
      case BotStatus.failed:
        openCallout();
        setBotStatus(BotStatus.pending);
        break;
      case BotStatus.published:
        handleLoadBot();
        break;
    }
  }, [botStatus]);

  function dismissDialog() {
    setModalOpen(false);
  }

  function openDialog() {
    setModalOpen(true);
  }

  function dismissCallout() {
    if (calloutVisible) setCalloutVisible(false);
  }

  function openCallout() {
    setCalloutVisible(true);
  }

  async function handlePublishLuis() {
    setBotStatus(BotStatus.publishing);
    dismissDialog();
    const luisConfig = settingsStorage.get(projectId) ? settingsStorage.get(projectId).luis : null;
    await publishLuis(luisConfig.authoringKey, projectId);
  }

  async function handleLoadBot() {
    setBotStatus(BotStatus.reloading);
    const sensitiveSettings = settingsStorage.get(projectId);
    await publishToTarget(projectId, DefaultPublishConfig, { comment: '' }, sensitiveSettings);
  }

  function isLuisConfigComplete(config) {
    let complete = true;
    for (const key in LuisConfig) {
      if (config?.[LuisConfig[key]] === '') {
        complete = false;
        break;
      }
    }
    return complete;
  }

  async function handleStart() {
    dismissCallout();
    const config = settings.luis;

    if (!isAbsHosted() && getReferredFiles(luFiles, dialogs).length > 0) {
      if (botStatus === BotStatus.failed || botStatus === BotStatus.pending || !isLuisConfigComplete(config)) {
        openDialog();
      } else {
        await handlePublishLuis();
      }
    } else {
      await handleLoadBot();
    }
  }

  function handleErrorButtonClick() {
    navigateTo(`/bot/${projectId}/notifications`);
  }

  async function handleOpenEmulator() {
    return Promise.resolve(
      openInEmulator(
        botEndpoints[projectId] || 'http://localhost:3979/api/messages',
        settings.MicrosoftAppId && settings.MicrosoftAppPassword
          ? { MicrosoftAppId: settings.MicrosoftAppId, MicrosoftAppPassword: settings.MicrosoftAppPassword }
          : { MicrosoftAppPassword: '', MicrosoftAppId: '' }
      )
    );
  }

  return (
    <Fragment>
      <div ref={botActionRef} css={bot}>
        <EmulatorOpenButton
          botEndpoint={botEndpoints[projectId] || 'http://localhost:3979/api/messages'}
          botStatus={botStatus}
          hidden={showError}
          onClick={handleOpenEmulator}
        />
        <div
          aria-label={publishing ? formatMessage('Publishing') : reloading ? formatMessage('Reloading') : ''}
          aria-live={'assertive'}
        />
        <Loading botStatus={botStatus} />
        <div ref={addRef}>
          <ErrorInfo count={errorLength} hidden={!showError} onClick={handleErrorButtonClick} />
          <PrimaryButton
            css={botButton}
            disabled={showError || publishing || reloading}
            id={'publishAndConnect'}
            text={connected ? formatMessage('Restart Bot') : formatMessage('Start Bot')}
            onClick={handleStart}
          />
        </div>
      </div>
      <ErrorCallout
        error={botLoadErrorMsg}
        target={botActionRef.current}
        visible={calloutVisible}
        onDismiss={dismissCallout}
        onTry={handleStart}
      />
      <PublishLuisDialog botName={botName} isOpen={modalOpen} onDismiss={dismissDialog} onPublish={handlePublishLuis} />
    </Fragment>
  );
};<|MERGE_RESOLUTION|>--- conflicted
+++ resolved
@@ -2,13 +2,9 @@
 // Licensed under the MIT License.
 
 /** @jsx jsx */
-<<<<<<< HEAD
-import { jsx } from '@emotion/core';
+
 import React, { useState, useRef, Fragment, useEffect, useCallback } from 'react';
-=======
 import { jsx, css } from '@emotion/core';
-import React, { useState, useRef, Fragment, useContext, useEffect, useCallback } from 'react';
->>>>>>> 517d8927
 import { PrimaryButton } from 'office-ui-fabric-react/lib/Button';
 import formatMessage from 'format-message';
 import { useRecoilValue } from 'recoil';
