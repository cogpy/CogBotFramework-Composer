{
  "$type": "Microsoft.AdaptiveDialog",
  "$designer": {
    "createdAt": "2019-08-02T21:23:09.609Z",
    "updatedAt": "2019-10-03T01:16:00.266Z",
    "id": "622543",
    "name": "GetProfile"
  },
  "autoEndDialog": true,
  "defaultResultProperty": "dialog.result",
  "recognizer": "GetProfile.lu",
  "events": [
    {
      "$type": "Microsoft.OnBeginDialog",
      "$designer": {
        "name": "OnBeginDialog",
        "id": "151697",
        "updatedAt": "2019-10-03T01:16:08.941Z"
      },
      "actions": [
        {
          "$type": "Microsoft.TextInput",
          "$designer": {
            "name": "Prompt for text",
            "id": "362298",
            "updatedAt": "2019-10-03T01:24:19.651Z"
          },
          "prompt": "What is your name? \\n \\[Suggestions=Why? | No name | Cancel | Reset profile\\]",
          "invalidPrompt": "Sorry, '{turn.value}' does not work. I'm looking for 2-150 characters. What is your name? \\n \\[Suggestions=Why? | No name | Cancel | Reset profile\\]",
          "maxTurnCount": 3,
          "validations": [
            "length(turn.value) <= 150",
            "length(turn.value) > 2"
          ],
          "value": "concat(toUpper(substring(@userName, 0, 1)), substring(@userName, 1))",
          "property": "user.profile.name",
          "defaultValue": "'Human'",
          "alwaysPrompt": false,
          "allowInterruptions": "always",
          "outputFormat": "trim"
        },
        {
          "$type": "Microsoft.NumberInput",
          "$designer": {
            "name": "Prompt for a number",
            "id": "005947",
            "updatedAt": "2019-08-06T13:53:49.482Z"
          },
          "property": "user.profile.age",
          "prompt": "Hello {user.profile.name}, how old are you? \\n \\[Suggestions=Why? | Reset profile | Cancel | No age\\]",
          "invalidPrompt": "Sorry, {turn.value} does not work. I'm looking for a value between 1-150. What is your age?  \\n \\[Suggestions=Why? | Reset profile | Cancel | No age\\]",
          "maxTurnCount": 3,
          "validations": [
            "int(turn.value) >= 1",
            "int(turn.value) <= 150"
          ],
          "value": "@userAge",
          "defaultValue": "30",
          "alwaysPrompt": false,
          "allowInterruptions": "notRecognized",
          "outputFormat": "float",
          "defaultLocale": "en-us",
          "unrecognizedPrompt": "Hello {user.profile.name}, how old are you? \\n \\[Suggestions=Why? | Reset profile | Cancel | No age\\]"
        },
        {
          "$type": "Microsoft.SendActivity",
          "$designer": {
            "name": "Send an Activity",
            "id": "296924",
            "updatedAt": "2019-08-02T21:39:11.175Z"
          },
          "activity": "[bfdactivity-296924]"
        }
      ]
    },
    {
      "$type": "Microsoft.OnIntent",
      "$designer": {
        "name": "Why",
        "id": "661298",
        "updatedAt": "2019-10-03T01:16:12.900Z"
      },
      "actions": [
        {
          "$type": "Microsoft.IfCondition",
          "$designer": {
            "name": "Branch: If/Else",
            "id": "567494",
            "updatedAt": "2019-08-02T21:43:47.008Z"
          },
          "condition": "exists(user.profile.name)",
          "actions": [
            {
              "$type": "Microsoft.SendActivity",
              "$designer": {
                "name": "Send an Activity",
                "id": "907674",
                "updatedAt": "2019-08-02T21:43:59.052Z"
              },
              "activity": "[bfdactivity-907674]"
            }
          ],
          "elseActions": [
            {
              "$type": "Microsoft.SendActivity",
              "$designer": {
                "name": "Send an Activity",
                "id": "558329",
                "updatedAt": "2019-08-02T21:44:37.748Z"
              },
              "activity": "[bfdactivity-558329]"
            }
          ]
        }
      ],
      "intent": "Why"
    },
    {
      "$type": "Microsoft.OnIntent",
      "$designer": {
        "name": "NoValue",
        "id": "449648",
        "updatedAt": "2019-10-03T01:16:18.662Z"
      },
      "actions": [
        {
          "$type": "Microsoft.IfCondition",
          "$designer": {
            "name": "Branch: If/Else",
            "id": "015423",
            "updatedAt": "2019-08-02T21:45:15.030Z"
          },
          "condition": "exists(user.profile.name)",
          "actions": [
            {
              "$type": "Microsoft.SendActivity",
              "$designer": {
                "name": "Send an Activity",
                "id": "074631",
                "updatedAt": "2019-08-02T21:47:18.206Z"
              },
              "activity": "[bfdactivity-074631]"
            },
            {
              "$type": "Microsoft.SetProperty",
              "$designer": {
                "name": "Set a Property",
                "id": "960926",
                "updatedAt": "2019-08-02T21:46:57.049Z"
              },
              "property": "user.profile.age",
              "value": "30"
            }
          ],
          "elseActions": [
            {
              "$type": "Microsoft.SendActivity",
              "$designer": {
                "name": "Send an Activity",
                "id": "758791",
                "updatedAt": "2019-08-02T21:47:25.615Z"
              },
              "activity": "[bfdactivity-758791]"
            },
            {
              "$type": "Microsoft.SetProperty",
              "$designer": {
                "name": "Set a Property",
                "id": "142109",
                "updatedAt": "2019-08-02T21:47:07.649Z"
              },
              "property": "user.profile.name",
              "value": "'Human'"
            }
          ]
        }
<<<<<<< HEAD
      ]
    },
    {
      "$type": "Microsoft.IntentRule",
      "$designer": {
        "name": "Handle an Intent",
        "id": "798175",
        "updatedAt": "2019-08-25T23:11:07.763Z"
=======
      ],
      "intent": "NoValue"
    },
    {
      "$type": "Microsoft.OnIntent",
      "$designer": {
        "id": "372804",
        "name": "GetProfileInputs",
        "updatedAt": "2019-10-03T01:16:42.468Z"
>>>>>>> ab5d6565
      },
      "intent": "GetProfileInputs"
    }
  ],
  "$schema": "../../BotProject/CSharp/Schemas/app.schema"
}<|MERGE_RESOLUTION|>--- conflicted
+++ resolved
@@ -174,16 +174,6 @@
             }
           ]
         }
-<<<<<<< HEAD
-      ]
-    },
-    {
-      "$type": "Microsoft.IntentRule",
-      "$designer": {
-        "name": "Handle an Intent",
-        "id": "798175",
-        "updatedAt": "2019-08-25T23:11:07.763Z"
-=======
       ],
       "intent": "NoValue"
     },
@@ -193,7 +183,6 @@
         "id": "372804",
         "name": "GetProfileInputs",
         "updatedAt": "2019-10-03T01:16:42.468Z"
->>>>>>> ab5d6565
       },
       "intent": "GetProfileInputs"
     }
