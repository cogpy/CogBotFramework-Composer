// Copyright (c) Microsoft Corporation.
// Licensed under the MIT License.
import React, { useContext, useCallback } from 'react';
import formatMessage from 'format-message';
import { PrimaryButton, DefaultButton } from 'office-ui-fabric-react/lib/Button';
import { DialogFooter } from 'office-ui-fabric-react/lib/Dialog';
import { Stack, StackItem } from 'office-ui-fabric-react/lib/Stack';
import { TextField } from 'office-ui-fabric-react/lib/TextField';
import { IDropdownOption, Dropdown } from 'office-ui-fabric-react/lib/Dropdown';

import { DialogCreationCopy, nameRegex } from '../../constants';
import { DialogWrapper } from '../../components/DialogWrapper';
import { DialogTypes } from '../../components/DialogWrapper/styles';
import { StorageFolder } from '../../store/types';
import { StoreContext } from '../../store';
import { FieldConfig, useForm } from '../../hooks';

import { name, description, styles as wizardStyles } from './styles';

interface DialogFormData {
  name: string;
  description: string;
  dialogType: string;
}

interface CreateDialogModalProps {
  onSubmit: (dialogFormData: DialogFormData) => void;
  onDismiss: () => void;
  onCurrentPathUpdate?: (newPath?: string, storageId?: string) => void;
  focusedStorageFolder?: StorageFolder;
  isOpen: boolean;
}

export const CreateDialogModal: React.FC<CreateDialogModalProps> = props => {
  const { state } = useContext(StoreContext);
  const { dialogs } = state;
  const { onSubmit, onDismiss, isOpen } = props;
  const dialogTypeOptions: IDropdownOption[] = [
    {
      key: 'none',
      text: 'None'
    },
    {
      key: 'formDialog',
      text: 'FormDialog'
    },
    {
      key: 'swaggerDialog',
      text: 'SwaggerDialog'
    }
  ];
  const formConfig: FieldConfig<DialogFormData> = {
    name: {
      required: true,
<<<<<<< HEAD
      validate: value => {
        const nameRegex = /^[a-zA-Z0-9-_.]+$/;

=======
      validate: (value) => {
>>>>>>> 307222d8
        if (!nameRegex.test(value)) {
          return formatMessage('Spaces and special characters are not allowed. Use letters, numbers, -, or _.');
        }
        if (dialogs.some(dialog => dialog.id === value)) {
          return formatMessage('Duplicate dialog name');
        }
      }
    },
    description: {
      required: false
    },
    dialogType: {
      required: false
    }
  };

  const { formData, formErrors, hasErrors, updateField } = useForm(formConfig);

  const handleSubmit = useCallback(
    e => {
      e.preventDefault();
      if (hasErrors) {
        return;
      }

      onSubmit({
        ...formData
      });
    },
    [hasErrors, formData]
  );

  return (
    <DialogWrapper
      isOpen={isOpen}
      onDismiss={onDismiss}
      {...DialogCreationCopy.DEFINE_CONVERSATION_OBJECTIVE}
      dialogType={DialogTypes.DesignFlow}
    >
      <form onSubmit={handleSubmit}>
        <input style={{ display: 'none' }} type="submit" />
        <Stack styles={wizardStyles.stackinput} tokens={{ childrenGap: '2rem' }}>
          <StackItem grow={0} styles={wizardStyles.halfstack}>
            <TextField
              autoFocus
              required
              data-testid="NewDialogName"
              errorMessage={formErrors.name}
              label={formatMessage('Name')}
              styles={name}
              value={formData.name}
              onChange={(_e, val) => updateField('name', val)}
            />
          </StackItem>
          <StackItem grow={0} styles={wizardStyles.halfstack}>
            <Dropdown
              data-testid={'dialogTypeDropdown'}
              defaultSelectedKey={formData.dialogType}
              label={formatMessage('choose dialog type?')}
              options={dialogTypeOptions}
              onChange={(_e, val) => updateField('dialogType', val?.key as string)}
            />
          </StackItem>
          <StackItem grow={0} styles={wizardStyles.halfstack}>
            <TextField
              multiline
              label={formatMessage('Description')}
              resizable={false}
              styles={description}
              value={formData.description}
              onChange={(_e, val) => updateField('description', val)}
            />
          </StackItem>
        </Stack>

        <DialogFooter>
          <DefaultButton text={formatMessage('Cancel')} onClick={onDismiss} />
          <PrimaryButton
            data-testid="SubmitNewDialogBtn"
            disabled={hasErrors}
            text={formatMessage('OK')}
            onClick={handleSubmit}
          />
        </DialogFooter>
      </form>
    </DialogWrapper>
  );
};

export default CreateDialogModal;<|MERGE_RESOLUTION|>--- conflicted
+++ resolved
@@ -31,61 +31,55 @@
   isOpen: boolean;
 }
 
-export const CreateDialogModal: React.FC<CreateDialogModalProps> = props => {
+export const CreateDialogModal: React.FC<CreateDialogModalProps> = (props) => {
   const { state } = useContext(StoreContext);
   const { dialogs } = state;
   const { onSubmit, onDismiss, isOpen } = props;
   const dialogTypeOptions: IDropdownOption[] = [
     {
       key: 'none',
-      text: 'None'
+      text: 'None',
     },
     {
       key: 'formDialog',
-      text: 'FormDialog'
+      text: 'FormDialog',
     },
     {
       key: 'swaggerDialog',
-      text: 'SwaggerDialog'
-    }
+      text: 'SwaggerDialog',
+    },
   ];
   const formConfig: FieldConfig<DialogFormData> = {
     name: {
       required: true,
-<<<<<<< HEAD
-      validate: value => {
-        const nameRegex = /^[a-zA-Z0-9-_.]+$/;
-
-=======
       validate: (value) => {
->>>>>>> 307222d8
         if (!nameRegex.test(value)) {
           return formatMessage('Spaces and special characters are not allowed. Use letters, numbers, -, or _.');
         }
-        if (dialogs.some(dialog => dialog.id === value)) {
+        if (dialogs.some((dialog) => dialog.id === value)) {
           return formatMessage('Duplicate dialog name');
         }
-      }
+      },
     },
     description: {
-      required: false
+      required: false,
     },
     dialogType: {
-      required: false
-    }
+      required: false,
+    },
   };
 
   const { formData, formErrors, hasErrors, updateField } = useForm(formConfig);
 
   const handleSubmit = useCallback(
-    e => {
+    (e) => {
       e.preventDefault();
       if (hasErrors) {
         return;
       }
 
       onSubmit({
-        ...formData
+        ...formData,
       });
     },
     [hasErrors, formData]
