// Copyright (c) Microsoft Corporation.
// Licensed under the MIT License.

/** @jsx jsx */
import React, { Fragment } from 'react';
import { jsx, css } from '@emotion/core';
import { useRecoilValue } from 'recoil';
import { TextField } from 'office-ui-fabric-react/lib/TextField';
import { TooltipHost } from 'office-ui-fabric-react/lib/Tooltip';
import { Icon } from 'office-ui-fabric-react/lib/Icon';
import formatMessage from 'format-message';
<<<<<<< HEAD
import { FontSizes, FontWeights } from 'office-ui-fabric-react/lib/Styling';
=======
import { FontSizes } from 'office-ui-fabric-react/lib/Styling';
import { SharedColors } from '@uifabric/fluent-theme';
import { Link } from 'office-ui-fabric-react/lib/components/Link';
>>>>>>> 6d1e5b60

import { dispatcherState, settingsState } from '../../recoilModel';
import { rootBotProjectIdSelector } from '../../recoilModel/selectors/project';
import { mergePropertiesManagedByRootBot } from '../../recoilModel/dispatchers/utils/project';
<<<<<<< HEAD
import { colors } from '../../colors';

// -------------------- Styles -------------------- //
=======
>>>>>>> 6d1e5b60

import { subtext, title } from './styles';
// -------------------- Styles -------------------- //

const labelContainer = css`
  display: flex;
  flex-direction: row;
`;

const customerLabel = css`
  font-size: ${FontSizes.small};
  margin-right: 5px;
`;

const unknownIconStyle = (required) => {
  return {
    root: {
      selectors: {
        '&::before': {
          content: required ? " '*'" : '',
          color: colors.red,
          paddingRight: 3,
        },
      },
    },
  };
};

// -------------------- SkillHostEndPoint -------------------- //

type SkillHostEndPointProps = {
  projectId: string;
};

const onRenderLabel = (props) => {
  return (
    <div css={labelContainer}>
      <div css={customerLabel}> {props.label} </div>
      <TooltipHost content={props.label}>
        <Icon iconName="Unknown" styles={unknownIconStyle(props.required)} />
      </TooltipHost>
    </div>
  );
};

export const SkillHostEndPoint: React.FC<SkillHostEndPointProps> = (props) => {
  const { projectId } = props;
  const { setSettings } = useRecoilValue(dispatcherState);
  const settings = useRecoilValue(settingsState(projectId));
  const rootBotProjectId = useRecoilValue(rootBotProjectIdSelector);
  const mergedSettings = mergePropertiesManagedByRootBot(projectId, rootBotProjectId, settings);
  const { skillHostEndpoint } = useRecoilValue(settingsState(projectId));

  return (
    <Fragment>
      <div css={title}>{formatMessage('Call skills')}</div>
      <div css={subtext}>
        {formatMessage.rich(
          'Add a skill host endpoint so your skills can reliably connect to your root bot. <a>Learn more</a>.',
          {
            a: ({ children }) => (
              <Link key="skills-settings-page" href={'https://aka.ms/composer-skills-learnmore'} target="_blank">
                {children}
              </Link>
            ),
          }
        )}
      </div>
      <TextField
        ariaLabel={formatMessage('Skill host endpoint url')}
        data-testid={'SkillHostEndPointTextField'}
        label={formatMessage('Skill host endpoint URL')}
        placeholder={formatMessage('Enter Skill host endpoint URL')}
        value={skillHostEndpoint}
        onChange={(e, value) => {
          setSettings(projectId, {
            ...mergedSettings,
            skillHostEndpoint: value,
          });
        }}
        onRenderLabel={onRenderLabel}
      />
    </Fragment>
  );
};<|MERGE_RESOLUTION|>--- conflicted
+++ resolved
@@ -9,23 +9,15 @@
 import { TooltipHost } from 'office-ui-fabric-react/lib/Tooltip';
 import { Icon } from 'office-ui-fabric-react/lib/Icon';
 import formatMessage from 'format-message';
-<<<<<<< HEAD
-import { FontSizes, FontWeights } from 'office-ui-fabric-react/lib/Styling';
-=======
 import { FontSizes } from 'office-ui-fabric-react/lib/Styling';
-import { SharedColors } from '@uifabric/fluent-theme';
 import { Link } from 'office-ui-fabric-react/lib/components/Link';
->>>>>>> 6d1e5b60
 
 import { dispatcherState, settingsState } from '../../recoilModel';
 import { rootBotProjectIdSelector } from '../../recoilModel/selectors/project';
 import { mergePropertiesManagedByRootBot } from '../../recoilModel/dispatchers/utils/project';
-<<<<<<< HEAD
 import { colors } from '../../colors';
 
 // -------------------- Styles -------------------- //
-=======
->>>>>>> 6d1e5b60
 
 import { subtext, title } from './styles';
 // -------------------- Styles -------------------- //
